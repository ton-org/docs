--- conflicted
+++ resolved
@@ -6,314 +6,6 @@
 abelian
 ABI
 ABIs
-<<<<<<< HEAD
-ADNL
-API
-APIs
-Accountchain
-Aigerim
-Aiogram
-Alefman
-Alibaba
-Altcoin
-Andrey
-Avacoin
-Axios
-Baranov
-Basechain
-Binance
-Birman
-Bitmask
-Bitshares
-Blockchain
-Blockscout
-BoC
-BoCs
-Booleans
-Bounceable
-Brodie
-Brujn
-Buildx
-Burnosov
-Buterin
-CCITT
-CEX
-CEXes
-CEXs
-CLion
-CMake
-CPUs
-CTA
-CTAs
-Callables
-Catchain
-Catchains
-Catchcain
-Certik
-Chainbase
-Ciphertexts
-Circom
-Coalus
-Codepage
-Codepages
-Codepoint
-Codespaces
-Codium
-Coinbase
-Combinator
-Combinators
-Configs
-Configurator
-Coq
-Crosschain
-Crowdin
-Cryptobot
-Cryptocurrencies
-Cryptosystem
-Cryptosystems
-DApp
-DApps
-DEX
-DEXes
-DEXs
-DHT
-DHTs
-DYOR
-Daniil
-Datagram
-Deduplication
-Dehasher
-Deployer
-Diffie
-Dockerize
-Dockerized
-Dodis
-Duif
-Durov
-EOA
-EOAs
-EVAA
-EVM
-EVMs
-Emelyanenko
-Endian
-Enums
-Eruda
-Ethena
-Ethereum
-Ethers
-Etherscan
-Everscale
-FTs
-Fift
-Figma
-Flappy
-Frontmatter
-GTon
-Ganache
-Gb
-Gbps
-Gigadrop
-Gigatons
-Gilmanova
-Gitpod
-Goldschlag
-Golev
-Grafana
-Gunicorn
-Hackathon
-Hashmap
-Hashmaps
-Hasse
-Hetzner
-Highload
-Homotopy
-IPFS
-Imedashvili
-Inclusivity
-Initializer
-Interchain
-Jetbrains
-Jettons
-Kademlia
-Kelmer
-Keyblock
-Keyblocks
-Kiayas
-Kol
-Kolya
-Lamport
-Lange
-Larimer
-Latinisms
-Leaderboard
-Liskov
-Liteclient
-Litecoin
-Liteserver
-Liteservers
-Lottie
-Luby
-Luhn
-Lynis
-MTProto
-MTon
-Mainnet
-Masterchain
-Maymounkov
-Memoizing
-Mempool
-Merkle
-Metafile
-Metaverse
-Micropayments
-Microtransaction
-Minimalistic
-Mintlify
-Monero
-Multicasting
-Multichain
-Multiplatform
-Mytonctrl
-NFTs
-NOPs
-NVMe
-Nakamoto
-Namespace
-Namespaces
-Navbar
-Neovim
-Nginx
-Niels
-Nikolay
-Notcoin
-Nowarp
-Nullability
-Nullable
-Nullables
-OCaml
-Offchaining
-Oleg
-Ona
-Onchain
-Onda
-PDFs
-PRNG
-PRNGs
-Pavel
-Pease
-Permissionless
-Peyton
-Phaser
-Pitaya
-Pragmas
-Precompiled
-Preloads
-Prolog
-Prometheus
-Pseudocode
-Pushgateway
-Pyth
-Qodo
-RLDP
-RPCs
-Ratelance
-Redistributable
-Reindex
-Reindexes
-Reindexing
-Relatedly
-Reputational
-Reth
-Retracer
-Revm
-Ristretto
-Rollup
-SBTs
-SCCCG
-SDKs
-SECD
-SELinux
-STON.fi
-SVM
-Scannability
-Schnorr
-Sedov
-Serializable
-Sharding
-Shokrollahi
-Shostak
-Singlechain
-Snarkjs
-Solana
-Soulbound
-Spellbook
-Stablecoin
-Stablecoins
-Syverson
-TASM
-TEPs
-TMAs
-TVM
-TVMs
-Tal
-Tanenbaum
-Tanja
-Tblkch
-Tencent
-Testnet
-Tezos
-Tock
-Tokenomics
-Tolk
-Toncenter
-Toncoin
-Toncoins
-Toncx
-Tonhub
-Tonkeeper
-Tonkey
-Tonlib
-Tonstarter
-Tonviewer
-Tradoor
-UIs
-URIs
-USDe
-USDt
-Uint
-Uiua
-Unary
-Underload
-Uninit
-Universa
-Upgradability
-VMs
-VPNs
-VSCodium
-Vadim
-Validator
-Validators
-Viem
-Volkov
-Vultr
-Wagmi
-Walkthrough
-Walletconnect
-Watchlist
-Webserver
-Weil
-XMPL
-XORing
-Xia
-Yolo
-Yu
-Yung
-ZK-proof
-Zellic
-abelian
-=======
->>>>>>> 79b11d82
 accountchain
 Accountchain
 accountchains
@@ -674,11 +366,7 @@
 minmax
 mintable
 mintless
-<<<<<<< HEAD
-mintmachine
-=======
 Mintlify
->>>>>>> 79b11d82
 misclick
 misclicks
 misconfiguration
@@ -821,14 +509,10 @@
 Reputational
 resharding
 resynced
-<<<<<<< HEAD
-retracer
-=======
 Reth
 Revm
 Ristretto
 RLDP
->>>>>>> 79b11d82
 rollup
 Rollup
 RPCs
