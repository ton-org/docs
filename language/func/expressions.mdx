---
title: "FunC expressions"
sidebarTitle: "Expressions"
noindex: "true"
---

import { Aside } from '/snippets/aside.jsx';

Expressions in FunC combine literals, variables, operators, and function calls to produce a value when evaluated.

An expression in FunC can be:
<<<<<<< HEAD
- An [number literal](literals#number-literals)
- An [identifier](literals#identifiers)
- A [compile-time builtin](literals#compile-time-built-ins)
- An [operator](operators)
- A [variable declaration](#variable-declaration)
- A [function call](#function-call)

We focus on variable declarations and function calls, since the other kind of expressions are 
=======
- A [number literal](literals#number-literals), 
- An [identifier](literals#identifiers), 
- A [compile-time builtin](literals#compile-time-built-ins), 
- An [operator](operators), 
- A [variable declaration](#variable-declaration),
- A [function call](#function-call). 

This article focuses on variable declarations and function calls, since the other ones are 
>>>>>>> dcf456c8
explained in their respective articles.

As a general rule, all sub-expressions inside an expression are evaluated from left to right,
except in cases where [asm stack rearrangement](/language/func/functions#rearranging-stack-entries) explicitly defines the order.

## Variable declaration
Local variables must be initialized at the time of declaration. Since variable declarations are expressions, the result of evaluating a declaration like:
```func
type iden = expr
```
returns the value produced by `expr`, in addition to defining variable `iden` with value `expr`.

For instance:
`(int x = 3) + x;`
declares `x` and assigns to it the value `3`. The result of the expression `(int x = 3)` is therefore `3`, which means that 
`(int x = 3) + x` evaluates to `6`, since `x` has value `3` after the declaration. 

Here are further examples of variable declarations, where each line is independent from the other ones.
It is possible to use the keyword `var` to let the type checker infer the type (see [hole types](types#hole-type)).

```func
int x = 2;
var x = 2;               ;; Equivalent to previous, but with type inference
(int, int) p = (1, 2);
(int, var) p = (1, 2);   ;; Equivalent to previous, but with type inference
[int, var, int] t = [1, 2, 3];
```

In the previous examples, `p` and `t` store the entire tensor and tuple, respectively. 
But it is possible to deconstruct tensors and tuples and assign each component to different variables. 
Here are some examples that showcase different ways of deconstructing tensors and tuples: 
```func
(int x, int y, int z) = (1, 2, 3);       ;; Assign each tensor component to x, y, and z.
(int, int, int) (x, y, z) = (1, 2, 3);   ;; Equivalent to previous
var (x, y, z) = (1, 2, 3);               ;; Equivalent to previous, but with type inference 
(int x = 1, int y = 2, int z = 3);       ;; Assigning each component directly
[int x, int y, int z] = [1, 2, 3];       ;; Assign each tuple component to x, y, and z
[int, int, int] [x, y, z] = [1, 2, 3];   ;; Equivalent to previous
var [x, y, z] = [1, 2, 3];               ;; Equivalent to previous, but with type inference 
```

A variable can be redeclared in the same scope. For example, the following code is valid:

```func
int x = 2;
int y = x + 1;
int x = 3;
```

In this example,
the second occurrence of `int x` is not a new declaration but a compile-time check ensuring that `x` has type `int`. The third line is equivalent to `x = 3;`.

The following example, which redeclares `x` with type `(int, int)` at the third line, is also valid:

```func
int x = 2;
int y = x + 1;
(int, int) x = (y, y + 1);
```
After the third line, variable `x` has type `(int, int)`.

### Variable redeclaration in nested scopes

In nested scopes, a new variable with the same name can be declared, just like in C:

```func
int x = 0;
int i = 0;
while (i < 10) {
  (int, int) x = (i, i + 1);
  ;; Here x is a variable of type (int, int)
  i += 1;
}
;; Here, x refers to the original variable of type int declared above
```

However, global variables **cannot** be redeclared. See [Global variables](/language/func/global-variables/).

### Underscore

The underscore `_` is used when a value is not needed.
For example, if `foo` is a function of type `int -> (int, int, int)`,
you can retrieve only the first return value while ignoring the rest:
```func
(int fst, _, _) = foo(42);
```

## Function call

A function call in FunC follows a conventional syntax:
the function name is followed by its arguments, separated by commas.
However, unlike many conventional languages, FunC also treats functions as taking a single tensor argument.

For example, suppose `foo` is a function of type `(int, int, int) -> int`. The following two lines are equivalent ways of calling `foo`:
```func
int x = foo(1, 2, 3);    ;; Three arguments separated by ,
int x = foo((1, 2, 3));  ;; The tensor (1, 2, 3) passed as a single argument
```

Equivalently, we could also assign tensor `(1, 2, 3)` to a variable, and then call `foo`:
```func
(int, int, int) t = (1, 2, 3);
int x = foo(t);    ;; Pass the tensor as a single argument
```

### Function composition

To illustrate how function composition works in FunC, suppose that together with the previous `foo` function, there is also a `bar` function of type `int -> (int, int, int)`. 
Since `foo` expects a single tensor argument, you can pass the entire result of `bar(42)` directly into `foo`:

```func
int x = foo(bar(42));
```

This is equivalent to the longer form, which decomposes the result tensor of `bar(42)` and then calls `foo` by passing all arguments separated by commas:

```func
(int a, int b, int c) = bar(42);
int x = foo(a, b, c);
```

### Functions as first-class objects

In FunC, functions are first-class objects: they can be assigned to variables, passed as arguments to other functions, and returned from functions.

For example, the following function `apply`, receives a function `f` of type `int -> int`, and a value `v` of type `int` as arguments. Function `apply` invokes `f` 
with argument `v` and returns the result of the application, i.e., `apply` computes the expression `f(v)`.

```func 
int apply(int -> int f, int v) {
  return f(v);
}
```

Let us suppose we have an increment function:

```func 
int inc(int x) {
  return x + 1;
}
```

We can then invoke `apply` by passing the increment function:

```func 
apply(inc, 2);   ;; produces 3, or equivalently, inc(2)
```

It is also possible to assign the increment function to variables:

```func
var f = inc;
```

or return it from functions:

```func 
int -> int return_inc() {
  return inc;
}
```

<Aside>

FunC does not support lambda expressions. 
This means that it is not possible to create [anonymous functions](https://en.wikipedia.org/wiki/Anonymous_function).

</Aside>

### Special function call notation

In addition to the standard syntax for calling a function, FunC supports two function call notations for specific situations, 
the [non-modifying notation](#non-modifying-notation), and the [modifying notation](#modifying-notation), which are explained next.

#### Non-modifying notation

In FunC, a function with at least one argument can be called using the dot `.` notation, also called *non-modifying notation*.

For example, the function [`store_uint`](), which stores an unsigned integer into a cell builder and returns the modified builder, 
has type `(builder, int, int) -> builder`, where:
- The first argument is the builder object.
- The second argument is the value to store.
- The third argument is the unsigned integer bit length.

<Aside type="danger">
Missing link to `store_uint` function in built-ins page.
</Aside>

The following way of calling `store_uint` (here, [`begin_cell`](stdlib#begin-cell) creates a new builder and has type `() -> builder`):

```func
builder b = begin_cell();
b = store_uint(b, 239, 8);
```
is equivalent to:
```func
builder b = begin_cell();
b = b.store_uint(239, 8);   ;; Uses non-modifying notation
```

The dot `.` notation allows the first argument of a function to be placed before the function name,
simplifying the code further:

```func
builder b = begin_cell().store_uint(239, 8);
```
which is equivalent to the standard syntax for calling a function:
```func
builder b = store_uint(begin_cell(), 239, 8);
```

Using the `.` notation it is possible to chain many function calls together:

```func
builder b = begin_cell().store_uint(239, 8)
                        .store_int(-1, 16)
                        .store_uint(0xff, 10);
```

which is equivalent to the longer form:

```func
builder b = begin_cell();
b = b.store_uint(239, 8);
b = b.store_int(-1, 16);
b = b.store_uint(0xff, 10);
```

or to the more difficult to read form, which nests all the calls:

```func
builder b = store_uint(
                store_int(
                    store_uint(
                         begin_cell(), 
                         239, 
                         8), 
                    -1, 
                    16), 
                0xff, 
                10
            );
```

#### Modifying notation

If a function's first argument is of type `A` and its return type follows the structure `(A, B)`,
where `B` is an arbitrary type, the function can be called using the `~` notation, also called *modifying notation*.

The primary purpose of the `~` notation is to automatically update the first argument in a function call.
More concretely, suppose `foo` is a function of type `(builder, int, int) -> (builder, int)`, then 
the call `v = b~foo(2, 3)`, which uses the `~` notation, is equivalent to the standard call `(b, v) = foo(b, 2, 3)`. 
The statement `(b, v) = foo(b, 2, 3)` reassigns (or updates) the first argument `b` after the call to `foo` finishes. 
The `~` notation serves as a shortcut to express this reassignment of the first argument.

One possible application of the `~` notation is for working with cell slices. 
For example, consider a cell slice `cs` and the function `load_uint`, which has type: `(slice, int) -> (slice, int)`. 
The function `load_uint` takes a cell slice and a number of bits to load, returning the remaining slice and the loaded unsigned integer value. 
The following three calls are equivalent:

```func
(cs, int x) = load_uint(cs, 8);     ;; Standard function call
(cs, int x) = cs.load_uint(8);      ;; Call using non-modifying notation (i.e., `.`)
int x = cs~load_uint(8);            ;; Call using modifying notation (i.e., `~`)
```

#### Adapting functions to use `~`

When a function type is of the form `(A, ...) -> A`, it is possible to adapt the function so that the `~` notation can be used on such a function.
This can be achieved using unit types, by redefining the function type to `(A, ...) -> (A, ())`.

For example, consider an increment function `inc` of type `int -> int`:

```func
int inc(int x) {
  return x + 1;
}
```

To increment a variable `y` using `inc`, the function should be used as follows:

```func
y = inc(y);
```

Attempting to use the `~` notation on `inc` would fail: 

```func
y~inc();    ;; DOES NOT COMPILE
```
because `inc` does not have a return type of the form `(int, B)`, where `B` is some type.

To use the `~` notation on `inc`, first redefine the function so that it now has type `int -> (int, ())` as follows:

```func
(int, ()) inc(int x) {
  return (x + 1, ());
}
```

Now, the following code increments `y`:

```func
y~inc();
```

#### `.` and `~` in function names

Previously, we redefined `inc` to have type `int -> (int, ())` so that it was possible to use the `~` notation on it. 
However, it would be bothersome to use `inc` in cases where we do not want to increment a variable, but we just want to store the increment in a different variable:

```func
(int y, _) = inc(x);
```

In other words, we would *also* like to use `inc` as if it was the original function with type `int -> int`:
```func
int y = inc(x);
```

In FunC, it is possible to *also* keep the original `inc` of type `int -> int` so that we can use `inc` in different ways, like:

```func
x~inc(); ;; Increments x, using modifying notation
int y = inc(x); ;; Doesn't modify x, but stores the increment in y
int z = x.inc(); ;; Equivalent to previous, but using non-modifying notation
```

This is achieved by declaring a function `~inc` alongside the original `inc`:

```func
int inc(int x) {    ;; Original inc function
  return x + 1;
}
(int, ()) ~inc(int x) {  ;; inc version to be able to use ~ notation
  return (x + 1, ());
}
```

This is possible because of the way FunC resolves function calls:

- If a function is called with `.` (e.g., `x.foo()`), the compiler looks for a `.foo` definition.
- If a function is called with `~` (e.g., `x~foo()`), the compiler looks for a `~foo` definition.
- If neither `.foo` nor `~foo` is defined, the compiler falls back to the regular `foo` definition.<|MERGE_RESOLUTION|>--- conflicted
+++ resolved
@@ -9,8 +9,7 @@
 Expressions in FunC combine literals, variables, operators, and function calls to produce a value when evaluated.
 
 An expression in FunC can be:
-<<<<<<< HEAD
-- An [number literal](literals#number-literals)
+- A [number literal](literals#number-literals)
 - An [identifier](literals#identifiers)
 - A [compile-time builtin](literals#compile-time-built-ins)
 - An [operator](operators)
@@ -18,16 +17,6 @@
 - A [function call](#function-call)
 
 We focus on variable declarations and function calls, since the other kind of expressions are 
-=======
-- A [number literal](literals#number-literals), 
-- An [identifier](literals#identifiers), 
-- A [compile-time builtin](literals#compile-time-built-ins), 
-- An [operator](operators), 
-- A [variable declaration](#variable-declaration),
-- A [function call](#function-call). 
-
-This article focuses on variable declarations and function calls, since the other ones are 
->>>>>>> dcf456c8
 explained in their respective articles.
 
 As a general rule, all sub-expressions inside an expression are evaluated from left to right,
