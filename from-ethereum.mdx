---
title: "Coming from Ethereum"
---

import { Aside } from "/snippets/aside.jsx";
import { Image } from '/snippets/image.jsx';

Learn how to develop and build on TON coming from the Ethereum (EVM) ecosystem.

## Execution model

### Asynchronous blockchain

A fundamental aspect of TON development is the asynchronous execution model. Messages sent by one contract take time to arrive at another, so the resulting transactions for processing incoming messages occur after the current transaction terminates.

Compared to Ethereum, where multiple messages and state changes on different contracts can be processed within the same atomic transaction, a TON transaction represents a state change only for one account and a single message processing. That means that a signed included-in-block unit is called a "transaction" in both chains; however, due to differences in execution models, it has a different execution effect.


| Action description                                                                             | Ethereum                               | TON                              |
|:-----------------------------------------------------------------------------------------------|----------------------------------------|----------------------------------|
| Single message processing with state change on one contract                                    | Message call or "internal transaction" | Transaction                      |
| Number of state changes and messages on different accounts produced from initial contract call | Transaction                            | Chain of transactions or "trace" |


Consider a practical example: liquidity withdrawal on a DEX.

- On Ethereum, it appears as a single atomic transaction with **multiple contract calls** inside it. This transaction has a **single hash** and is included in **one block**.

    <Image
      src="/resources/images/from-ethereum/burn-tx-eth-light.png"
      darkSrc="/resources/images/from-ethereum/burn-tx-eth-dark.png"
      alt="ETH burn"
    />

- The same operation on TON differs, consisting of _a sequence of more than 10 transactions_. Each arrow on this image represents a distinct **finalized transaction**, with its **own hash**, inclusion **block**, and all the other properties:

    <Image
      src="/resources/images/from-ethereum/burn-tx-ton-light.png"
      darkSrc="/resources/images/from-ethereum/burn-tx-ton-dark.png"
      alt="TON burn"
    />

Executing a _huge_ transaction on Ethereum or any other EVM-based blockchain comes with certain limitations: [EVM call-depth](https://ethereum.org/developers/docs/evm/#evm-instructions) of 1,024 nested calls and the [block gas limit](https://ethereum.org/developers/docs/blocks/#block-size). With TON's asynchronous execution model,a trace — a chain of transactions — can have any length, as long as there are enough fees to continue it. For example, the [trace resulting from this message](https://tonviewer.com/transaction/e887503f7dac857be80487e3ed0774db962379d1c153e6df7b9b5313c657ab94) consisted of more than 1.5 million transactions, lasting more than 4,000 blocks until completion.


### On-chain get methods


Another difference is in the **get methods**. Both Ethereum and TON support them, allowing data to be retrieved from contracts without paying fees. However, in TON, get methods **cannot** be called on-chain — a contract cannot synchronously retrieve data from another contract during a transaction.

To understand how any DeFi protocol or complex on-chain system works with these limitations, read about the on-chain
[Carry-value pattern](/contract-dev/carry-value).

### Account model

In Ethereum, there are two types of accounts: _externally owned accounts_, or EOAs, and _contract accounts_. EOAs are human-controlled entities, each represented by a private-public key pair. They sign transactions and each has its own balance; the community often refers to them as "wallets".

In TON, there is _no such separation_; every valid address represents an on-chain account, each with its own state and balance, that could be changed through transactions. Read more about accounts [here](/foundations/addresses/overview). This means that "wallets" in TON are smart contracts that operate under the same rules as any other contract on the blockchain.

The TON wallet smart contract uses regular asymmetric cryptography to control message signing, ensuring that the user experience remains essentially unchanged. The [wallet standard](/standard/wallets/comparison) implementation code, along with its evolution throughout the ecosystem's development, can be explored.

### Limited contract storage

In Ethereum, it's possible to store any amount of data in a single contract. Unbounded maps and arrays are considered standard practice and are present in most contract examples. This is not the case with TON — every smart contract on the TON blockchain has a storage size upper limit. This means that ERC-20-like fungible tokens cannot be implemented in the same way as in an EVM chain, using a single map within a single contract.

[The limit](/foundations/config) is 65,536 unique cells per message or contract storage. Each cell is up to 1,023 bits, which sets a hard upper limit.

<Aside
  type="danger"
>
  Every map that is expected to grow beyond **1,000** values is dangerous. In the TVM map, key access is asymptotically logarithmic, meaning that gas consumption continuously increases to find keys as the map grows.
</Aside>

Instead, [sharding](/foundations/shards) should be used.

More about the [TON architecture design](/foundations/overview) choices that led to these differences can be found [here](/standard/overview).

## Ecosystem

### Tooling

<Aside>
  This section primarily focuses on Typescript tooling since historically this language has been better adopted and well-established in TON.
</Aside>

The recommended programming language for smart contract development in TON is [Tolk](/languages/tolk). Other established languages are also used in the ecosystem; more information about them is available [here](/languages/tact).


<<<<<<< HEAD
| Use case                              | Ethereum tool         | TON counterpart                                                                                              |
| :------------------------------------ |-----------------------| ------------------------------------------------------------------------------------------------------------ |
| Blockchain interaction                | Ethers, Web3.js, Viem | [@ton/ton](https://www.npmjs.com/package/@ton/ton), [Asset-sdk](https://github.com/ton-community/assets-sdk) |
| Wallet connection protocol            | Walletconnect, Wagmi  | [TonConnect](https://github.com/ton-connect)                                                                 |
| Dev environment framework / scripting | Hardhat, Truffle      | [Blueprint](https://github.com/ton-org/blueprint)                                                            |
| Simulation engine                     | Revm & Reth           | [Sandbox](https://github.com/ton-org/sandbox)                                                                |

Another library to know about is [@ton/core](https://www.npmjs.com/package/@ton/core). This library handles low-level blockchain primitives (de)serialization and is typically used together with any RPC client or contract interaction library.
=======
| Use case                              | Popular Ethereum tool | TON counterpart                                                                                                |
| :------------------------------------ | --------------------- | -------------------------------------------------------------------------------------------------------------- |
| Blockchain interaction                | Ethers, Web3.js, Viem | [`@ton/ton`](https://www.npmjs.com/package/@ton/ton), [Asset-sdk](https://github.com/ton-community/assets-sdk) |
| Wallet connection protocol            | Walletconnect, Wagmi  | [TonConnect](https://github.com/ton-connect)                                                                   |
| Dev environment framework / scripting | Hardhat, Truffle      | [Blueprint](https://github.com/ton-org/blueprint)                                                              |
| Simulation engine                     | Revm & Reth           | [Sandbox](https://github.com/ton-org/sandbox)                                                                  |

Another essential library to know about is [`@ton/core`](https://www.npmjs.com/package/@ton/core). This library handles low-level blockchain primitives (de-)serialization; you will probably need it together with any RPC-client or contract interaction library.
>>>>>>> 6f67ff56

### Services

Web3 developers often rely on specific products and services for on-chain development.
This table showcases some use cases that existing TON services support.

| Use case                                | Ethereum service | TON service                                                          |
| --------------------------------------- | ---------------- | -------------------------------------------------------------------- |
| User-friendly explorer                  | Etherscan        | [Tonviewer](https://tonviewer.com/), [Tonscan](https://tonscan.org/) |
| Open-source dev explorer                | Blockscout       | [TON Explorer](https://explorer.toncoin.org/)                        |
| Debugger                                | Remix Debugger   | [TxTracer](https://txtracer.ton.org/)                                |
| IDE                                     | Remix IDE        | [Web IDE](https://ide.ton.org/)                                      |
| Asm playground and compilation explorer | EVM.Codes        | [TxTracer](https://txtracer.ton.org/)                                |

For commercial RPC and node providers, check the [Providers overview](/ecosystem/api/overview) section.

### Standards

This section presents a comparison between some Ethereum standards and proposals, such as ERC and EIP, and their counterparts or similar proposals in TON, referred to as TEP.

<Aside>
  Due to significant differences in execution models, most of the standards in TON differ significantly in semantics and general approach compared to their Ethereum analogs.
</Aside>

| Description                             | Ethereum standard                       | TON Standard (TEP)                                                 |
| --------------------------------------- | --------------------------------------- | ------------------------------------------------------------------ |
| Fungible token standard                 | ERC-20                                  | [Jettons (TEP-0074)](/standard/tokens/jettons/overview)            |
| Non-fungible token standard             | ERC-721                                 | [NFT standard (TEP-0062)](/standard/tokens/nft/overview)           |
| Token metadata                          | ERC-4955 (Not exactly, but close match) | [Token Data Standard (TEP-0064)](/standard/tokens/metadata)        |
| NFT royalty standard                    | EIP-2981                                | [NFT Royalty Standard (TEP-0066)](/standard/tokens/nft/comparison) |
| DNS-like registry                       | ENS (EIP-137)                           | [DNS Standard (TEP-0081)](/services/dns)                           |
| Soulbound / account-bound token concept | EIP-4973                                | [SBT Standard (TEP-0085)](/standard/tokens/nft/comparison#sbt)     |
| Wallet connection protocol              | WalletConnect / EIP-1193                | [TonConnect (TEP-0115)](/ecosystem/ton-connect/overview)           |<|MERGE_RESOLUTION|>--- conflicted
+++ resolved
@@ -86,7 +86,6 @@
 The recommended programming language for smart contract development in TON is [Tolk](/languages/tolk). Other established languages are also used in the ecosystem; more information about them is available [here](/languages/tact).
 
 
-<<<<<<< HEAD
 | Use case                              | Ethereum tool         | TON counterpart                                                                                              |
 | :------------------------------------ |-----------------------| ------------------------------------------------------------------------------------------------------------ |
 | Blockchain interaction                | Ethers, Web3.js, Viem | [@ton/ton](https://www.npmjs.com/package/@ton/ton), [Asset-sdk](https://github.com/ton-community/assets-sdk) |
@@ -95,16 +94,6 @@
 | Simulation engine                     | Revm & Reth           | [Sandbox](https://github.com/ton-org/sandbox)                                                                |
 
 Another library to know about is [@ton/core](https://www.npmjs.com/package/@ton/core). This library handles low-level blockchain primitives (de)serialization and is typically used together with any RPC client or contract interaction library.
-=======
-| Use case                              | Popular Ethereum tool | TON counterpart                                                                                                |
-| :------------------------------------ | --------------------- | -------------------------------------------------------------------------------------------------------------- |
-| Blockchain interaction                | Ethers, Web3.js, Viem | [`@ton/ton`](https://www.npmjs.com/package/@ton/ton), [Asset-sdk](https://github.com/ton-community/assets-sdk) |
-| Wallet connection protocol            | Walletconnect, Wagmi  | [TonConnect](https://github.com/ton-connect)                                                                   |
-| Dev environment framework / scripting | Hardhat, Truffle      | [Blueprint](https://github.com/ton-org/blueprint)                                                              |
-| Simulation engine                     | Revm & Reth           | [Sandbox](https://github.com/ton-org/sandbox)                                                                  |
-
-Another essential library to know about is [`@ton/core`](https://www.npmjs.com/package/@ton/core). This library handles low-level blockchain primitives (de-)serialization; you will probably need it together with any RPC-client or contract interaction library.
->>>>>>> 6f67ff56
 
 ### Services
 
