--- conflicted
+++ resolved
@@ -114,8 +114,4 @@
 | NFT royalty standard                    | EIP-2981                                | [NFT Royalty Standard (TEP-0066)](/standard/tokens/nft/comparison) |
 | DNS-like registry                       | ENS (EIP-137)                           | [DNS Standard (TEP-0081)](/services/dns)                           |
 | Soulbound / account-bound token concept | EIP-4973                                | [SBT Standard (TEP-0085)](/standard/tokens/nft/comparison#sbt)     |
-<<<<<<< HEAD
-| Wallet connection protocol              | WalletConnect / EIP-1193                | [TonConnect (TEP-0115)](/ecosystem/ton-connect)                    |
-=======
-| Wallet connection protocol              | WalletConnect / EIP-1193                | [TonConnect (TEP-0115)](/ecosystem/ton-connect/overview)           |
->>>>>>> 96c723bd
+| Wallet connection protocol              | WalletConnect / EIP-1193                | [TonConnect (TEP-0115)](/ecosystem/ton-connect/overview)           |