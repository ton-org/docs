{
  "$schema": "https://mintlify.com/docs.json",
  "theme": "maple",
  "name": "TON Docs",
  "logo": {
    "light": "/resources/logo/light.svg",
    "dark": "/resources/logo/dark.svg"
  },
  "favicon": "/favicon.png",
  "colors": {
    "primary": "#0098EA",
    "light": "#F7F9FB",
    "dark": "#1E2337"
  },
  "fonts": {
    "family": "Inter"
  },
  "appearance": {
    "default": "system",
    "strict": false
  },
  "thumbnails": {
    "appearance": "dark",
    "background": "/resources/logo/og-image-bg.svg"
  },
  "styling": {
    "eyebrows": "breadcrumbs"
  },
  "contextual": {
    "options": [
      "copy",
      "chatgpt",
      "claude",
      "perplexity",
      "mcp",
      "cursor",
      "vscode"
    ]
  },
  "navigation": {
    "pages": [
      "start-here",
      "get-support",
      "from-ethereum",
      "more-tutorials",
      {
        "group": "Ecosystem",
        "pages": [
          "ecosystem/overview",
          {
            "group": "Wallet apps",
            "pages": [
              "ecosystem/wallet-apps/overview",
              "ecosystem/wallet-apps/tonkeeper",
              "ecosystem/wallet-apps/web",
              "ecosystem/wallet-apps/dev",
              "ecosystem/wallet-apps/addresses-workflow"
            ]
          },
          {
            "group": "Explorers",
            "pages": [
              "ecosystem/explorers/overview",
              "ecosystem/explorers/tonviewer"
            ]
          },
          "ecosystem/sdks",
          {
            "group": "APIs",
            "pages": [
              "ecosystem/api/overview",
              {
                "group": "TON Center",
                "expanded": true,
                "pages": [
                  "ecosystem/api/toncenter/overview",
                  "ecosystem/api/toncenter/get-api-key",
                  {
                    "group": "API v2",
                    "openapi": {
                      "source": "ecosystem/api/toncenter/v2.json",
                      "directory": "ecosystem/api/toncenter/v2"
                    }
                  },
                  {
                    "group": "API v3",
                    "openapi": {
                      "source": "ecosystem/api/toncenter/v3.yaml",
                      "directory": "ecosystem/api/toncenter/v3"
                    }
                  },
                  {
                    "group": "Nominator Pools API",
                    "openapi": {
                      "source": "ecosystem/api/toncenter/smc-index.json",
                      "directory": "ecosystem/api/toncenter/smc-index"
                    }
                  }
                ]
              },
              "ecosystem/api/price"
            ]
          },
          "ecosystem/status",
          {
            "group": "DEX: decentralized exchange",
            "pages": [
              "ecosystem/dex/overview"
            ]
          },
          {
            "group": "Oracles",
            "pages": [
              "ecosystem/oracles/overview",
              "ecosystem/oracles/redstone",
              "ecosystem/oracles/pyth"
            ]
          },
          "ecosystem/bridges",
          {
            "group": "TON Connect",
            "pages": [
              "ecosystem/ton-connect/overview",
              "ecosystem/ton-connect/dapp",
              "ecosystem/ton-connect/wallet",
              "ecosystem/ton-connect/manifest",
              "ecosystem/ton-connect/message-lookup",
              {
                "group": "Applications (dApps)",
                "pages": [
                  "ecosystem/ton-connect/dapps/send-toncoin",
                  "ecosystem/ton-connect/dapps/send-usdt",
                  "ecosystem/ton-connect/dapps/send-jetton",
                  "ecosystem/ton-connect/dapps/send-nft",
                  "ecosystem/ton-connect/dapps/check-toncoin-balance",
                  "ecosystem/ton-connect/dapps/check-usdt-balance",
                  "ecosystem/ton-connect/dapps/check-jetton-balance",
                  "ecosystem/ton-connect/dapps/check-nfts",
                  "ecosystem/ton-connect/dapps/track-transaction",
                  "ecosystem/ton-connect/dapps/sign-data",
                  "ecosystem/ton-connect/dapps/request-proof"
                ]
              },
              {
                "group": "WalletKit",
                "pages": [
                  "ecosystem/ton-connect/walletkit/overview",
                  {
                    "group": "Web",
                    "pages": [
                      "ecosystem/ton-connect/walletkit/web/init",
                      "ecosystem/ton-connect/walletkit/web/wallets",
                      "ecosystem/ton-connect/walletkit/web/connections"
                    ]
                  },
                  "ecosystem/ton-connect/walletkit/qa-guide",
                  "ecosystem/ton-connect/walletkit/native-web",
                  "ecosystem/ton-connect/walletkit/browser-extension"
                ]
              }
            ]
          },
          {
            "group": "TMA: Telegram Mini Apps",
            "pages": [
              "ecosystem/tma/overview",
              "ecosystem/tma/create-mini-app",
              {
                "group": "Telegram UI",
                "pages": [
                  "ecosystem/tma/telegram-ui/overview",
                  "ecosystem/tma/telegram-ui/getting-started",
                  "ecosystem/tma/telegram-ui/platform-and-palette",
                  {
                    "group": "Reference",
                    "pages": [
                      "ecosystem/tma/telegram-ui/reference/avatar"
                    ]
                  }
                ]
              },
              {
                "group": "Mate",
                "pages": [
                  "ecosystem/tma/mate/telegram-apps-mate",
                  "ecosystem/tma/mate/getting-started",
                  "ecosystem/tma/mate/hosting"
                ]
              },
              {
                "group": "Analytics",
                "pages": [
                  "ecosystem/tma/analytics/analytics",
                  "ecosystem/tma/analytics/supported-events",
                  "ecosystem/tma/analytics/preparation",
                  "ecosystem/tma/analytics/install-via-script",
                  "ecosystem/tma/analytics/install-via-npm",
                  "ecosystem/tma/analytics/api-endpoints",
                  "ecosystem/tma/analytics/managing-integration",
                  "ecosystem/tma/analytics/faq"
                ]
              }
            ]
          },
          {
            "group": "Blockchain node",
            "pages": [
              "ecosystem/node/overview",
              "ecosystem/node/setup-mytonctrl",
              "ecosystem/node/setup-mylocalton",
              {
                "group": "MyTonCtrl Reference",
                "pages": [
                  "ecosystem/node/mytonctrl/overview",
                  "ecosystem/node/mytonctrl/core",
                  "ecosystem/node/mytonctrl/installer",
                  "ecosystem/node/mytonctrl/wallet",
                  "ecosystem/node/mytonctrl/validator",
                  "ecosystem/node/mytonctrl/collator",
                  "ecosystem/node/mytonctrl/pools",
                  "ecosystem/node/mytonctrl/liquid-staking",
                  "ecosystem/node/mytonctrl/custom-overlays",
                  "ecosystem/node/mytonctrl/utilities",
                  "ecosystem/node/mytonctrl/alerting",
                  "ecosystem/node/mytonctrl/backups",
                  "ecosystem/node/mytonctrl/btc-teleport"
                ]
              }
            ]
          },
          {
            "group": "Staking",
            "pages": [
              "ecosystem/staking/overview"
            ]
          },
          "ecosystem/analytics"
        ]
      },
      {
        "group": "Payment processing",
        "pages": [
          "payments/overview",
          "payments/toncoin",
          "payments/jettons"
        ]
      },
      {
        "group": "Standard contracts",
        "pages": [
          "standard/overview",
          {
            "group": "Wallets",
            "pages": [
              "standard/wallets/how-it-works",
              "standard/wallets/mnemonics",
              "standard/wallets/comparison",
              "standard/wallets/creation",
              "standard/wallets/history",
              "standard/wallets/v4",
              {
                "group": "V5",
                "pages": [
                  "standard/wallets/v5",
                  "standard/wallets/v5-api"
                ]
              },
              {
                "group": "Highload Wallets",
                "pages": [
                  "standard/wallets/highload/overview",
                  {
                    "group": "Highload Wallet v3",
                    "pages": [
                      "standard/wallets/highload/v3/create",
                      "standard/wallets/highload/v3/send-single-transfer",
                      "standard/wallets/highload/v3/send-batch-transfers",
                      "standard/wallets/highload/v3/verify-is-processed",
                      "standard/wallets/highload/v3/specification"
                    ]
                  },
                  {
                    "group": "Highload Wallet v2",
                    "pages": [
                      "standard/wallets/highload/v2/specification"
                    ]
                  }
                ]
              },
              {
                "group": "Preprocessed Wallet V2",
                "pages": [
                  "standard/wallets/preprocessed-v2/specification",
                  "standard/wallets/preprocessed-v2/interact"
                ]
              },
              "standard/wallets/restricted",
              "standard/wallets/multisig"
            ]
          },
          {
            "group": "Tokens",
            "expanded": true,
            "pages": [
              "standard/tokens/overview",
              "standard/tokens/metadata",
              {
                "group": "Jettons",
                "pages": [
                  "standard/tokens/jettons/overview",
                  "standard/tokens/jettons/how-it-works",
                  "standard/tokens/jettons/comparison",
                  "standard/tokens/jettons/how-to-burning",
                  "standard/tokens/jettons/mintless/overview",
                  "standard/tokens/jettons/mint",
                  "standard/tokens/jettons/burn",
                  "standard/tokens/jettons/find",
                  "standard/tokens/jettons/transfer",
                  "standard/tokens/jettons/wallet-data",
                  "standard/tokens/jettons/supply-data",
                  "standard/tokens/jettons/mintless/deploy",
                  "standard/tokens/jettons/api"
                ]
              },
              {
                "group": "NFT",
                "pages": [
                  "standard/tokens/nft/overview",
                  "standard/tokens/nft/how-it-works",
                  "standard/tokens/nft/how-to-deploy-item",
                  "standard/tokens/nft/how-to-transfer",
                  "standard/tokens/nft/how-to-get-metadata",
                  "standard/tokens/nft/how-to-verify-item",
                  "standard/tokens/nft/comparison",
                  "standard/tokens/nft/cnft-how-it-works",
                  "standard/tokens/nft/sbt-how-it-works",
                  "standard/tokens/nft/reference-implementation",
                  "standard/tokens/nft/nft-2.0",
                  "standard/tokens/nft/api"
                ]
              },
              "standard/tokens/airdrop"
            ]
          },
          "standard/vesting"
        ]
      },
      {
        "group": "Contract development",
        "pages": [
          "contract-dev/first-smart-contract",
          {
            "group": "IDEs and editor plugins",
            "pages": [
              "contract-dev/ide/overview",
              "contract-dev/ide/vscode",
              "contract-dev/ide/jetbrains"
            ]
          },
          {
            "group": "Development environment",
            "pages": [
              "contract-dev/blueprint/overview",
              "contract-dev/blueprint/develop",
              "contract-dev/blueprint/deploy",
              "contract-dev/blueprint/coverage",
              "contract-dev/blueprint/benchmarks",
              "contract-dev/blueprint/config",
              "contract-dev/blueprint/cli",
              "contract-dev/blueprint/api"
            ]
          },
          {
            "group": "Testing",
            "pages": [
              "contract-dev/testing/overview",
              "contract-dev/testing/testnet-tokens",
              "contract-dev/testing/testing-on-real-network",
              "contract-dev/testing/styleguide",
              "contract-dev/testing/reference"
            ]
          },
          "contract-dev/debug",
          "contract-dev/signing",
          "contract-dev/carry-value",
          "contract-dev/contract-sharding",
          "contract-dev/security",
          "contract-dev/gas",
          "contract-dev/using-onchain-libraries",
          "contract-dev/random",
          "contract-dev/offchaining",
          "contract-dev/upgrades",
          "contract-dev/vanity",
          "contract-dev/zk"
        ]
      },
      {
        "group": "Languages",
        "pages": [
          {
            "group": "Tolk",
            "tag": "recommended",
            "pages": [
              "languages/tolk/overview",
              {
                "group": "From FunC",
                "pages": [
                  "languages/tolk/from-func/in-short",
                  "languages/tolk/from-func/in-detail",
                  "languages/tolk/from-func/mutability",
                  "languages/tolk/from-func/stdlib",
                  "languages/tolk/from-func/create-message",
                  "languages/tolk/from-func/lazy-loading",
                  "languages/tolk/from-func/pack"
                ]
              },
              "languages/tolk/environment-setup",
              "languages/tolk/counter-smart-contract",
              "languages/tolk/language-guide",
              "languages/tolk/changelog"
            ]
          },
          {
            "group": "TL-B",
            "pages": [
              "languages/TL-B/overview",
              "languages/TL-B/syntax-and-semantics",
              "languages/TL-B/simple-examples",
              "languages/TL-B/complex-and-non-trivial-examples",
              "languages/TL-B/tep-examples",
              "languages/TL-B/tooling"
            ]
          },
          {
            "group": "Fift",
            "pages": [
              "languages/fift/overview",
              "languages/fift/fift-and-tvm-assembly",
              "languages/fift/deep-dive",
              "languages/fift/multisig",
              "languages/fift/whitepaper"
            ]
          },
          {
            "group": "FunC",
            "pages": [
              "languages/func/overview",
              "languages/func/cookbook",
              {
                "group": "Language",
                "expanded": true,
                "pages": [
                  "languages/func/comments",
                  "languages/func/types",
                  "languages/func/literals",
                  "languages/func/operators",
                  "languages/func/expressions",
                  "languages/func/statements",
                  {
                    "group": "Program declarations",
                    "expanded": true,
                    "pages": [
                      "languages/func/declarations-overview",
                      "languages/func/functions",
                      "languages/func/special-functions",
                      "languages/func/asm-functions",
                      "languages/func/global-variables",
                      "languages/func/compiler-directives"
                    ]
                  },
                  "languages/func/built-ins",
                  "languages/func/dictionaries"
                ]
              },
              {
                "group": "Libraries",
                "expanded": true,
                "pages": [
                  "languages/func/stdlib",
                  "languages/func/libraries"
                ]
              },
              "languages/func/changelog"
            ]
          },
          "languages/tact"
        ]
      },
      {
        "group": "TVM: TON Virtual Machine",
        "pages": [
          "tvm/overview",
          {
            "group": "Tools",
            "pages": [
              "tvm/tools/txtracer",
              "tvm/tools/retracer",
              "tvm/tools/tvm-explorer",
              "tvm/tools/ton-decompiler"
            ]
          },
          "tvm/instructions",
          "tvm/builders-and-slices",
          "tvm/continuations",
          "tvm/registers",
          "tvm/gas",
          "tvm/initialization",
          "tvm/exit-codes",
          "tvm/changelog"
        ]
      },
      {
        "group": "Blockchain foundations",
        "pages": [
          "foundations/overview",
          {
            "group": "Serialization",
            "pages": [
              "foundations/serialization/cells",
              "foundations/serialization/library",
              "foundations/serialization/merkle",
              "foundations/serialization/merkle-update",
              "foundations/serialization/pruned",
              "foundations/serialization/boc"
            ]
          },
          {
            "group": "Addresses",
            "pages": [
              "foundations/addresses/overview",
              "foundations/addresses/formats",
              "foundations/addresses/serialize"
            ]
          },
          {
            "group": "Messages",
            "pages": [
              "foundations/messages/overview",
              "foundations/messages/internal",
<<<<<<< HEAD
              "foundations/messages/bounce"
=======
              "foundations/messages/external",
              "foundations/messages/tick-tock",
              "foundations/messages/split-prepare",
              "foundations/messages/split-install"
>>>>>>> db02928a
            ]
          },
          "foundations/status",
          "foundations/phases",
          "foundations/reserve",
          "foundations/fees",
          "foundations/shards",
          "foundations/limits",
          "foundations/config",
          "foundations/network",
          "foundations/blocks",
          {
            "group": "Advanced topics",
            "pages": [
              {
                "group": "Merkle proofs",
                "pages": [
                  "foundations/proofs/overview",
                  "foundations/proofs/verifying-liteserver-proofs"
                ]
              },
              "foundations/consensus",
              "foundations/system",
              "foundations/precompiled"
            ]
          },
          {
            "group": "Whitepapers",
            "pages": [
              "foundations/whitepapers/overview",
              "foundations/whitepapers/tvm",
              "foundations/whitepapers/tblkch",
              "foundations/whitepapers/ton",
              "foundations/whitepapers/catchain"
            ]
          },
          "foundations/glossary"
        ]
      },
      {
        "group": "Web3 services",
        "pages": [
          "services/overview",
          "services/dns",
          "services/payment",
          "services/sites",
          "services/proxy",
          "services/storage"
        ]
      },
      {
        "group": "Contribute",
        "pages": [
          "contribute/overview",
          "contribute/style-guide",
          {
            "group": "Components and snippets",
            "pages": [
              "contribute/snippets/overview",
              "contribute/snippets/aside",
              "contribute/snippets/image",
              "contribute/snippets/filetree"
            ]
          }
        ]
      }
    ]
  },
  "footer": {
    "socials": {
      "github": "https://github.com/ton-blockchain",
      "x": "https://twitter.com/ton_blockchain",
      "telegram": "https://t.me/addlist/1r5Vcb8eljk5Yzcy"
    }
  },
  "errors": {
    "404": {
      "redirect": false,
      "title": "Page not found",
      "description": "Maybe you were looking for one of these pages below?"
    }
  },
  "redirects": [
    {
      "source": "/v3/concepts/dive-into-ton/introduction",
      "destination": "/start-here",
      "permanent": true
    },
    {
      "source": "/v3/concepts/dive-into-ton/ton-ecosystem/wallet-apps",
      "destination": "/ecosystem/wallet-apps/overview",
      "permanent": true
    },
    {
      "source": "/v3/concepts/dive-into-ton/ton-ecosystem/explorers-in-ton",
      "destination": "/ecosystem/explorers/overview",
      "permanent": true
    },
    {
      "source": "/v3/concepts/dive-into-ton/ton-ecosystem/blockchain-tech",
      "destination": "/services/overview",
      "permanent": true
    },
    {
      "source": "/v3/concepts/dive-into-ton/ton-blockchain/overview",
      "destination": "/start-here",
      "permanent": true
    },
    {
      "source": "/v3/concepts/dive-into-ton/ton-blockchain/asynchrony",
      "destination": "/start-here",
      "permanent": true
    },
    {
      "source": "/v3/concepts/dive-into-ton/ton-blockchain/sharding",
      "destination": "/start-here",
      "permanent": true
    },
    {
      "source": "/v3/concepts/dive-into-ton/ton-blockchain/accounts",
      "destination": "/start-here",
      "permanent": true
    },
    {
      "source": "/v3/concepts/dive-into-ton/ton-blockchain/addresses",
      "destination": "/start-here",
      "permanent": true
    },
    {
      "source": "/v3/concepts/dive-into-ton/ton-blockchain/smart-contracts",
      "destination": "/start-here",
      "permanent": true
    },
    {
      "source": "/v3/concepts/dive-into-ton/ton-blockchain/operations",
      "destination": "/start-here",
      "permanent": true
    },
    {
      "source": "/v3/concepts/dive-into-ton/ton-blockchain/ton-virtual-machine",
      "destination": "/start-here",
      "permanent": true
    },
    {
      "source": "/v3/concepts/dive-into-ton/ton-blockchain/cells",
      "destination": "/start-here",
      "permanent": true
    },
    {
      "source": "/v3/concepts/dive-into-ton/ton-blockchain/nodes",
      "destination": "/start-here",
      "permanent": true
    },
    {
      "source": "/v3/concepts/dive-into-ton/ton-blockchain/network",
      "destination": "/start-here",
      "permanent": true
    },
    {
      "source": "/v3/concepts/dive-into-ton/go-from-ethereum/difference-of-blockchains",
      "destination": "/from-ethereum",
      "permanent": true
    },
    {
      "source": "/v3/concepts/dive-into-ton/go-from-ethereum/solidity-vs-func",
      "destination": "/from-ethereum",
      "permanent": true
    },
    {
      "source": "/v3/concepts/dive-into-ton/go-from-ethereum/tvm-vs-evm",
      "destination": "/from-ethereum",
      "permanent": true
    },
    {
      "source": "/v3/concepts/dive-into-ton/go-from-ethereum/blockchain-comparison",
      "destination": "/from-ethereum",
      "permanent": true
    },
    {
      "source": "/v3/concepts/security-measures",
      "destination": "https://github.com/ton-org/docs/issues/1106",
      "permanent": true
    },
    {
      "source": "/v3/concepts/educational-resources",
      "destination": "/more-tutorials",
      "permanent": true
    },
    {
      "source": "/v3/concepts/glossary",
      "destination": "/foundations/glossary",
      "permanent": true
    },
    {
      "source": "/v3/documentation/introduction",
      "destination": "/",
      "permanent": true
    },
    {
      "source": "/v3/documentation/smart-contracts/overview",
      "destination": "/contract-dev/first-smart-contract",
      "permanent": true
    },
    {
      "source": "/v3/documentation/smart-contracts/getting-started/javascript",
      "destination": "/contract-dev/blueprint/overview",
      "permanent": true
    },
    {
      "source": "/v3/documentation/smart-contracts/getting-started/ide-plugins",
      "destination": "/contract-dev/ide/overview",
      "permanent": true
    },
    {
      "source": "/v3/documentation/smart-contracts/getting-started/testnet",
      "destination": "https://github.com/ton-org/docs/issues/51",
      "permanent": true
    },
    {
      "source": "/v3/documentation/smart-contracts/addresses/address",
      "destination": "/foundations/addresses/overview",
      "permanent": true
    },
    {
      "source": "/v3/documentation/smart-contracts/addresses/address-formats",
      "destination": "/foundations/addresses/formats",
      "permanent": true
    },
    {
      "source": "/v3/documentation/smart-contracts/addresses/address-states",
      "destination": "/foundations/status",
      "permanent": true
    },
    {
      "source": "/v3/documentation/smart-contracts/message-management/messages-and-transactions",
      "destination": "/foundations/messages/overview",
      "permanent": true
    },
    {
      "source": "/v3/documentation/smart-contracts/message-management/sending-messages",
      "destination": "https://github.com/ton-org/docs/issues/44",
      "permanent": true
    },
    {
      "source": "/v3/documentation/smart-contracts/message-management/internal-messages",
      "destination": "/foundations/messages/internal",
      "permanent": true
    },
    {
      "source": "/v3/documentation/smart-contracts/message-management/external-messages",
      "destination": "https://github.com/ton-org/docs/issues/44",
      "permanent": true
    },
    {
      "source": "/v3/documentation/smart-contracts/message-management/non-bounceable-messages",
      "destination": "https://github.com/ton-org/docs/issues/1086",
      "permanent": true
    },
    {
      "source": "/v3/documentation/smart-contracts/message-management/message-modes-cookbook",
      "destination": "https://github.com/ton-org/docs/issues/703",
      "permanent": true
    },
    {
      "source": "/v3/documentation/smart-contracts/message-management/ecosystem-messages-layout",
      "destination": "https://github.com/ton-org/docs/issues/44",
      "permanent": true
    },
    {
      "source": "/v3/documentation/smart-contracts/transaction-fees/fees",
      "destination": "/contract-dev/gas",
      "permanent": true
    },
    {
      "source": "/v3/documentation/smart-contracts/transaction-fees/fees-low-level",
      "destination": "/foundations/fees",
      "permanent": true
    },
    {
      "source": "/v3/documentation/smart-contracts/transaction-fees/accept-message-effects",
      "destination": "https://github.com/ton-org/docs/issues/1104",
      "permanent": true
    },
    {
      "source": "/v3/documentation/smart-contracts/transaction-fees/forward-fees",
      "destination": "/foundations/fees#forward-fee",
      "permanent": true
    },
    {
      "source": "/v3/documentation/smart-contracts/shards/shards-intro",
      "destination": "/foundations/shards",
      "permanent": true
    },
    {
      "source": "/v3/documentation/smart-contracts/shards/infinity-sharding-paradigm",
      "destination": "/foundations/shards",
      "permanent": true
    },
    {
      "source": "/v3/documentation/smart-contracts/limits",
      "destination": "/foundations/limits",
      "permanent": true
    },
    {
      "source": "/v3/documentation/smart-contracts/contracts-specs/wallet-contracts",
      "destination": "/standard/wallets/comparison",
      "permanent": true
    },
    {
      "source": "/v3/documentation/smart-contracts/contracts-specs/highload-wallet",
      "destination": "/standard/wallets/highload/overview",
      "permanent": true
    },
    {
      "source": "/v3/documentation/smart-contracts/contracts-specs/vesting-contract",
      "destination": "/standard/vesting",
      "permanent": true
    },
    {
      "source": "/v3/documentation/smart-contracts/contracts-specs/governance",
      "destination": "/foundations/system",
      "permanent": true
    },
    {
      "source": "/v3/documentation/smart-contracts/contracts-specs/nominator-pool",
      "destination": "https://github.com/ton-org/docs/issues/107",
      "permanent": true
    },
    {
      "source": "/v3/documentation/smart-contracts/contracts-specs/single-nominator-pool",
      "destination": "https://github.com/ton-org/docs/issues/107",
      "permanent": true
    },
    {
      "source": "/v3/documentation/smart-contracts/contracts-specs/precompiled-contracts",
      "destination": "/foundations/precompiled",
      "permanent": true
    },
    {
      "source": "/v3/documentation/smart-contracts/contracts-specs/examples",
      "destination": "/more-tutorials",
      "permanent": true
    },
    {
      "source": "/v3/documentation/smart-contracts/tolk/overview",
      "destination": "/languages/tolk/overview",
      "permanent": true
    },
    {
      "source": "/v3/documentation/smart-contracts/tolk/environment-setup",
      "destination": "/languages/tolk/environment-setup",
      "permanent": true
    },
    {
      "source": "/v3/documentation/smart-contracts/tolk/counter-smart-contract",
      "destination": "languages/tolk/counter-smart-contract",
      "permanent": true
    },
    {
      "source": "/v3/documentation/smart-contracts/tolk/language-guide",
      "destination": "languages/tolk/language-guide",
      "permanent": true
    },
    {
      "source": "/v3/documentation/smart-contracts/tolk/tolk-vs-func/in-short",
      "destination": "/languages/tolk/from-func/in-short",
      "permanent": true
    },
    {
      "source": "/v3/documentation/smart-contracts/tolk/tolk-vs-func/in-detail",
      "destination": "/languages/tolk/from-func/in-detail",
      "permanent": true
    },
    {
      "source": "/v3/documentation/smart-contracts/tolk/tolk-vs-func/mutability",
      "destination": "/languages/tolk/from-func/mutability",
      "permanent": true
    },
    {
      "source": "/v3/documentation/smart-contracts/tolk/tolk-vs-func/stdlib",
      "destination": "/languages/tolk/from-func/stdlib",
      "permanent": true
    },
    {
      "source": "/v3/documentation/smart-contracts/tolk/tolk-vs-func/pack-to-from-cells",
      "destination": "languages/tolk/from-func/pack",
      "permanent": true
    },
    {
      "source": "/v3/documentation/smart-contracts/tolk/tolk-vs-func/create-message",
      "destination": "languages/tolk/from-func/create-message",
      "permanent": true
    },
    {
      "source": "/v3/documentation/smart-contracts/tolk/tolk-vs-func/lazy-loading",
      "destination": "languages/tolk/from-func/lazy-loading",
      "permanent": true
    },
    {
      "source": "/v3/documentation/smart-contracts/tolk/changelog",
      "destination": "languages/tolk/changelog",
      "permanent": true
    },
    {
      "source": "/v3/documentation/smart-contracts/func/overview",
      "destination": "/languages/func/overview",
      "permanent": true
    },
    {
      "source": "/v3/documentation/smart-contracts/func/cookbook",
      "destination": "/languages/func/cookbook",
      "permanent": true
    },
    {
      "source": "/v3/documentation/smart-contracts/func/docs/types",
      "destination": "/languages/func/types",
      "permanent": true
    },
    {
      "source": "/v3/documentation/smart-contracts/func/docs/comments",
      "destination": "/languages/func/comments",
      "permanent": true
    },
    {
      "source": "/v3/documentation/smart-contracts/func/docs/literals_identifiers",
      "destination": "/languages/func/literals",
      "permanent": true
    },
    {
      "source": "/v3/documentation/smart-contracts/func/docs/functions",
      "destination": "/languages/func/functions",
      "permanent": true
    },
    {
      "source": "/v3/documentation/smart-contracts/func/docs/global_variables",
      "destination": "/languages/func/global-variables",
      "permanent": true
    },
    {
      "source": "/v3/documentation/smart-contracts/func/docs/compiler_directives",
      "destination": "/languages/func/compiler-directives",
      "permanent": true
    },
    {
      "source": "/v3/documentation/smart-contracts/func/docs/statements",
      "destination": "/languages/func/statements",
      "permanent": true
    },
    {
      "source": "/v3/documentation/smart-contracts/func/docs/builtins",
      "destination": "/languages/func/built-ins",
      "permanent": true
    },
    {
      "source": "/v3/documentation/smart-contracts/func/docs/dictionaries",
      "destination": "/languages/func/dictionaries",
      "permanent": true
    },
    {
      "source": "/v3/documentation/smart-contracts/func/docs/stdlib",
      "destination": "/languages/func/stdlib",
      "permanent": true
    },
    {
      "source": "/v3/documentation/smart-contracts/func/libraries",
      "destination": "/languages/func/libraries",
      "permanent": true
    },
    {
      "source": "/v3/documentation/smart-contracts/func/changelog",
      "destination": "/languages/func/changelog",
      "permanent": true
    },
    {
      "source": "/v3/documentation/smart-contracts/fift/overview",
      "destination": "/languages/fift/overview",
      "permanent": true
    },
    {
      "source": "/v3/documentation/smart-contracts/fift/fift-and-tvm-assembly",
      "destination": "/languages/fift/fift-and-tvm-assembly",
      "permanent": true
    },
    {
      "source": "/v3/documentation/smart-contracts/fift/fift-deep-dive",
      "destination": "/languages/fift/deep-dive",
      "permanent": true
    },
    {
      "source": "/v3/documentation/smart-contracts/tact",
      "destination": "/languages/tact",
      "permanent": true
    },
    {
      "source": "/v3/documentation/dapps/dapps-overview",
      "destination": "/",
      "permanent": true
    },
    {
      "source": "/v3/documentation/dapps/assets/toncoin",
      "destination": "/standard/wallets/how-it-works",
      "permanent": true
    },
    {
      "source": "/v3/documentation/dapps/assets/jetton",
      "destination": "/standard/tokens/jettons/overview",
      "permanent": true
    },
    {
      "source": "/v3/documentation/dapps/assets/nft",
      "destination": "/standard/tokens/nft/overview",
      "permanent": true
    },
    {
      "source": "/v3/documentation/dapps/assets/nft-2.0",
      "destination": "/standard/tokens/nft/nft-2.0",
      "permanent": true
    },
    {
      "source": "/v3/documentation/dapps/assets/usdt",
      "destination": "https://github.com/ton-org/docs/issues/191",
      "permanent": true
    },
    {
      "source": "/v3/documentation/dapps/assets/extra-currencies",
      "destination": "https://github.com/ton-org/docs/issues/1107",
      "permanent": true
    },
    {
      "source": "/v3/documentation/dapps/assets/overview",
      "destination": "/standard/tokens/overview",
      "permanent": true
    },
    {
      "source": "/v3/documentation/dapps/defi/nft",
      "destination": "/standard/tokens/nft/overview",
      "permanent": true
    },
    {
      "source": "/v3/documentation/dapps/defi/subscriptions",
      "destination": "https://github.com/ton-org/docs/issues/1108",
      "permanent": true
    },
    {
      "source": "/v3/documentation/dapps/defi/ton-payments",
      "destination": "/services/payment",
      "permanent": true
    },
    {
      "source": "/v3/documentation/infra/oracles/overview",
      "destination": "/ecosystem/oracles/overview",
      "permanent": true
    },
    {
      "source": "/v3/documentation/infra/oracles/pyth",
      "destination": "/ecosystem/oracles/pyth",
      "permanent": true
    },
    {
      "source": "/v3/documentation/infra/oracles/redstone",
      "destination": "/ecosystem/oracles/redstone",
      "permanent": true
    },
    {
      "source": "/v3/documentation/nodes/overview",
      "destination": "/ecosystem/node/overview",
      "permanent": true
    },
    {
      "source": "/v3/documentation/nodes/validation/collators",
      "destination": "/ecosystem/node/mytonctrl/collator",
      "permanent": true
    },
    {
      "source": "/v3/documentation/nodes/validation/staking-incentives",
      "destination": "/ecosystem/node/mytonctrl/liquid-staking",
      "permanent": true
    },
    {
      "source": "/v3/documentation/dapps/proofs",
      "destination": "/foundations/proofs/overview",
      "permanent": true
    },
    {
      "source": "/v3/documentation/dapps/basic-proofing-concepts",
      "destination": "/foundations/proofs/overview",
      "permanent": true
    },
    {
      "source": "/v3/documentation/nodes/mytonctrl/overview",
      "destination": "/ecosystem/node/mytonctrl/overview",
      "permanent": true
    },
    {
      "source": "/v3/documentation/nodes/mytonctrl/commands",
      "destination": "/ecosystem/node/mytonctrl/overview",
      "permanent": true
    },
    {
      "source": "/v3/documentation/nodes/mytonctrl/status",
      "destination": "/ecosystem/node/setup-mytonctrl#verify-services-and-synchronization",
      "permanent": true
    },
    {
      "source": "/v3/documentation/nodes/mytonctrl/errors",
      "destination": "/ecosystem/node/setup-mytonctrl#troubleshooting-imports",
      "permanent": true
    },
    {
      "source": "/v3/documentation/infra/bridges/toncoin",
      "destination": "/ecosystem/bridges",
      "permanent": true
    },
    {
      "source": "/v3/documentation/infra/bridges/toncoin-addresses",
      "destination": "/ecosystem/bridges",
      "permanent": true
    },
    {
      "source": "/v3/documentation/network/global-config",
      "destination": "/ecosystem/node/setup-mytonctrl",
      "permanent": true
    },
    {
      "source": "/v3/documentation/network/config-params/overview",
      "destination": "/foundations/config",
      "permanent": true
    },
    {
      "source": "/v3/documentation/network/config-params/update",
      "destination": "/foundations/system#config",
      "permanent": true
    },
    {
      "source": "/v3/documentation/network/config-params/extra-currency",
      "destination": "https://github.com/ton-org/docs/issues/1107",
      "permanent": true
    },
    {
      "source": "/v3/documentation/network/protocols/adnl/overview",
      "destination": "https://github.com/ton-org/docs/issues/1035",
      "permanent": true
    },
    {
      "source": "/v3/documentation/network/protocols/adnl/low-level",
      "destination": "https://github.com/ton-org/docs/issues/1035",
      "permanent": true
    },
    {
      "source": "/v3/documentation/network/protocols/adnl/tcp",
      "destination": "https://github.com/ton-org/docs/issues/1035",
      "permanent": true
    },
    {
      "source": "/v3/documentation/network/protocols/adnl/udp",
      "destination": "https://github.com/ton-org/docs/issues/1035",
      "permanent": true
    },
    {
      "source": "/v3/documentation/network/protocols/dht/overview",
      "destination": "/foundations/network",
      "permanent": true
    },
    {
      "source": "/v3/documentation/network/protocols/dht/deep-dive",
      "destination": "/foundations/network",
      "permanent": true
    },
    {
      "source": "/v3/documentation/network/protocols/rldp",
      "destination": "/foundations/network",
      "permanent": true
    },
    {
      "source": "/v3/documentation/network/protocols/overlay",
      "destination": "/ecosystem/node/mytonctrl/custom-overlays",
      "permanent": true
    },
    {
      "source": "/v3/documentation/data-formats/tlb/overview",
      "destination": "/languages/TL-B/overview",
      "permanent": true
    },
    {
      "source": "/v3/documentation/data-formats/tlb/types",
      "destination": "/languages/TL-B/syntax-and-semantics",
      "permanent": true
    },
    {
      "source": "/v3/documentation/data-formats/tlb/crc32",
      "destination": "https://en.wikipedia.org/wiki/Cyclic_redundancy_check",
      "permanent": true
    },
    {
      "source": "/v3/documentation/data-formats/tlb/tools",
      "destination": "/languages/TL-B/tooling",
      "permanent": true
    },
    {
      "source": "/v3/documentation/data-formats/layout/messages",
      "destination": "/foundations/messages/overview",
      "permanent": true
    },
    {
      "source": "/v3/documentation/data-formats/layout/transactions",
      "destination": "/foundations/phases",
      "permanent": true
    },
    {
      "source": "/v3/documentation/data-formats/layout/blocks",
      "destination": "/foundations/blocks",
      "permanent": true
    },
    {
      "source": "/v3/documentation/data-formats/cells/overview",
      "destination": "/foundations/serialization/cells",
      "permanent": true
    },
    {
      "source": "/v3/documentation/data-formats/cells/exotic",
      "destination": "/foundations/serialization/cells#kinds-of-cells",
      "permanent": true
    },
    {
      "source": "/v3/documentation/data-formats/cells/library",
      "destination": "/foundations/serialization/library",
      "permanent": true
    },
    {
      "source": "/v3/documentation/data-formats/cells/serialization",
      "destination": "/foundations/serialization/boc",
      "permanent": true
    },
    {
      "source": "/v3/documentation/data-formats/tl",
      "destination": "https://core.telegram.org/mtproto/TL",
      "permanent": true
    },
    {
      "source": "/v3/documentation/tvm/overview",
      "destination": "/tvm/overview",
      "permanent": true
    },
    {
      "source": "/v3/documentation/tvm/initialization",
      "destination": "/tvm/initialization",
      "permanent": true
    },
    {
      "source": "/v3/documentation/tvm/exit-codes",
      "destination": "/tvm/exit-codes",
      "permanent": true
    },
    {
      "source": "/v3/documentation/tvm/instructions",
      "destination": "/tvm/instructions",
      "permanent": true
    },
    {
      "source": "/v3/documentation/tvm/specification/runvm",
      "destination": "https://github.com/ton-org/docs/issues/22",
      "permanent": true
    },
    {
      "source": "/v3/documentation/tvm/changelog/tvm-upgrade-2025-02",
      "destination": "/tvm/changelog",
      "permanent": true
    },
    {
      "source": "/v3/documentation/tvm/changelog/tvm-upgrade-2024-04",
      "destination": "/tvm/changelog",
      "permanent": true
    },
    {
      "source": "/v3/documentation/tvm/changelog/tvm-upgrade-2023-07",
      "destination": "/tvm/changelog",
      "permanent": true
    },
    {
      "source": "/v3/documentation/whitepapers/overview",
      "destination": "/foundations/whitepapers/overview#overview",
      "permanent": true
    },
    {
      "source": "/v3/documentation/faq",
      "destination": "/get-support",
      "permanent": true
    },
    {
      "source": "/v3/guidelines/quick-start/getting-started",
      "destination": "/contract-dev/first-smart-contract",
      "permanent": true
    },
    {
      "source": "/v3/guidelines/quick-start/blockchain-interaction/reading-from-network",
      "destination": "/contract-dev/first-smart-contract",
      "permanent": true
    },
    {
      "source": "/v3/guidelines/quick-start/blockchain-interaction/writing-to-network",
      "destination": "/contract-dev/first-smart-contract",
      "permanent": true
    },
    {
      "source": "/v3/guidelines/quick-start/developing-smart-contracts/setup-environment",
      "destination": "/contract-dev/first-smart-contract",
      "permanent": true
    },
    {
      "source": "/v3/guidelines/quick-start/developing-smart-contracts/func-tolk-folder/blueprint-sdk-overview",
      "destination": "/contract-dev/first-smart-contract",
      "permanent": true
    },
    {
      "source": "/v3/guidelines/quick-start/developing-smart-contracts/func-tolk-folder/storage-and-get-methods",
      "destination": "/contract-dev/first-smart-contract",
      "permanent": true
    },
    {
      "source": "/v3/guidelines/quick-start/developing-smart-contracts/func-tolk-folder/processing-messages",
      "destination": "/contract-dev/first-smart-contract",
      "permanent": true
    },
    {
      "source": "/v3/guidelines/quick-start/developing-smart-contracts/func-tolk-folder/deploying-to-network",
      "destination": "/contract-dev/first-smart-contract",
      "permanent": true
    },
    {
      "source": "/v3/guidelines/quick-start/developing-smart-contracts/tact-folder/tact-blueprint-sdk-overview",
      "destination": "/contract-dev/first-smart-contract",
      "permanent": true
    },
    {
      "source": "/v3/guidelines/quick-start/developing-smart-contracts/tact-folder/tact-storage-and-get-methods",
      "destination": "/contract-dev/first-smart-contract",
      "permanent": true
    },
    {
      "source": "/v3/guidelines/quick-start/developing-smart-contracts/tact-folder/tact-deploying-to-network",
      "destination": "/contract-dev/first-smart-contract",
      "permanent": true
    },
    {
      "source": "/v3/guidelines/get-started-with-ton",
      "destination": "/contract-dev/first-smart-contract",
      "permanent": true
    },
    {
      "source": "/guidelines/hello-world",
      "destination": "/contract-dev/first-smart-contract",
      "permanent": true
    },
    {
      "source": "/guidelines/smat-contracts-guidelines",
      "destination": "/contract-dev/debug",
      "permanent": true
    },
    {
      "source": "/v3/guidelines/smart-contracts/guidelines",
      "destination": "/contract-dev/debug",
      "permanent": true
    },
    {
      "source": "/v3/guidelines/smart-contracts/get-methods",
      "destination": "/contract-dev/blueprint/deploy#executing-get-methods",
      "permanent": true
    },
    {
      "source": "/v3/guidelines/smart-contracts/fee-calculation",
      "destination": "/foundations/fees",
      "permanent": true
    },
    {
      "source": "/guidelines/testing",
      "destination": "/contract-dev/testing/overview",
      "permanent": true
    },
    {
      "source": "/v3/guidelines/smart-contracts/testing/overview",
      "destination": "/contract-dev/testing/overview",
      "permanent": true
    },
    {
      "source": "/v3/guidelines/smart-contracts/testing/blueprint-config",
      "destination": "/contract-dev/blueprint/config",
      "permanent": true
    },
    {
      "source": "/v3/guidelines/smart-contracts/testing/writing-test-examples",
      "destination": "/contract-dev/testing/overview",
      "permanent": true
    },
    {
      "source": "/v3/guidelines/smart-contracts/testing/collect-contract-gas-metric",
      "destination": "/contract-dev/blueprint/benchmarks",
      "permanent": true
    },
    {
      "source": "/guidelines/security-measures",
      "destination": "/contract-dev/security",
      "permanent": true
    },
    {
      "source": "/v3/guidelines/smart-contracts/security/overview",
      "destination": "/contract-dev/security",
      "permanent": true
    },
    {
      "source": "/v3/guidelines/smart-contracts/security/common-vulnerabilities",
      "destination": "/contract-dev/security",
      "permanent": true
    },
    {
      "source": "/v3/guidelines/smart-contracts/security/secure-programming",
      "destination": "/contract-dev/security",
      "permanent": true
    },
    {
      "source": "/v3/guidelines/smart-contracts/security/things-to-focus",
      "destination": "/contract-dev/security",
      "permanent": true
    },
    {
      "source": "/v3/guidelines/smart-contracts/security/ton-hack-challenge-1",
      "destination": "https://github.com/ton-blockchain/hack-challenge-1",
      "permanent": true
    },
    {
      "source": "/v3/guidelines/smart-contracts/security/random-number-generation",
      "destination": "/contract-dev/random",
      "permanent": true
    },
    {
      "source": "/v3/guidelines/smart-contracts/security/random",
      "destination": "/contract-dev/random",
      "permanent": true
    },
    {
      "source": "/guidelines/how-to",
      "destination": "/",
      "permanent": true
    },
    {
      "source": "/guidelines/compile-from-sources",
      "destination": "https://github.com/ton-blockchain/ton#build-ton-blockchain",
      "permanent": true
    },
    {
      "source": "/v3/guidelines/smart-contracts/howto/compile/compilation-instructions",
      "destination": "https://github.com/ton-blockchain/ton#build-ton-blockchain",
      "permanent": true
    },
    {
      "source": "/v3/guidelines/smart-contracts/howto/compile/instructions-low-memory",
      "destination": "https://github.com/ton-blockchain/ton#build-ton-blockchain",
      "permanent": true
    },
    {
      "source": "/v3/guidelines/smart-contracts/howto/multisig",
      "destination": "/standard/wallets/multisig",
      "permanent": true
    },
    {
      "source": "/v3/guidelines/smart-contracts/howto/multisig-js",
      "destination": "/standard/wallets/multisig",
      "permanent": true
    },
    {
      "source": "/v3/guidelines/smart-contracts/howto/airdrop-claim-best-practice",
      "destination": "/standard/tokens/airdrop",
      "permanent": true
    },
    {
      "source": "/v3/guidelines/smart-contracts/howto/shard-optimization",
      "destination": "/contract-dev/contract-sharding",
      "permanent": true
    },
    {
      "source": "/v3/guidelines/smart-contracts/howto/wallet",
      "destination": "/standard/wallets/how-it-works",
      "permanent": true
    },
    {
      "source": "/v3/guidelines/smart-contracts/howto/nominator-pool",
      "destination": "/ecosystem/node/mytonctrl/pools",
      "permanent": true
    },
    {
      "source": "/v3/guidelines/smart-contracts/howto/single-nominator-pool",
      "destination": "/ecosystem/node/mytonctrl/pools",
      "permanent": true
    },
    {
      "source": "/guidelines/dapps",
      "destination": "/",
      "permanent": true
    },
    {
      "source": "/v3/guidelines/dapps/overview",
      "destination": "/",
      "permanent": true
    },
    {
      "source": "/v3/guidelines/dapps/cookbook",
      "destination": "/",
      "permanent": true
    },
    {
      "source": "/v3/guidelines/dapps/transactions/overview",
      "destination": "/foundations/overview",
      "permanent": true
    },
    {
      "source": "/v3/guidelines/dapps/transactions/foundations-of-blockchain",
      "destination": "/foundations/overview",
      "permanent": true
    },
    {
      "source": "/v3/guidelines/dapps/transactions/message-driven-execution",
      "destination": "/foundations/overview",
      "permanent": true
    },
    {
      "source": "/v3/guidelines/dapps/transactions/hash-based-tracking",
      "destination": "/ecosystem/api/overview",
      "permanent": true
    },
    {
      "source": "/v3/guidelines/dapps/transactions/api-based-retrieval",
      "destination": "/ecosystem/api/overview",
      "permanent": true
    },
    {
      "source": "/v3/guidelines/dapps/transactions/explore-transactions",
      "destination": "/foundations/overview",
      "permanent": true
    },
    {
      "source": "/guidelines/api-sdk",
      "destination": "/ecosystem/api/overview",
      "permanent": true
    },
    {
      "source": "/v3/guidelines/dapps/apis-sdks/overview",
      "destination": "/ecosystem/api/overview",
      "permanent": true
    },
    {
      "source": "/v3/guidelines/dapps/apis-sdks/api-types",
      "destination": "/ecosystem/api/overview",
      "permanent": true
    },
    {
      "source": "/v3/guidelines/dapps/apis-sdks/sdk",
      "destination": "/ecosystem/sdks",
      "permanent": true
    },
    {
      "source": "/v3/guidelines/dapps/apis-sdks/ton-adnl-apis",
      "destination": "https://github.com/ton-org/docs/issues/1035",
      "permanent": true
    },
    {
      "source": "/v3/guidelines/dapps/apis-sdks/analytics-and-data",
      "destination": "/ecosystem/analytics#analytics-and-data-providers",
      "permanent": true
    },
    {
      "source": "/guidelines/tutorials-and-examples",
      "destination": "/standard/overview",
      "permanent": true
    },
    {
      "source": "/v3/guidelines/dapps/tutorials/jetton-airdrop",
      "destination": "/standard/tokens/airdrop",
      "permanent": true
    },
    {
      "source": "/v3/guidelines/dapps/apis-sdks/api-keys",
      "destination": "/ecosystem/api/toncenter/get-api-key",
      "permanent": true
    },
    {
      "source": "/v3/guidelines/dapps/apis-sdks/getblock-ton-api",
      "destination": "/ecosystem/api/toncenter/overview",
      "permanent": true
    },
    {
      "source": "/v3/guidelines/dapps/tutorials/nft-minting-guide",
      "destination": "https://github.com/ton-org/docs/issues/586",
      "permanent": true
    },
    {
      "source": "/v3/guidelines/dapps/tutorials/mint-your-first-token",
      "destination": "/standard/tokens/jettons/mint",
      "permanent": true
    },
    {
      "source": "/v3/guidelines/dapps/tutorials/zero-knowledge-proofs",
      "destination": "https://github.com/ton-org/docs/issues/111",
      "permanent": true
    },
    {
      "source": "/v3/guidelines/dapps/tutorials/web3-game-example",
      "destination": "https://github.com/ton-org/docs/issues/91",
      "permanent": true
    },
    {
      "source": "/guidelines/tg-bot-examples",
      "destination": "https://github.com/ton-org/docs/issues/87",
      "permanent": true
    },
    {
      "source": "/v3/guidelines/dapps/tutorials/telegram-bot-examples/accept-payments-in-a-telegram-bot",
      "destination": "https://github.com/ton-org/docs/issues/87",
      "permanent": true
    },
    {
      "source": "/v3/guidelines/dapps/tutorials/telegram-bot-examples/accept-payments-in-a-telegram-bot-2",
      "destination": "https://github.com/ton-org/docs/issues/87",
      "permanent": true
    },
    {
      "source": "/v3/guidelines/dapps/tutorials/telegram-bot-examples/accept-payments-in-a-telegram-bot-js",
      "destination": "https://github.com/ton-org/docs/issues/87",
      "permanent": true
    },
    {
      "source": "/guidelines/tma",
      "destination": "/ecosystem/tma/overview",
      "permanent": true
    },
    {
      "source": "/v3/guidelines/dapps/tma/overview",
      "destination": "/ecosystem/tma/overview",
      "permanent": true
    },
    {
      "source": "/guidelines/tma-guidelines",
      "destination": "/ecosystem/tma/overview",
      "permanent": true
    },
    {
      "source": "/v3/guidelines/dapps/tma/guidelines/testing-apps",
      "destination": "/ecosystem/tma/overview",
      "permanent": true
    },
    {
      "source": "/v3/guidelines/dapps/tma/guidelines/publishing",
      "destination": "/ecosystem/tma/overview",
      "permanent": true
    },
    {
      "source": "/v3/guidelines/dapps/tma/guidelines/monetization",
      "destination": "/ecosystem/tma/overview",
      "permanent": true
    },
    {
      "source": "/v3/guidelines/dapps/tma/guidelines/tips-and-tricks",
      "destination": "/ecosystem/tma/overview",
      "permanent": true
    },
    {
      "source": "/guidelines/tma-tutorials-and-examples",
      "destination": "/ecosystem/tma/overview",
      "permanent": true
    },
    {
      "source": "/v3/guidelines/dapps/tma/tutorials/step-by-step-guide",
      "destination": "/ecosystem/tma/overview",
      "permanent": true
    },
    {
      "source": "/v3/guidelines/dapps/tma/tutorials/app-examples",
      "destination": "/ecosystem/tma/overview",
      "permanent": true
    },
    {
      "source": "/v3/guidelines/dapps/tma/tutorials/design-guidelines",
      "destination": "/ecosystem/tma/overview",
      "permanent": true
    },
    {
      "source": "/guidelines/advanced-asset-processing",
      "destination": "/payments/overview",
      "permanent": true
    },
    {
      "source": "/v3/guidelines/dapps/asset-processing/payments-processing",
      "destination": "/payments/overview",
      "permanent": true
    },
    {
      "source": "/v3/guidelines/dapps/asset-processing/jettons",
      "destination": "/standard/tokens/jettons/overview",
      "permanent": true
    },
    {
      "source": "/v3/guidelines/dapps/asset-processing/mintless-jettons",
      "destination": "/standard/tokens/jettons/mintless/overview",
      "permanent": true
    },
    {
      "source": "/v3/guidelines/dapps/asset-processing/compressed-nfts",
      "destination": "/standard/tokens/nft/cNFT-how-it-works",
      "permanent": true
    },
    {
      "source": "/v3/guidelines/dapps/asset-processing/mass-mint-tools",
      "destination": "/standard/tokens/nft/overview",
      "permanent": true
    },
    {
      "source": "/guidelines/nft-processing",
      "destination": "/standard/tokens/nft/overview",
      "permanent": true
    },
    {
      "source": "/v3/guidelines/dapps/asset-processing/nft-processing/nfts",
      "destination": "/standard/tokens/nft/overview",
      "permanent": true
    },
    {
      "source": "/v3/guidelines/dapps/asset-processing/nft-processing/metadata-parsing",
      "destination": "/standard/tokens/nft/how-to-get-metadata",
      "permanent": true
    },
    {
      "source": "/guidelines/nodes-guidelines",
      "destination": "/ecosystem/node/overview",
      "permanent": true
    },
    {
      "source": "/v3/guidelines/nodes/overview",
      "destination": "/ecosystem/node/overview",
      "permanent": true
    },
    {
      "source": "/guidelines/running-nodes",
      "destination": "/ecosystem/node/overview",
      "permanent": true
    },
    {
      "source": "/v3/guidelines/nodes/running-nodes/archive-node",
      "destination": "/ecosystem/node/overview",
      "permanent": true
    },
    {
      "source": "/v3/guidelines/nodes/running-nodes/full-node",
      "destination": "/ecosystem/node/overview",
      "permanent": true
    },
    {
      "source": "/v3/guidelines/nodes/running-nodes/liteserver-node",
      "destination": "/ecosystem/node/overview",
      "permanent": true
    },
    {
      "source": "/v3/guidelines/nodes/running-nodes/validator-node",
      "destination": "/ecosystem/node/overview",
      "permanent": true
    },
    {
      "source": "/v3/guidelines/nodes/running-nodes/collators-validators",
      "destination": "/ecosystem/node/overview",
      "permanent": true
    },
    {
      "source": "/v3/guidelines/nodes/running-nodes/staking-with-nominator-pools",
      "destination": "https://github.com/ton-org/docs/issues/1000",
      "permanent": true
    },
    {
      "source": "/v3/guidelines/nodes/running-nodes/run-mytonctrl-docker",
      "destination": "/ecosystem/node/setup-mytonctrl",
      "permanent": true
    },
    {
      "source": "/v3/guidelines/nodes/running-nodes/running-a-local-ton",
      "destination": "/ecosystem/node/setup-mylocalton",
      "permanent": true
    },
    {
      "source": "/v3/guidelines/nodes/running-nodes/secure-guidelines",
      "destination": "/ecosystem/node/overview",
      "permanent": true
    },
    {
      "source": "/guidelines/maintenance-guidelines",
      "destination": "/ecosystem/node/overview",
      "permanent": true
    },
    {
      "source": "/v3/guidelines/nodes/maintenance-guidelines/mytonctrl-backup-restore",
      "destination": "/ecosystem/node/overview",
      "permanent": true
    },
    {
      "source": "/v3/guidelines/nodes/maintenance-guidelines/mytonctrl-validator-standby",
      "destination": "/ecosystem/node/overview",
      "permanent": true
    },
    {
      "source": "/v3/guidelines/nodes/maintenance-guidelines/mytonctrl-private-alerting",
      "destination": "/ecosystem/node/overview",
      "permanent": true
    },
    {
      "source": "/v3/guidelines/nodes/maintenance-guidelines/mytonctrl-prometheus",
      "destination": "/ecosystem/node/overview",
      "permanent": true
    },
    {
      "source": "/v3/guidelines/nodes/maintenance-guidelines/mytonctrl-remote-controller",
      "destination": "/ecosystem/node/overview",
      "permanent": true
    },
    {
      "source": "/v3/guidelines/nodes/custom-overlays",
      "destination": "/ecosystem/node/mytonctrl/custom-overlays",
      "permanent": true
    },
    {
      "source": "/v3/guidelines/nodes/nodes-troubleshooting",
      "destination": "/ecosystem/node/overview",
      "permanent": true
    },
    {
      "source": "/v3/guidelines/nodes/node-maintenance-and-security",
      "destination": "/ecosystem/node/overview",
      "permanent": true
    },
    {
      "source": "/v3/guidelines/nodes/monitoring/performance-monitoring",
      "destination": "/ecosystem/node/overview",
      "permanent": true
    },
    {
      "source": "/v3/guidelines/nodes/persistent-states",
      "destination": "/ecosystem/node/overview",
      "permanent": true
    },
    {
      "source": "/v3/guidelines/nodes/faq",
      "destination": "/ecosystem/node/overview",
      "permanent": true
    },
    {
      "source": "/guidelines/ton-connect",
      "destination": "/ecosystem/ton-connect/overview",
      "permanent": true
    },
    {
      "source": "/v3/guidelines/ton-connect/overview",
      "destination": "/ecosystem/ton-connect/overview",
      "permanent": true
    },
    {
      "source": "/v3/guidelines/ton-connect/quick-start",
      "destination": "/ecosystem/ton-connect/dapp",
      "permanent": true
    },
    {
      "source": "/guidelines/dapp-guide",
      "destination": "/ecosystem/ton-connect/dapp",
      "permanent": true
    },
    {
      "source": "/v3/guidelines/ton-connect/creating-manifest",
      "destination": "/ecosystem/ton-connect/manifest",
      "permanent": true
    },
    {
      "source": "/guidelines/install-ton-connect",
      "destination": "/ecosystem/ton-connect/dapp",
      "permanent": true
    },
    {
      "source": "/v3/guidelines/ton-connect/frameworks/react",
      "destination": "/ecosystem/ton-connect/dapp",
      "permanent": true
    },
    {
      "source": "/v3/guidelines/ton-connect/frameworks/web",
      "destination": "/ecosystem/ton-connect/dapp",
      "permanent": true
    },
    {
      "source": "/v3/guidelines/ton-connect/frameworks/python",
      "destination": "/ecosystem/ton-connect/dapp",
      "permanent": true
    },
    {
      "source": "/v3/guidelines/ton-connect/verifying-signed-in-users",
      "destination": "https://github.com/ton-org/docs/issues/90",
      "permanent": true
    },
    {
      "source": "/guidelines/cookbook",
      "destination": "/ecosystem/ton-connect/dapp",
      "permanent": true
    },
    {
      "source": "/v3/guidelines/ton-connect/cookbook/cells",
      "destination": "/ecosystem/ton-connect/overview",
      "permanent": true
    },
    {
      "source": "/v3/guidelines/ton-connect/cookbook/ton-transfer",
      "destination": "/ecosystem/ton-connect/dapps/send-toncoin",
      "permanent": true
    },
    {
      "source": "/v3/guidelines/ton-connect/cookbook/jetton-transfer",
      "destination": "/ecosystem/ton-connect/dapps/send-jetton",
      "permanent": true
    },
    {
      "source": "/v3/guidelines/ton-connect/cookbook/nft-transfer",
      "destination": "/ecosystem/ton-connect/dapps/send-nft",
      "permanent": true
    },
    {
      "source": "/v3/guidelines/ton-connect/guidelines/transaction-by-external-message",
      "destination": "/ecosystem/ton-connect/message-lookup",
      "permanent": true
    },
    {
      "source": "/v3/guidelines/ton-connect/wallet",
      "destination": "/ecosystem/ton-connect/wallet",
      "permanent": true
    },
    {
      "source": "/v3/guidelines/ton-connect/guidelines/developers",
      "destination": "/ecosystem/ton-connect/overview",
      "permanent": true
    },
    {
      "source": "/guidelines/advanced",
      "destination": "/ecosystem/ton-connect/overview",
      "permanent": true
    },
    {
      "source": "/guidelines/web3-guidelines",
      "destination": "/services/overview",
      "permanent": true
    },
    {
      "source": "/v3/guidelines/web3/overview",
      "destination": "/services/overview",
      "permanent": true
    },
    {
      "source": "/guidelines/ton-dns",
      "destination": "/services/dns",
      "permanent": true
    },
    {
      "source": "/v3/guidelines/web3/ton-dns/dns",
      "destination": "/services/dns",
      "permanent": true
    },
    {
      "source": "/v3/guidelines/web3/ton-dns/subresolvers",
      "destination": "/services/dns",
      "permanent": true
    },
    {
      "source": "/guidelines/proxy-and-sites",
      "destination": "/services/sites",
      "permanent": true
    },
    {
      "source": "/v3/guidelines/web3/ton-proxy-sites/how-to-run-ton-site",
      "destination": "/services/sites",
      "permanent": true
    },
    {
      "source": "/v3/guidelines/web3/ton-proxy-sites/ton-sites-for-applications",
      "destination": "/services/sites",
      "permanent": true
    },
    {
      "source": "/v3/guidelines/web3/ton-proxy-sites/connect-with-ton-proxy",
      "destination": "/services/proxy",
      "permanent": true
    },
    {
      "source": "/v3/guidelines/web3/ton-proxy-sites/how-to-open-any-ton-site",
      "destination": "/services/sites",
      "permanent": true
    },
    {
      "source": "/v3/guidelines/web3/ton-proxy-sites/site-and-domain-management",
      "destination": "/services/sites",
      "permanent": true
    },
    {
      "source": "/v3/guidelines/web3/ton-proxy-sites/running-your-own-ton-proxy",
      "destination": "/services/proxy",
      "permanent": true
    },
    {
      "source": "/guidelines/ton-storage",
      "destination": "/services/storage",
      "permanent": true
    },
    {
      "source": "/v3/guidelines/web3/ton-storage/storage-daemon",
      "destination": "/services/storage",
      "permanent": true
    },
    {
      "source": "/v3/guidelines/web3/ton-storage/storage-provider",
      "destination": "/services/storage",
      "permanent": true
    },
    {
      "source": "/v3/guidelines/web3/ton-storage/storage-faq",
      "destination": "/services/storage",
      "permanent": true
    },
    {
      "source": "/v3/contribute/README",
      "destination": "/contribute/overview",
      "permanent": true
    },
    {
      "source": "/v3/contribute",
      "destination": "/contribute/overview",
      "permanent": true
    },
    {
      "source": "/v3/contribute/style-guide",
      "destination": "/contribute/style-guide",
      "permanent": true
    },
    {
      "source": "/v3/contribute/content-standardization",
      "destination": "/contribute/overview",
      "permanent": true
    },
    {
      "source": "/v3/contribute/typography",
      "destination": "/contribute/overview",
      "permanent": true
    },
    {
      "source": "/v3/contribute/localization-program/translation-style-guide",
      "destination": "/contribute/overview",
      "permanent": true
    },
    {
      "source": "/v3/contribute/maintainers",
      "destination": "/contribute/overview",
      "permanent": true
    }
  ]
}<|MERGE_RESOLUTION|>--- conflicted
+++ resolved
@@ -537,14 +537,11 @@
             "pages": [
               "foundations/messages/overview",
               "foundations/messages/internal",
-<<<<<<< HEAD
-              "foundations/messages/bounce"
-=======
+              "foundations/messages/bounce",
               "foundations/messages/external",
               "foundations/messages/tick-tock",
               "foundations/messages/split-prepare",
               "foundations/messages/split-install"
->>>>>>> db02928a
             ]
           },
           "foundations/status",
