--- conflicted
+++ resolved
@@ -327,17 +327,10 @@
                 "pages": [
                   "standard/tokens/nft/overview",
                   "standard/tokens/nft/how-it-works",
-<<<<<<< HEAD
-                  "standard/tokens/nft/how-to-deploy-item",
-                  "standard/tokens/nft/transfer",
-                  "standard/tokens/nft/how-to-get-metadata",
-                  "standard/tokens/nft/how-to-verify-item",
-=======
                   "standard/tokens/nft/deploy",
                   "standard/tokens/nft/transfer",
                   "standard/tokens/nft/metadata",
                   "standard/tokens/nft/verify",
->>>>>>> b28a4b97
                   "standard/tokens/nft/comparison",
                   "standard/tokens/nft/cnft",
                   "standard/tokens/nft/sbt",
