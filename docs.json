--- conflicted
+++ resolved
@@ -237,7 +237,6 @@
           "payments/overview",
           "payments/toncoin",
           "payments/jettons"
-
         ]
       },
       {
@@ -337,18 +336,6 @@
       {
         "group": "Contract development",
         "pages": [
-<<<<<<< HEAD
-          "techniques/carry-value",
-          "techniques/contract-sharding",
-          "techniques/signing",
-          "techniques/security",
-          "techniques/gas",
-          "techniques/using-onchain-libraries",
-          "techniques/random",
-          "techniques/offchaining",
-          "techniques/upgrades",
-          "techniques/zk"
-=======
           "contract-dev/first-smart-contract",
           {
             "group": "IDEs and editor plugins",
@@ -381,6 +368,7 @@
             ]
           },
           "contract-dev/debug",
+          "contract-dev/signing",
           "contract-dev/carry-value",
           "contract-dev/contract-sharding",
           "contract-dev/security",
@@ -390,7 +378,6 @@
           "contract-dev/offchaining",
           "contract-dev/upgrades",
           "contract-dev/zk"
->>>>>>> b995efe4
         ]
       },
       {
