--- conflicted
+++ resolved
@@ -447,12 +447,7 @@
                 "group": "Migrating from FunC",
                 "pages": [
                   "languages/tolk/from-func/tolk-vs-func",
-<<<<<<< HEAD
-                  "languages/tolk/from-func/stdlib-fc",
-=======
-                  "languages/tolk/from-func/tolk-vs-tlb",
                   "languages/tolk/from-func/stdlib-comparison",
->>>>>>> 6d568b17
                   "languages/tolk/from-func/converter"
                 ]
               },
