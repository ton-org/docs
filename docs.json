--- conflicted
+++ resolved
@@ -357,10 +357,6 @@
               {
                 "group": "SBT",
                 "pages": [
-<<<<<<< HEAD
-=======
-                  "standard/tokens/sbt/overview",
->>>>>>> b2467d7d
                   "standard/tokens/sbt/how-it-works"
                 ]
               },
