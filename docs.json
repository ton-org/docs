{
  "$schema": "https://mintlify.com/docs.json",
  "theme": "maple",
  "name": "TON Docs",
  "logo": {
    "light": "/resources/logo/light.svg",
    "dark": "/resources/logo/dark.svg"
  },
  "favicon": "/favicon.png",
  "colors": {
    "primary": "#0098EA",
    "light": "#F7F9FB",
    "dark": "#1E2337"
  },
  "fonts": {
    "family": "Inter"
  },
  "appearance": {
    "default": "system",
    "strict": false
  },
  "styling": {
    "eyebrows": "breadcrumbs"
  },
  "contextual": {
    "options": [
      "copy",
      "chatgpt",
      "claude",
      "perplexity",
      "mcp",
      "cursor",
      "vscode"
    ]
  },
  "navigation": {
    "pages": [
      "start-here",
      "get-support",
      "from-ethereum",
      {
        "group": "Ecosystem",
        "pages": [
          "ecosystem/overview",
          {
            "group": "Wallet apps",
            "pages": [
              "ecosystem/wallet-apps/overview",
              "ecosystem/wallet-apps/tonkeeper",
              "ecosystem/wallet-apps/web",
              "ecosystem/wallet-apps/dev",
              "ecosystem/wallet-apps/addresses-workflow"
            ]
          },
          {
            "group": "Explorers",
            "pages": [
              "ecosystem/explorers/overview",
              "ecosystem/explorers/tonviewer"
            ]
          },
          {
            "group": "Telegram Mini Apps (TMA)",
            "pages": [
              "ecosystem/tma/overview",
              "ecosystem/tma/create-mini-app",
              {
                "group": "Telegram UI",
                "pages": [
                  "ecosystem/tma/telegram-ui/overview",
                  "ecosystem/tma/telegram-ui/getting-started",
                  "ecosystem/tma/telegram-ui/platform-and-palette",
                  {
                    "group": "Reference",
                    "pages": [
                      "ecosystem/tma/telegram-ui/reference/avatar"
                    ]
                  }
                ]
              },
              {
                "group": "Mate",
                "pages": [
                  "ecosystem/tma/mate/telegram-apps-mate",
                  "ecosystem/tma/mate/getting-started",
                  "ecosystem/tma/mate/hosting"
                ]
              },
              {
                "group": "Analytics",
                "pages": [
                  "ecosystem/tma/analytics/analytics",
                  "ecosystem/tma/analytics/supported-events",
                  "ecosystem/tma/analytics/preparation",
                  "ecosystem/tma/analytics/install-via-script",
                  "ecosystem/tma/analytics/install-via-npm",
                  "ecosystem/tma/analytics/api-endpoints",
                  "ecosystem/tma/analytics/managing-integration",
                  "ecosystem/tma/analytics/faq"
                ]
              }
            ]
          },
          {
            "group": "TON Connect",
            "pages": [
              "ecosystem/ton-connect/index",
              "ecosystem/ton-connect/dapp",
              "ecosystem/ton-connect/wallet",
              "ecosystem/ton-connect/manifest",
              "ecosystem/ton-connect/message-lookup",
              {
                "group": "Applications (dApps)",
                "pages": [
                  "ecosystem/ton-connect/dapps/send-toncoin",
                  "ecosystem/ton-connect/dapps/send-usdt",
                  "ecosystem/ton-connect/dapps/send-jetton",
                  "ecosystem/ton-connect/dapps/send-nft",
                  "ecosystem/ton-connect/dapps/check-toncoin-balance",
                  "ecosystem/ton-connect/dapps/check-usdt-balance",
                  "ecosystem/ton-connect/dapps/check-jetton-balance",
                  "ecosystem/ton-connect/dapps/check-nfts",
                  "ecosystem/ton-connect/dapps/track-transaction",
                  "ecosystem/ton-connect/dapps/sign-data",
                  "ecosystem/ton-connect/dapps/request-proof"
                ]
              },
              {
                "group": "WalletKit",
                "pages": [
                  "ecosystem/ton-connect/walletkit/index",
                  {
                    "group": "Web",
                    "pages": [
                      "ecosystem/ton-connect/walletkit/web/init"
                    ]
                  },
                  "ecosystem/ton-connect/walletkit/qa-guide",
                  "ecosystem/ton-connect/walletkit/native-web",
                  "ecosystem/ton-connect/walletkit/browser-extension"
                ]
              }
            ]
          },
          "ecosystem/sdks",
          "ecosystem/analytics",
          "ecosystem/status",
          {
            "group": "DEX: decentralized exchange",
            "pages": [
              "ecosystem/dex/overview"
            ]
          },
          {
            "group": "Oracles",
            "pages": [
              "ecosystem/interoperability/oracles/overview",
              "ecosystem/interoperability/oracles/redstone",
              "ecosystem/interoperability/oracles/pyth"
            ]
          },
          {
            "group": "Bridges",
            "pages": [
              "ecosystem/interoperability/bridges/overview"
            ]
          },
          {
            "group": "RPC providers",
            "pages": [
              "ecosystem/rpc/overview",
              {
                "group": "TON Center",
                "expanded": true,
                "pages": [
                  "ecosystem/rpc/toncenter/overview",
                  "ecosystem/rpc/toncenter/get-api-key",
                  {
                    "group": "API v2",
                    "openapi": {
                      "source": "ecosystem/rpc/toncenter/v2.json",
                      "directory": "ecosystem/rpc/toncenter/v2"
                    }
                  },
                  {
                    "group": "API v3",
                    "openapi": {
                      "source": "ecosystem/rpc/toncenter/v3.yaml",
                      "directory": "ecosystem/rpc/toncenter/v3"
                    }
                  }
                ]
              },
              "ecosystem/rpc/price"
            ]
          },
          {
            "group": "Blockchain node",
            "pages": [
              "ecosystem/node/overview",
              "ecosystem/node/setup-mytonctrl",
              "ecosystem/node/setup-mylocalton",
              {
                "group": "MyTonCtrl Reference",
                "pages": [
                  "ecosystem/node/mytonctrl/overview",
                  "ecosystem/node/mytonctrl/core",
                  "ecosystem/node/mytonctrl/installer",
                  "ecosystem/node/mytonctrl/wallet",
                  "ecosystem/node/mytonctrl/validator",
                  "ecosystem/node/mytonctrl/collator",
                  "ecosystem/node/mytonctrl/pools",
                  "ecosystem/node/mytonctrl/liquid_staking",
                  "ecosystem/node/mytonctrl/custom_overlays",
                  "ecosystem/node/mytonctrl/utilities",
                  "ecosystem/node/mytonctrl/alerting",
                  "ecosystem/node/mytonctrl/backups",
                  "ecosystem/node/mytonctrl/btc_teleport"
                ]
              }
            ]
          },
          {
            "group": "Staking",
            "pages": [
              "ecosystem/staking/overview"
            ]
          }
        ]
      },
      {
        "group": "Payment processing",
        "pages": [
          "payments/overview",
          "payments/toncoin",
          "payments/jettons"

        ]
      },
      {
        "group": "Standard contracts",
        "pages": [
          "standard/overview",
          {
            "group": "Wallets",
            "pages": [
              "standard/wallets/how-it-works",
              "standard/wallets/mnemonics",
              "standard/wallets/comparison",
<<<<<<< HEAD
              "standard/wallets/gas-benchmarks",
=======
              "standard/wallets/creation",
>>>>>>> 4b2e0f08
              "standard/wallets/history",
              "standard/wallets/v4",
              {
                "group": "V5",
                "pages": [
                  "standard/wallets/v5",
                  "standard/wallets/v5-api"
                ]
              },
              {
                "group": "Highload Wallets",
                "pages": [
                  "standard/wallets/highload/overview",
                  {
                    "group": "Highload Wallet v3",
                    "pages": [
                      "standard/wallets/highload/v3/create",
                      "standard/wallets/highload/v3/send-single-transfer",
                      "standard/wallets/highload/v3/send-batch-transfers",
                      "standard/wallets/highload/v3/verify-is-processed",
                      "standard/wallets/highload/v3/specification"
                    ]
                  },
                  {
                    "group": "Highload Wallet v2",
                    "pages": [
                      "standard/wallets/highload/v2/specification"
                    ]
                  }
                ]
              },
              "standard/wallets/restricted",
              "standard/wallets/multisig"
            ]
          },
          {
            "group": "Tokens",
            "expanded": true,
            "pages": [
              "standard/tokens/overview",
              "standard/tokens/metadata",
              {
                "group": "Jettons",
                "pages": [
                  "standard/tokens/jettons/overview",
                  "standard/tokens/jettons/how-it-works",
                  "standard/tokens/jettons/comparison",
                  "standard/tokens/jettons/how-to-burning",
                  "standard/tokens/jettons/mintless/overview",
                  "standard/tokens/jettons/mint",
                  "standard/tokens/jettons/burn",
                  "standard/tokens/jettons/find",
                  "standard/tokens/jettons/transfer",
                  "standard/tokens/jettons/wallet-data",
                  "standard/tokens/jettons/supply-data",
                  "standard/tokens/jettons/mintless/deploy",
                  "standard/tokens/jettons/api"
                ]
              },
              {
                "group": "NFT",
                "pages": [
                  "standard/tokens/nft/overview",
                  "standard/tokens/nft/how-works",
                  "standard/tokens/nft/reference-implementation",
                  "standard/tokens/nft/comparison",
                  "standard/tokens/nft/cNFT-how-it-works",
                  "standard/tokens/nft/nft-2.0"
                ]
              },
              {
                "group": "SBT",
                "pages": [
                  "standard/tokens/sbt/overview",
                  "standard/tokens/sbt/how-it-works"
                ]
              },
              "standard/tokens/airdrop"
            ]
          },
          "standard/vesting"
        ]
      },
      {
        "group": "Contract development",
        "pages": [
          "contract-dev/first-smart-contract",
          {
            "group": "IDEs and editor plugins",
            "pages": [
              "contract-dev/ide/overview",
              "contract-dev/ide/vscode",
              "contract-dev/ide/jetbrains"
            ]
          },
          {
            "group": "Development environment",
            "pages": [
              "contract-dev/blueprint/overview",
              "contract-dev/blueprint/develop",
              "contract-dev/blueprint/deploy",
              "contract-dev/blueprint/coverage",
              "contract-dev/blueprint/benchmarks",
              "contract-dev/blueprint/config",
              "contract-dev/blueprint/cli",
              "contract-dev/blueprint/api"
            ]
          },
          {
            "group": "Testing",
            "pages": [
              "contract-dev/testing/overview",
              "contract-dev/testing/testing-on-real-network",
              "contract-dev/testing/styleguide",
              "contract-dev/testing/reference"
            ]
          },
          "contract-dev/debug",
          "contract-dev/carry-value",
          "contract-dev/contract-sharding",
          "contract-dev/security",
          "contract-dev/gas",
          "contract-dev/using-onchain-libraries",
          "contract-dev/random",
          "contract-dev/offchaining",
          "contract-dev/upgrades",
          "contract-dev/zk"
        ]
      },
      {
        "group": "Languages",
        "pages": [
          "languages/tolk",
          {
            "group": "TL-B",
            "pages": [
              "languages/TL-B/overview",
              "languages/TL-B/syntax-and-semantics",
              "languages/TL-B/simple-examples",
              "languages/TL-B/complex-and-non-trivial-examples",
              "languages/TL-B/tep-examples",
              "languages/TL-B/tooling"
            ]
          },
          {
            "group": "Fift",
            "pages": [
              "languages/fift/overview",
              "languages/fift/fift-and-tvm-assembly",
              "languages/fift/deep-dive",
              "languages/fift/multisig",
              "languages/fift/whitepaper"
            ]
          },
          {
            "group": "FunC",
            "pages": [
              "languages/func/index",
              "languages/func/cookbook",
              {
                "group": "Language",
                "expanded": true,
                "pages": [
                  "languages/func/comments",
                  "languages/func/types",
                  "languages/func/literals",
                  "languages/func/operators",
                  "languages/func/expressions",
                  "languages/func/statements",
                  {
                    "group": "Program declarations",
                    "expanded": true,
                    "pages": [
                      "languages/func/declarations-overview",
                      "languages/func/functions",
                      "languages/func/special-functions",
                      "languages/func/asm-functions",
                      "languages/func/global-variables",
                      "languages/func/compiler-directives"
                    ]
                  },
                  "languages/func/built-ins",
                  "languages/func/dictionaries"
                ]
              },
              {
                "group": "Libraries",
                "expanded": true,
                "pages": [
                  "languages/func/stdlib",
                  "languages/func/libraries"
                ]
              },
              "languages/func/changelog"
            ]
          },
          "languages/tact"
        ]
      },
      {
        "group": "TVM: TON Virtual Machine",
        "pages": [
          "tvm/overview",
          {
            "group": "Tools",
            "pages": [
              "tvm/tools/txtracer",
              "tvm/tools/retracer",
              "tvm/tools/tvm-explorer",
              "tvm/tools/ton-decompiler"
            ]
          },
          {
            "group": "Serialization",
            "pages": [
              "tvm/serialization/cells",
              "tvm/serialization/library",
              "tvm/serialization/merkle",
              "tvm/serialization/merkle-update",
              "tvm/serialization/pruned",
              "tvm/serialization/boc"
            ]
          },
          "tvm/builders-and-slices",
          "tvm/continuations",
          "tvm/registers",
          "tvm/exit-codes",
          "tvm/gas",
          "tvm/initialization",
          "tvm/instructions",
          "tvm/changelog"
        ]
      },
      {
        "group": "Blockchain foundations",
        "pages": [
          "foundations/overview",
          {
            "group": "Addresses",
            "pages": [
              "foundations/addresses/overview",
              "foundations/addresses/formats",
              "foundations/addresses/serialize"
            ]
          },
          {
            "group": "Merkle proofs",
            "pages": [
              "foundations/proofs/overview",
              "foundations/proofs/verifying-liteserver-proofs"
            ]
          },
          {
            "group": "Messages",
            "pages": [
              "foundations/messages/overview",
              "foundations/messages/internal"
            ]
          },
          "foundations/hypercube-routing",
          "foundations/statuses",
          "foundations/phases",
          "foundations/fees",
          "foundations/shards",
          "foundations/limits",
          "foundations/config",
          "foundations/proofs",
          "foundations/consensus",
          "foundations/system",
          "foundations/precompiled",
          "foundations/network",
          "foundations/blocks",
          {
            "group": "Whitepapers",
            "expanded": true,
            "pages": [
              "foundations/whitepapers/overview",
              "foundations/whitepapers/tvm",
              "foundations/whitepapers/tblkch",
              "foundations/whitepapers/ton",
              "foundations/whitepapers/catchain"
            ]
          },
          "foundations/glossary"
        ]
      },
      {
        "group": "Web3 services",
        "pages": [
          "services/overview",
          "services/dns",
          "services/payment",
          "services/sites",
          "services/proxy",
          "services/storage"
        ]
      },
      {
        "group": "Contribute",
        "pages": [
          "contribute/index",
          "contribute/style-guide",
          {
            "group": "Components and snippets",
            "pages": [
              "contribute/snippets/index",
              "contribute/snippets/aside",
              "contribute/snippets/image",
              "contribute/snippets/filetree"
            ]
          }
        ]
      }
    ]
  },
  "footer": {
    "socials": {
      "github": "https://github.com/ton-blockchain",
      "x": "https://twitter.com/ton_blockchain",
      "telegram": "https://t.me/addlist/1r5Vcb8eljk5Yzcy"
    }
  },
  "errors": {
    "404": {
      "redirect": false,
      "title": "Page not found",
      "description": "Maybe you were looking for one of these pages below?"
    }
  },
  "redirects": [
    {
      "source": "/v3/concepts/dive-into-ton/introduction",
      "destination": "/pending/discover/pending/dive-into-ton-introduction"
    },
    {
      "source": "/v3/concepts/dive-into-ton/ton-ecosystem/wallet-apps",
      "destination": "/pending/discover/tools/wallets"
    },
    {
      "source": "/v3/concepts/dive-into-ton/ton-ecosystem/explorers-in-ton",
      "destination": "/pending/discover/tools/explorers"
    },
    {
      "source": "/v3/concepts/dive-into-ton/ton-ecosystem/nft",
      "destination": "TODO-NFT-use-cases-into-customer-docs-or-cookbook-with-examples"
    },
    {
      "source": "/v3/concepts/dive-into-ton/ton-blockchain/blockchain-of-blockchains",
      "destination": "TODO-backport-changes"
    },
    {
      "source": "/v3/concepts/dive-into-ton/ton-blockchain/smart-contract-addresses",
      "destination": "/pending/reference/blockchain/accounts/addresses"
    },
    {
      "source": "/v3/concepts/dive-into-ton/ton-blockchain/cells-as-data-storage",
      "destination": "/pending/discover/ton-fundamentals/cells"
    },
    {
      "source": "/v3/concepts/dive-into-ton/ton-blockchain/ton-networking",
      "destination": "TODO-rather-useless-might-be-edited-into-fundamentals"
    },
    {
      "source": "/v3/concepts/dive-into-ton/ton-blockchain/sharding",
      "destination": "/pending/discover/ton-fundamentals/sharding"
    },
    {
      "source": "/v3/concepts/dive-into-ton/ton-blockchain/blockchain-comparison",
      "destination": "/pending/discover/differences/common"
    },
    {
      "source": "/v3/concepts/dive-into-ton/ton-blockchain/security-measures",
      "destination": "/pending/discover/security-audits"
    },
    {
      "source": "/v3/concepts/dive-into-ton/go-from-ethereum/blockchain-services",
      "destination": "/pending/discover/differences/ethereum"
    },
    {
      "source": "/v3/concepts/dive-into-ton/go-from-ethereum/difference-of-blockchains",
      "destination": "/pending/discover/differences/ethereum"
    },
    {
      "source": "/v3/concepts/dive-into-ton/go-from-ethereum/solidity-vs-func",
      "destination": "/pending/discover/differences/ethereum"
    },
    {
      "source": "/v3/concepts/dive-into-ton/go-from-ethereum/tvm-vs-evm",
      "destination": "/pending/discover/differences/ethereum"
    },
    {
      "source": "/v3/concepts/educational-resources",
      "destination": "/pending/discover/education"
    },
    {
      "source": "/v3/concepts/glossary",
      "destination": "/pending/discover/blockchain-basics/glossary"
    },
    {
      "source": "/v3/guidelines/quick-start/:slug*",
      "destination": "/pending/build/quick-start/tutorial-TODO-all-inner-guidelines/quick-start"
    },
    {
      "source": "/v3/guidelines/get-started-with-ton",
      "destination": "/pending/build/quick-start/tutorial"
    },
    {
      "source": "/guidelines/hello-world",
      "destination": "/pending/build/quick-start/tutorial"
    },
    {
      "source": "/guidelines/smat-contracts-guidelines",
      "destination": "/pending/build/on-chain"
    },
    {
      "source": "/v3/guidelines/smart-contracts/guidelines",
      "destination": "/pending/build/on-chain"
    },
    {
      "source": "/v3/guidelines/smart-contracts/get-methods",
      "destination": "/pending/build/off-chain/web3/get-methods"
    },
    {
      "source": "/v3/guidelines/smart-contracts/fee-calculation",
      "destination": "/pending/build/on-chain/fees"
    },
    {
      "source": "/guidelines/testing",
      "destination": "/pending/build/on-chain/testing"
    },
    {
      "source": "/v3/guidelines/smart-contracts/testing/overview",
      "destination": "/pending/build/on-chain/testing"
    },
    {
      "source": "/v3/guidelines/smart-contracts/testing/blueprint-config",
      "destination": "/pending/build/on-chain/testing"
    },
    {
      "source": "/v3/guidelines/smart-contracts/testing/writing-test-examples",
      "destination": "/pending/build/on-chain/testing/exit-codes"
    },
    {
      "source": "/v3/guidelines/smart-contracts/testing/collect-contract-gas-metric",
      "destination": "/pending/build/on-chain/testing/gas-consumption"
    },
    {
      "source": "/guidelines/security-measures",
      "destination": "/pending/build/on-chain/security"
    },
    {
      "source": "/v3/guidelines/smart-contracts/security/overview",
      "destination": "/pending/build/on-chain/security"
    },
    {
      "source": "/v3/guidelines/smart-contracts/security/common-vulnerabilities",
      "destination": "/pending/build/on-chain/security/best-practices"
    },
    {
      "source": "/v3/guidelines/smart-contracts/security/secure-programming",
      "destination": "/pending/build/on-chain/security/best-practices"
    },
    {
      "source": "/v3/guidelines/smart-contracts/security/things-to-focus",
      "destination": "/pending/build/on-chain/security/best-practices"
    },
    {
      "source": "/v3/guidelines/smart-contracts/security/ton-hack-challenge-1",
      "destination": "/pending/build/on-chain/security/hack-challenges"
    },
    {
      "source": "/v3/guidelines/smart-contracts/security/random-number-generation",
      "destination": "/pending/build/on-chain/security/best-practices"
    },
    {
      "source": "/v3/guidelines/smart-contracts/security/random",
      "destination": "/pending/build/on-chain/security/best-practices"
    },
    {
      "source": "/guidelines/how-to",
      "destination": "/pending/build/on-chain/standard-smart-contracts"
    },
    {
      "source": "/guidelines/compile-from-sources",
      "destination": "/pending/build/on-chain/legacy-examples"
    },
    {
      "source": "/v3/guidelines/smart-contracts/howto/compile/compilation-instructions",
      "destination": "/pending/build/on-chain/legacy-examples"
    },
    {
      "source": "/v3/guidelines/smart-contracts/howto/compile/instructions-low-memory",
      "destination": "/pending/build/on-chain/legacy-examples"
    },
    {
      "source": "/v3/guidelines/smart-contracts/howto/multisig",
      "destination": "/pending/build/on-chain/legacy-examples"
    },
    {
      "source": "/v3/guidelines/smart-contracts/howto/multisig-js",
      "destination": "/pending/build/on-chain/legacy-examples"
    },
    {
      "source": "/v3/guidelines/smart-contracts/howto/airdrop-claim-best-practice",
      "destination": "/pending/build/on-chain/standard-smart-contracts/airdrop"
    },
    {
      "source": "/v3/guidelines/smart-contracts/howto/shard-optimization",
      "destination": "/pending/build/on-chain/contract-dev/sharding"
    },
    {
      "source": "/v3/guidelines/smart-contracts/howto/wallet",
      "destination": "/pending/build/on-chain/standard-smart-contracts/wallet"
    },
    {
      "source": "/v3/guidelines/smart-contracts/howto/nominator-pool",
      "destination": "/participate/nominator-pool"
    },
    {
      "source": "/v3/guidelines/smart-contracts/howto/single-nominator-pool",
      "destination": "/participate/nominator-pool"
    },
    {
      "source": "/guidelines/dapps",
      "destination": "/pending/build/off-chain"
    },
    {
      "source": "/v3/guidelines/dapps/overview",
      "destination": "/pending/build/off-chain"
    },
    {
      "source": "/v3/guidelines/dapps/cookbook",
      "destination": "/pending/build/off-chain"
    },
    {
      "source": "/v3/guidelines/dapps/transactions/overview",
      "destination": "/pending/discover/ton-fundamentals/transactions"
    },
    {
      "source": "/v3/guidelines/dapps/transactions/foundations-of-blockchain",
      "destination": "TODO-might-go-to-Discover"
    },
    {
      "source": "/v3/guidelines/dapps/transactions/message-driven-execution",
      "destination": "/pending/discover/ton-fundamentals/messages"
    },
    {
      "source": "/v3/guidelines/dapps/transactions/hash-based-tracking",
      "destination": "TODO"
    },
    {
      "source": "/v3/guidelines/dapps/transactions/api-based-retrieval",
      "destination": "TODO"
    },
    {
      "source": "/v3/guidelines/dapps/transactions/explore-transactions",
      "destination": "TODO"
    },
    {
      "source": "/guidelines/api-sdk",
      "destination": "/pending/discover/tools/sdks"
    },
    {
      "source": "/v3/guidelines/dapps/apis-sdks/overview",
      "destination": "/pending/discover/tools/sdks"
    },
    {
      "source": "/v3/guidelines/dapps/apis-sdks/sdk",
      "destination": "/pending/discover/tools/sdks"
    },
    {
      "source": "/v3/guidelines/dapps/apis-sdks/api-types",
      "destination": "/pending/discover/apis"
    },
    {
      "source": "/v3/guidelines/dapps/apis-sdks/ton-http-apis",
      "destination": "/pending/discover/apis"
    },
    {
      "source": "/v3/guidelines/dapps/apis-sdks/ton-adnl-apis",
      "destination": "/pending/discover/apis"
    },
    {
      "source": "/guidelines/tutorials-and-examples",
      "destination": "/pending/build/off-chain/web3"
    },
    {
      "source": "/v3/guidelines/dapps/tutorials/jetton-airdrop",
      "destination": "TODO"
    },
    {
      "source": "/v3/guidelines/dapps/apis-sdks/api-keys",
      "destination": "TODO-how-to-get-ton-center-API-key"
    },
    {
      "source": "/v3/guidelines/dapps/apis-sdks/getblock-ton-api",
      "destination": "TODO-http-api-by-GetBlock"
    },
    {
      "source": "/v3/guidelines/dapps/tutorials/nft-minting-guide",
      "destination": "TODO"
    },
    {
      "source": "/v3/guidelines/dapps/tutorials/mint-your-first-token",
      "destination": "TODO"
    },
    {
      "source": "/v3/guidelines/dapps/tutorials/zero-knowledge-proofs",
      "destination": "TODO"
    },
    {
      "source": "/v3/guidelines/dapps/tutorials/web3-game-example",
      "destination": "TODO-in-complete-examples"
    },
    {
      "source": "/guidelines/tg-bot-examples",
      "destination": "/pending/build/off-chain/telegram-bots"
    },
    {
      "source": "/v3/guidelines/dapps/tutorials/telegram-bot-examples/accept-payments-in-a-telegram-bot",
      "destination": "/pending/build/off-chain/telegram-bots/ton-store"
    },
    {
      "source": "/v3/guidelines/dapps/tutorials/telegram-bot-examples/accept-payments-in-a-telegram-bot-2",
      "destination": "/pending/build/off-chain/telegram-bots/ton-balance"
    },
    {
      "source": "/v3/guidelines/dapps/tutorials/telegram-bot-examples/accept-payments-in-a-telegram-bot-js",
      "destination": "TODO-burgers-and-ice-cream"
    },
    {
      "source": "/guidelines/tma",
      "destination": "/pending/build/off-chain/telegram-mini-apps"
    },
    {
      "source": "/v3/guidelines/dapps/tma/overview",
      "destination": "/pending/build/off-chain/telegram-mini-apps"
    },
    {
      "source": "/guidelines/tma-guidelines",
      "destination": "/pending/build/off-chain/telegram-mini-apps"
    },
    {
      "source": "/v3/guidelines/dapps/tma/guidelines/testing-apps",
      "destination": "/pending/build/off-chain/telegram-mini-apps"
    },
    {
      "source": "/v3/guidelines/dapps/tma/guidelines/publishing",
      "destination": "/pending/build/off-chain/telegram-mini-apps"
    },
    {
      "source": "/v3/guidelines/dapps/tma/guidelines/monetization",
      "destination": "/pending/build/off-chain/telegram-mini-apps"
    },
    {
      "source": "/v3/guidelines/dapps/tma/guidelines/tips-and-tricks",
      "destination": "/pending/build/off-chain/telegram-mini-apps"
    },
    {
      "source": "/guidelines/tma-tutorials-and-examples",
      "destination": "/pending/build/off-chain/telegram-mini-apps"
    },
    {
      "source": "/v3/guidelines/dapps/tma/tutorials/step-by-step-guide",
      "destination": "/pending/build/off-chain/telegram-mini-apps"
    },
    {
      "source": "/v3/guidelines/dapps/tma/tutorials/app-examples",
      "destination": "/pending/build/off-chain/telegram-mini-apps"
    },
    {
      "source": "/v3/guidelines/dapps/tma/tutorials/design-guidelines",
      "destination": "/pending/build/off-chain/telegram-mini-apps"
    },
    {
      "source": "/v3/guidelines/dapps/tma/notcoin",
      "destination": "TODO-low-value"
    },
    {
      "source": "/v3/guidelines/dapps/tma/grants",
      "destination": "TODO-low-value"
    },
    {
      "source": "/guidelines/advanced-asset-processing",
      "destination": "/pending/build/off-chain/web3"
    },
    {
      "source": "/v3/guidelines/dapps/asset-processing/payments-processing",
      "destination": "/pending/build/off-chain/web3/toncoin"
    },
    {
      "source": "/v3/guidelines/dapps/asset-processing/jettons",
      "destination": "/pending/build/off-chain/standard-smart-contracts/jetton"
    },
    {
      "source": "/v3/guidelines/dapps/asset-processing/mintless-jettons",
      "destination": "/pending/build/off-chain/standard-smart-contracts/mintless-jetton"
    },
    {
      "source": "/v3/guidelines/dapps/asset-processing/compressed-nfts",
      "destination": "/pending/build/off-chain/standard-smart-contracts/compressed-nft"
    },
    {
      "source": "/v3/guidelines/dapps/asset-processing/mass-mint-tools",
      "destination": "TODO-more-likely-to-be-part-of-Discover-or-Overview"
    },
    {
      "source": "/guidelines/nft-processing",
      "destination": "/pending/build/off-chain/standard-smart-contracts/nft"
    },
    {
      "source": "/v3/guidelines/dapps/asset-processing/nft-processing/nfts",
      "destination": "/pending/build/off-chain/standard-smart-contracts/nft"
    },
    {
      "source": "/v3/guidelines/dapps/asset-processing/nft-processing/metadata-parsing",
      "destination": "/pending/build/off-chain/standard-smart-contracts/nft"
    },
    {
      "source": "/guidelines/nodes-guidelines",
      "destination": "/participate"
    },
    {
      "source": "/v3/guidelines/nodes/overview",
      "destination": "/participate"
    },
    {
      "source": "/guidelines/running-nodes",
      "destination": "/participate"
    },
    {
      "source": "/v3/guidelines/nodes/running-nodes/archive-node",
      "destination": "/participate/nodes/archive-node"
    },
    {
      "source": "/v3/guidelines/nodes/running-nodes/full-node",
      "destination": "/participate/nodes/full-node"
    },
    {
      "source": "/v3/guidelines/nodes/running-nodes/liteserver-node",
      "destination": "/participate/nodes/liteserver-node"
    },
    {
      "source": "/v3/guidelines/nodes/running-nodes/validator-node",
      "destination": "/participate/nodes/validator-node"
    },
    {
      "source": "/v3/guidelines/nodes/running-nodes/staking-with-nominator-pools",
      "destination": "/participate/nominator-pool"
    },
    {
      "source": "/v3/guidelines/nodes/running-nodes/run-mytonctrl-docker",
      "destination": "/participate"
    },
    {
      "source": "/v3/guidelines/nodes/running-nodes/running-a-local-ton",
      "destination": "/pending/build/local-blockchain"
    },
    {
      "source": "/v3/guidelines/nodes/running-nodes/secure-guidelines",
      "destination": "/participate/nodes/security"
    },
    {
      "source": "/guidelines/maintenance-guidelines",
      "destination": "TODO-this-and-the-rest-of-guidelines"
    },
    {
      "source": "/guidelines/ton-connect",
      "destination": "TODO"
    },
    {
      "source": "/v3/guidelines/ton-connect/overview",
      "destination": "TODO-same-as-before"
    },
    {
      "source": "/v3/guidelines/ton-connect/quick-start",
      "destination": "TODO"
    },
    {
      "source": "/guidelines/dapp-guide",
      "destination": "TODO"
    },
    {
      "source": "/v3/guidelines/ton-connect/creating-manifest",
      "destination": "TODO"
    },
    {
      "source": "/guidelines/install-ton-connect",
      "destination": "TODO"
    },
    {
      "source": "/v3/guidelines/ton-connect/frameworks/react",
      "destination": "TODO"
    },
    {
      "source": "/v3/guidelines/ton-connect/frameworks/web",
      "destination": "TODO"
    },
    {
      "source": "/v3/guidelines/ton-connect/frameworks/python",
      "destination": "TODO"
    },
    {
      "source": "/v3/guidelines/ton-connect/verifying-signed-in-users",
      "destination": "TODO"
    },
    {
      "source": "/guidelines/cookbook",
      "destination": "TODO"
    },
    {
      "source": "/v3/guidelines/ton-connect/cookbook/cells",
      "destination": "TODO-message-body"
    },
    {
      "source": "/v3/guidelines/ton-connect/cookbook/ton-transfer",
      "destination": "TODO"
    },
    {
      "source": "/v3/guidelines/ton-connect/cookbook/jetton-transfer",
      "destination": "TODO"
    },
    {
      "source": "/v3/guidelines/ton-connect/cookbook/nft-transfer",
      "destination": "TODO"
    },
    {
      "source": "/v3/guidelines/ton-connect/guidelines/transaction-by-external-message",
      "destination": "TODO"
    },
    {
      "source": "/v3/guidelines/ton-connect/wallet",
      "destination": "TODO"
    },
    {
      "source": "/v3/guidelines/ton-connect/guidelines/developers",
      "destination": "TODO"
    },
    {
      "source": "/guidelines/advanced",
      "destination": "TODO-with-two-external-links"
    },
    {
      "source": "/guidelines/business",
      "destination": "TODO"
    },
    {
      "source": "/v3/guidelines/ton-connect/business/ton-connect-for-business",
      "destination": "TODO-should-be-same-as-before"
    },
    {
      "source": "/v3/guidelines/ton-connect/business/ton-connect-for-security",
      "destination": "TODO"
    },
    {
      "source": "/guidelines/web3-guidelines",
      "destination": "TODO"
    },
    {
      "source": "/v3/guidelines/web3/overview",
      "destination": "TODO-should-be-same"
    },
    {
      "source": "/guidelines/ton-dns",
      "destination": "TODO"
    },
    {
      "source": "/v3/guidelines/web3/ton-dns/subresolvers",
      "destination": "TODO"
    },
    {
      "source": "/guidelines/proxy-and-sites",
      "destination": "TODO"
    },
    {
      "source": "/v3/guidelines/web3/ton-proxy-sites/how-to-run-ton-site",
      "destination": "TODO"
    },
    {
      "source": "/v3/guidelines/web3/ton-proxy-sites/ton-sites-for-applications",
      "destination": "TODO"
    },
    {
      "source": "/v3/guidelines/web3/ton-proxy-sites/connect-with-ton-proxy",
      "destination": "TODO"
    },
    {
      "source": "/v3/guidelines/web3/ton-proxy-sites/how-to-open-any-ton-site",
      "destination": "TODO"
    },
    {
      "source": "/v3/guidelines/web3/ton-proxy-sites/site-and-domain-management",
      "destination": "TODO"
    },
    {
      "source": "/v3/guidelines/web3/ton-proxy-sites/running-your-own-ton-proxy",
      "destination": "TODO"
    },
    {
      "source": "/guidelines/ton-storage",
      "destination": "TODO"
    },
    {
      "source": "/v3/guidelines/web3/ton-storage/storage-daemon",
      "destination": "TODO"
    },
    {
      "source": "/v3/guidelines/web3/ton-storage/storage-provider",
      "destination": "TODO"
    },
    {
      "source": "/v3/guidelines/web3/ton-storage/storage-faq",
      "destination": "TODO"
    },
    {
      "source": "/v3/documentation/ton-documentation",
      "destination": "/"
    },
    {
      "source": "/v3/documentation/faq",
      "destination": "/pending/discover"
    },
    {
      "source": "/v3/documentation/smart-contracts/overview",
      "destination": "/pending/reference/blockchain/standard-smart-contracts"
    },
    {
      "source": "/v3/documentation/smart-contracts/addresses",
      "destination": "/pending/reference/blockchain/accounts/addresses"
    },
    {
      "source": "/v3/documentation/smart-contracts/getting-started/javascript",
      "destination": "/pending/build/setup"
    },
    {
      "source": "/v3/documentation/smart-contracts/getting-started/ide-plugins",
      "destination": "/pending/build/setup"
    },
    {
      "source": "/v3/documentation/smart-contracts/getting-started/testnet",
      "destination": "/pending/reference/blockchain/network/testnet"
    },
    {
      "source": "/v3/documentation/smart-contracts/contracts-specs/wallet-contracts",
      "destination": "/pending/reference/blockchain/standard-smart-contracts/wallets"
    },
    {
      "source": "/v3/documentation/smart-contracts/contracts-specs/highload-wallet",
      "destination": "/pending/reference/blockchain/standard-smart-contracts/highload-wallets"
    },
    {
      "source": "/v3/documentation/smart-contracts/contracts-specs/vesting-contract",
      "destination": "/pending/reference/blockchain/standard-smart-contracts/wallets/vesting"
    },
    {
      "source": "/v3/documentation/smart-contracts/contracts-specs/governance",
      "destination": "/pending/reference/blockchain/standard-smart-contracts/core/governance"
    },
    {
      "source": "/v3/documentation/smart-contracts/contracts-specs/nominator-pool",
      "destination": "/pending/reference/blockchain/standard-smart-contracts/core/nominator-pool"
    },
    {
      "source": "/v3/documentation/smart-contracts/contracts-specs/single-nominator-pool",
      "destination": "/pending/reference/blockchain/standard-smart-contracts/core/nominator-pool"
    },
    {
      "source": "/v3/documentation/smart-contracts/contracts-specs/precompiled-contracts",
      "destination": "/pending/reference/blockchain/standard-smart-contracts/core/precompiled"
    },
    {
      "source": "/v3/documentation/smart-contracts/contracts-specs/examples",
      "destination": "/pending/reference/blockchain/standard-smart-contracts"
    },
    {
      "source": "/v3/documentation/smart-contracts/limits",
      "destination": "/pending/reference/blockchain/limits"
    },
    {
      "source": "/v3/documentation/smart-contracts/message-management/messages-and-transactions",
      "destination": "TODO"
    },
    {
      "source": "/v3/documentation/smart-contracts/message-management/sending-messages",
      "destination": "TODO"
    },
    {
      "source": "/v3/documentation/smart-contracts/message-management/internal-messages",
      "destination": "TODO"
    },
    {
      "source": "/v3/documentation/smart-contracts/message-management/external-messages",
      "destination": "TODO"
    },
    {
      "source": "/v3/documentation/smart-contracts/message-management/non-bounceable-messages",
      "destination": "TODO"
    },
    {
      "source": "/v3/documentation/smart-contracts/message-management/message-modes-cookbook",
      "destination": "TODO"
    },
    {
      "source": "/v3/documentation/smart-contracts/message-management/ecosystem-messages-layout",
      "destination": "TODO"
    },
    {
      "source": "/v3/documentation/smart-contracts/transaction-fees/fees",
      "destination": "/pending/reference/blockchain/fees"
    },
    {
      "source": "/v3/documentation/smart-contracts/transaction-fees/fees-low-level",
      "destination": "/pending/reference/blockchain/fees"
    },
    {
      "source": "/v3/documentation/smart-contracts/transaction-fees/accept-message-effects",
      "destination": "/pending/reference/blockchain/fees"
    },
    {
      "source": "/v3/documentation/smart-contracts/transaction-fees/forward-fees",
      "destination": "/pending/reference/blockchain/fees"
    },
    {
      "source": "/v3/documentation/smart-contracts/shards/shards-intro",
      "destination": "/pending/reference/blockchain/sharding"
    },
    {
      "source": "/v3/documentation/smart-contracts/shards/infinity-sharding-paradigm",
      "destination": "/pending/reference/blockchain/sharding"
    },
    {
      "source": "/v3/documentation/smart-contracts/tact",
      "destination": "/pending/reference/blockchain/standard-smart-contracts"
    },
    {
      "source": "/v3/documentation/smart-contracts/tolk/overview",
      "destination": "/pending/reference/tolk"
    },
    {
      "source": "/v3/documentation/smart-contracts/tolk/environment-setup",
      "destination": "/pending/reference/tolk"
    },
    {
      "source": "/v3/documentation/smart-contracts/tolk/counter-smart-contract",
      "destination": "/pending/reference/tolk"
    },
    {
      "source": "/v3/documentation/smart-contracts/tolk/language-guide",
      "destination": "/pending/reference/tolk"
    },
    {
      "source": "/v3/documentation/smart-contracts/tolk/tolk-vs-func/in-short",
      "destination": "/pending/reference/tolk"
    },
    {
      "source": "/v3/documentation/smart-contracts/tolk/tolk-vs-func/in-detail",
      "destination": "/pending/reference/tolk"
    },
    {
      "source": "/v3/documentation/smart-contracts/tolk/tolk-vs-func/mutability",
      "destination": "/pending/reference/tolk"
    },
    {
      "source": "/v3/documentation/smart-contracts/tolk/tolk-vs-func/stdlib",
      "destination": "/pending/reference/tolk"
    },
    {
      "source": "/v3/documentation/smart-contracts/tolk/tolk-vs-func/pack-to-from-cells",
      "destination": "/pending/reference/tolk"
    },
    {
      "source": "/v3/documentation/smart-contracts/tolk/tolk-vs-func/create-message",
      "destination": "/pending/reference/tolk"
    },
    {
      "source": "/v3/documentation/smart-contracts/tolk/tolk-vs-func/lazy-loading",
      "destination": "/pending/reference/tolk"
    },
    {
      "source": "/v3/documentation/smart-contracts/tolk/changelog",
      "destination": "/pending/changelog/tolk"
    },
    {
      "source": "/v3/documentation/smart-contracts/func/overview",
      "destination": "/pending/reference/blockchain/standard-smart-contracts"
    },
    {
      "source": "/v3/documentation/smart-contracts/func/cookbook",
      "destination": "/pending/reference/blockchain/legacy/func/cookbook"
    },
    {
      "source": "/v3/documentation/smart-contracts/func/docs/types",
      "destination": "/pending/reference/blockchain/legacy/func/types"
    },
    {
      "source": "/v3/documentation/smart-contracts/func/docs/comments",
      "destination": "/pending/reference/blockchain/legacy/func/comments"
    },
    {
      "source": "/v3/documentation/smart-contracts/func/docs/literals_identifiers",
      "destination": "/pending/reference/blockchain/legacy/func/literals"
    },
    {
      "source": "/v3/documentation/smart-contracts/func/docs/functions",
      "destination": "/pending/reference/blockchain/legacy/func/functions"
    },
    {
      "source": "/v3/documentation/smart-contracts/func/docs/global_variables",
      "destination": "/pending/reference/blockchain/legacy/func/global-variables"
    },
    {
      "source": "/v3/documentation/smart-contracts/func/docs/compiler_directives",
      "destination": "/pending/reference/blockchain/legacy/func/compiler-directives"
    },
    {
      "source": "/v3/documentation/smart-contracts/func/docs/statements",
      "destination": "/pending/reference/blockchain/legacy/func/statements"
    },
    {
      "source": "/v3/documentation/smart-contracts/func/docs/builtins",
      "destination": "/pending/reference/blockchain/legacy/func/build-ins"
    },
    {
      "source": "/v3/documentation/smart-contracts/func/docs/dictionaries",
      "destination": "/pending/reference/blockchain/legacy/func/dictionaries"
    },
    {
      "source": "/v3/documentation/smart-contracts/func/docs/stdlib",
      "destination": "/pending/reference/blockchain/legacy/func/stdlib"
    },
    {
      "source": "/v3/documentation/smart-contracts/func/libraries",
      "destination": "/pending/reference/blockchain/legacy/func/libraries"
    },
    {
      "source": "/v3/documentation/smart-contracts/func/changelog",
      "destination": "/pending/changelog/func"
    },
    {
      "source": "/v3/documentation/smart-contracts/fift/overview",
      "destination": "/language/fift"
    },
    {
      "source": "/v3/documentation/smart-contracts/fift/fift-and-tvm-assembly",
      "destination": "/language/fift/fift-and-tvm-assembly"
    },
    {
      "source": "/v3/documentation/smart-contracts/fift/fift-deep-dive",
      "destination": "/language/fift/deep-dive"
    },
    {
      "source": "/v3/documentation/dapps/dapps-overview",
      "destination": "TODO"
    },
    {
      "source": "/v3/documentation/dapps/defi/coins",
      "destination": "TODO"
    },
    {
      "source": "/v3/documentation/dapps/defi/tokens",
      "destination": "TODO"
    },
    {
      "source": "/v3/documentation/dapps/defi/nft",
      "destination": "TODO"
    },
    {
      "source": "/v3/documentation/dapps/defi/subscriptions",
      "destination": "TODO"
    },
    {
      "source": "/v3/documentation/dapps/defi/ton-payments",
      "destination": "TODO"
    },
    {
      "source": "/v3/documentation/dapps/assets/overview",
      "destination": "TODO"
    },
    {
      "source": "/v3/documentation/dapps/assets/usdt",
      "destination": "TODO"
    },
    {
      "source": "/v3/documentation/dapps/oracles/about_blockchain_oracles",
      "destination": "/pending/discover/oracles"
    },
    {
      "source": "/v3/documentation/dapps/oracles/pyth",
      "destination": "/pending/discover/oracles"
    },
    {
      "source": "/v3/documentation/dapps/oracles/red_stone",
      "destination": "/pending/discover/oracles"
    },
    {
      "source": "/v3/documentation/infra/nodes/node-types",
      "destination": "/pending/reference/blockchain/nodes"
    },
    {
      "source": "/v3/documentation/infra/nodes/mytonctrl/mytonctrl-overview",
      "destination": "/pending/reference/blockchain/nodes"
    },
    {
      "source": "/v3/documentation/infra/nodes/mytonctrl/mytonctrl-status",
      "destination": "/pending/reference/blockchain/nodes"
    },
    {
      "source": "/v3/documentation/infra/nodes/mytonctrl/mytonctrl-errors",
      "destination": "/pending/reference/blockchain/nodes"
    },
    {
      "source": "/v3/documentation/infra/nodes/node-commands",
      "destination": "/pending/reference/blockchain/nodes"
    },
    {
      "source": "/v3/documentation/infra/nodes/validation/staking-incentives",
      "destination": "TODO"
    },
    {
      "source": "/v3/documentation/infra/nodes/validation/collators",
      "destination": "TODO"
    },
    {
      "source": "/v3/documentation/infra/minter-flow",
      "destination": "TODO"
    },
    {
      "source": "/v3/documentation/infra/crosschain/overview",
      "destination": "/pending/discover/bridges"
    },
    {
      "source": "/v3/documentation/infra/crosschain/bridge-addresses",
      "destination": "/pending/discover/bridges"
    },
    {
      "source": "/v3/documentation/network/configs/network-configs",
      "destination": "/pending/reference/blockchain/config"
    },
    {
      "source": "/v3/documentation/network/configs/blockchain-configs",
      "destination": "/pending/reference/blockchain/config"
    },
    {
      "source": "/v3/documentation/network/configs/config-params",
      "destination": "/pending/reference/blockchain/config"
    },
    {
      "source": "/v3/documentation/network/protocols/adnl/overview",
      "destination": "/pending/reference/blockchain/network/adnl"
    },
    {
      "source": "/v3/documentation/network/protocols/adnl/low-level-adnl",
      "destination": "/pending/reference/blockchain/network/adnl"
    },
    {
      "source": "/v3/documentation/network/protocols/adnl/adnl-tcp",
      "destination": "/pending/reference/blockchain/network/adnl"
    },
    {
      "source": "/v3/documentation/network/protocols/adnl/adnl-udp",
      "destination": "/pending/reference/blockchain/network/adnl"
    },
    {
      "source": "/v3/documentation/network/protocols/dht/ton-dht",
      "destination": "/pending/reference/blockchain/network/dht"
    },
    {
      "source": "/v3/documentation/network/protocols/dht/dht-deep-dive",
      "destination": "/pending/reference/blockchain/network/dht"
    },
    {
      "source": "/v3/documentation/network/protocols/rldp",
      "destination": "/pending/reference/blockchain/network/rldp"
    },
    {
      "source": "/v3/documentation/network/protocols/overlay",
      "destination": "/pending/reference/blockchain/network/overlay-subnets"
    },
    {
      "source": "/v3/documentation/data-formats/tlb/tl-b-language",
      "destination": "/pending/reference/serialization/tlb"
    },
    {
      "source": "/v3/documentation/data-formats/tlb/cell-boc",
      "destination": "/pending/reference/serialization/boc"
    },
    {
      "source": "/v3/documentation/data-formats/tlb/exotic-cells",
      "destination": "/pending/reference/serialization/cells"
    },
    {
      "source": "/v3/documentation/data-formats/tlb/library-cells",
      "destination": "/pending/reference/serialization/cells"
    },
    {
      "source": "/v3/documentation/data-formats/tlb/proofs",
      "destination": "TODO"
    },
    {
      "source": "/v3/documentation/data-formats/tlb/basic-proofing-concepts",
      "destination": "/pending/reference/serialization/proofs/basic"
    },
    {
      "source": "/v3/documentation/data-formats/tlb/tl-b-types",
      "destination": "/pending/reference/serialization/tlb-builtins"
    },
    {
      "source": "/v3/documentation/data-formats/tlb/canonical-cell-serialization",
      "destination": "/pending/reference/serialization/canonical"
    },
    {
      "source": "/v3/documentation/data-formats/tlb/msg-tlb",
      "destination": "/pending/reference/serialization/tlb-schemas/message"
    },
    {
      "source": "/v3/documentation/data-formats/tlb/block-layout",
      "destination": "/pending/reference/serialization/tlb-schemas/block"
    },
    {
      "source": "/v3/documentation/data-formats/tlb/transaction-layout",
      "destination": "/pending/reference/serialization/tlb-schemas/transaction"
    },
    {
      "source": "/v3/documentation/data-formats/tlb/crc32",
      "destination": "/pending/reference/serialization/tlb"
    },
    {
      "source": "/v3/documentation/data-formats/tlb/tlb-ide",
      "destination": "/pending/discover/tools/editors"
    },
    {
      "source": "/v3/documentation/data-formats/tlb/tlb-tools",
      "destination": "/pending/discover/tools/sdks"
    },
    {
      "source": "/v3/documentation/data-formats/tl",
      "destination": "/pending/reference/blockchain/network/tl"
    },
    {
      "source": "/v3/documentation/tvm/tvm-overview",
      "destination": "/pending/reference/tvm"
    },
    {
      "source": "/v3/documentation/tvm/tvm-initialization",
      "destination": "/pending/reference/tvm/init"
    },
    {
      "source": "/v3/documentation/tvm/tvm-exit-codes",
      "destination": "/pending/reference/tvm/exit-codes"
    },
    {
      "source": "/v3/documentation/tvm/instructions",
      "destination": "/pending/reference/tvm/instructions"
    },
    {
      "source": "/v3/documentation/tvm/specification/runvm",
      "destination": "/pending/reference/tvm/runvm"
    },
    {
      "source": "/v3/documentation/tvm/changelog/tvm-upgrade-2025-02",
      "destination": "/pending/changelog/tvm"
    },
    {
      "source": "/v3/documentation/tvm/changelog/tvm-upgrade-2024-04",
      "destination": "/pending/changelog/tvm"
    },
    {
      "source": "/v3/documentation/tvm/changelog/tvm-upgrade-2023-07",
      "destination": "/pending/changelog/tvm"
    },
    {
      "source": "/v3/documentation/whitepapers/overview",
      "destination": "/pending/reference/blockchain/legacy/whitepapers"
    },
    {
      "source": "/ton.pdf",
      "destination": "/resources/pdfs/ton.pdf"
    },
    {
      "source": "/tvm.pdf",
      "destination": "/resources/pdfs/tvm.pdf"
    },
    {
      "source": "/tblkch.pdf",
      "destination": "/resources/pdfs/tblkch.pdf"
    },
    {
      "source": "/catchain.pdf",
      "destination": "/resources/pdfs/catchain.pdf"
    },
    {
      "source": "/fiftbase.pdf",
      "destination": "/resources/pdfs/fiftbase.pdf"
    },
    {
      "source": "/v3/contribute",
      "destination": "/contribute"
    },
    {
      "source": "/v3/contribute/style-guide",
      "destination": "/contribute/style-guide"
    },
    {
      "source": "/v3/contribute/content-standardization",
      "destination": "/contribute"
    },
    {
      "source": "/v3/contribute/typography",
      "destination": "/contribute"
    },
    {
      "source": "/v3/contribute/localization-program/translation-style-guide",
      "destination": "/contribute"
    },
    {
      "source": "/v3/contribute/maintainers",
      "destination": "/contribute"
    }
  ]
}<|MERGE_RESOLUTION|>--- conflicted
+++ resolved
@@ -247,11 +247,8 @@
               "standard/wallets/how-it-works",
               "standard/wallets/mnemonics",
               "standard/wallets/comparison",
-<<<<<<< HEAD
               "standard/wallets/gas-benchmarks",
-=======
               "standard/wallets/creation",
->>>>>>> 4b2e0f08
               "standard/wallets/history",
               "standard/wallets/v4",
               {
