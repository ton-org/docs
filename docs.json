{
  "$schema": "https://mintlify.com/docs.json",
  "theme": "maple",
  "name": "TON Docs",
  "logo": {
    "light": "/resources/logo/light.svg",
    "dark": "/resources/logo/dark.svg"
  },
  "favicon": "/favicon.png",
  "colors": {
    "primary": "#0098EA",
    "light": "#F7F9FB",
    "dark": "#1E2337"
  },
  "fonts": {
    "family": "Inter"
  },
  "appearance": {
    "default": "light",
    "strict": false
  },
  "styling": {
    "eyebrows": "breadcrumbs"
  },
  "contextual": {
    "options": [
      "copy",
      "chatgpt",
      "claude",
      "perplexity",
      "mcp",
      "cursor",
      "vscode"
    ]
  },
  "navigation": {
    "pages": [
      "start-here",
      "get-support",
      {
        "group": "Step by step",
        "pages": [
          "guidebook/first-dapp",
          "guidebook/first-smart-contract",
          "guidebook/from-ethereum",
          "guidebook/payment",
          "guidebook/nft",
          "guidebook/tokens",
          "guidebook/airdrop",
          "guidebook/debug",
          "guidebook/telegram",
          "guidebook/tma",
          "guidebook/react",
          "guidebook/auth",
          "guidebook/game",
          "guidebook/dapp",
          "guidebook/wallet",
          "guidebook/cex",
          {
            "group": "Frontend",
            "expanded": true,
            "pages": []
          },
          {
            "group": "Backend",
            "pages": []
          },
          {
            "group": "Mobile",
            "pages": []
          },
          "guidebook/more"
        ]
      },
      {
        "group": "Ecosystem",
        "pages": [
          "ecosystem/overview",
          {
            "group": "Wallet apps",
            "pages": [
              "ecosystem/wallet-apps/overview",
              "ecosystem/wallet-apps/tonkeeper",
              "ecosystem/wallet-apps/web",
              "ecosystem/wallet-apps/dev"
            ]
          },
          {
            "group": "Explorers",
            "pages": [
              "ecosystem/explorers/overview",
              "ecosystem/explorers/tonviewer"
            ]
          },
          {
            "group": "IDEs & plugins",
            "pages": [
              "ecosystem/ide/overview",
              "ecosystem/ide/vscode",
              "ecosystem/ide/jetbrains"
            ]
          },
          {
            "group": "Development environment",
            "pages": [
              "ecosystem/blueprint/overview",
              "ecosystem/blueprint/develop",
              {
                "group": "Smart contracts testing",
                "pages": [
                  "ecosystem/blueprint/testing/overview",
                  "ecosystem/blueprint/testing/testing-on-real-network",
                  "ecosystem/blueprint/testing/testing-guidelines",
                  "ecosystem/blueprint/testing/reference"
                ]
              },
              "ecosystem/blueprint/deploy",
              "ecosystem/blueprint/coverage",
              "ecosystem/blueprint/benchmarks",
              "ecosystem/blueprint/config",
              "ecosystem/blueprint/reference"
            ]
          },
          {
            "group": "TON Connect",
            "pages": [
              "ecosystem/ton-connect/index",
              "ecosystem/ton-connect/manifest",
              "ecosystem/ton-connect/message-lookup",
              {
                "group": "Applications (dApps)",
                "pages": [
                  "ecosystem/ton-connect/dapps/send-toncoin",
                  "ecosystem/ton-connect/dapps/send-usdt",
                  "ecosystem/ton-connect/dapps/send-jetton",
                  "ecosystem/ton-connect/dapps/send-nft",
                  "ecosystem/ton-connect/dapps/check-toncoin-balance",
                  "ecosystem/ton-connect/dapps/check-usdt-balance",
                  "ecosystem/ton-connect/dapps/check-jetton-balance",
                  "ecosystem/ton-connect/dapps/check-nfts",
                  "ecosystem/ton-connect/dapps/track-transaction",
                  "ecosystem/ton-connect/dapps/sign-data",
                  "ecosystem/ton-connect/dapps/request-proof"
                ]
              },
              {
                "group": "WalletKit",
                "pages": [
                  "ecosystem/ton-connect/walletkit/index",
                  "ecosystem/ton-connect/walletkit/qa-guide",
                  "ecosystem/ton-connect/walletkit/native-web",
                  "ecosystem/ton-connect/walletkit/browser-extension"
                ]
              }
            ]
          },
          "ecosystem/sdks",
          "ecosystem/analytics",
          "ecosystem/status",
          {
            "group": "Oracles",
            "pages": [
              "ecosystem/interoperability/oracles/overview",
              "ecosystem/interoperability/oracles/redstone",
              "ecosystem/interoperability/oracles/pyth"
            ]
          },
          {
            "group": "Bridges",
            "pages": [
              "ecosystem/interoperability/bridges/overview"
            ]
          },
          {
            "group": "RPC providers",
            "pages": [
              "ecosystem/rpc/overview",
              {
                "group": "TON Center",
                "pages": [
                  {
                    "group": "API v2",
                    "openapi": "./ecosystem/rpc/ton-center-http-api-v-2.json"
                  },
                  {
                    "group": "API v3",
                    "openapi": "./ecosystem/rpc/ton-center-http-api-v-3.yaml"
                  }
                ]
              }
            ]
          },
          {
            "group": "Blockchain node",
            "pages": [
              "ecosystem/node/overview",
              "ecosystem/node/usage",
              "ecosystem/node/mytonctrl"
            ]
          },
          "ecosystem/ai",
          "ecosystem/more"
        ]
      },
      {
        "group": "Standard contracts",
        "pages": [
          "standard/overview",
          {
            "group": "Wallets",
            "pages": [
              "standard/wallets/comparison",
              "standard/wallets/history",
              "standard/wallets/v5",
              "standard/wallets/v4",
              "standard/wallets/highload",
              "standard/wallets/multisig"
            ]
          },
          {
            "group": "Tokens",
            "pages": [
              "standard/tokens/overview",
              {
                "group": "Jettons",
                "pages": [
                  "standard/tokens/jettons/overview",
                  "standard/tokens/jettons/comparison"
                ]
              },
              {
                "group": "NFT",
                "pages": [
                  "standard/tokens/nft/overview",
                  "standard/tokens/nft/how-works"
                ]
              },
              {
                "group": "SBT",
                "pages": [
                  "standard/tokens/sbt/overview",
                  "standard/tokens/sbt/how-works"
                ]
              },
              "standard/tokens/airdrop"
            ]
          },
          "standard/dex",
          "standard/vesting",
          "standard/governance"
        ]
      },
      {
        "group": "Contract patterns",
        "pages": [
          "techniques/examples",
          "techniques/carry-value",
          "techniques/sharding",
          "techniques/security",
          "techniques/gas",
          "techniques/using-onchain-libraries",
          "techniques/random",
          "techniques/offchaining",
          "techniques/tokens",
          "techniques/upgrades",
          "techniques/zk"
        ]
      },
      {
        "group": "Languages",
        "pages": [
          "language/tolk",
          {
            "group": "TL-B",
            "pages": [
              "language/TL-B/overview",
              "language/TL-B/syntax-and-semantics",
              "language/TL-B/complex-and-non-trivial-examples",
              "language/TL-B/tooling"
            ]
          },
          {
            "group": "Fift",
            "pages": [
              "language/fift/index",
              "language/fift/fift-and-tvm-assembly",
              "language/fift/deep-dive",
              "language/fift/multisig",
              "language/fift/whitepaper"
            ]
          },
          {
            "group": "FunC",
            "pages": [
              "language/func/index",
              "language/func/cookbook",
              "language/func/changelog",
              {
                "group": "Language",
                "expanded": true,
                "pages": [
                  "language/func/comments",
                  "language/func/types",
                  "language/func/literals",
                  "language/func/statements",
                  "language/func/functions",
                  "language/func/global-variables",
                  "language/func/compiler-directives",
                  "language/func/built-ins",
                  "language/func/dictionaries"
                ]
              },
              {
                "group": "Libraries",
                "expanded": true,
                "pages": [
                  "language/func/stdlib",
                  "language/func/libraries"
                ]
              }
            ]
          },
          "language/tact"
        ]
      },
      {
        "group": "TVM: TON Virtual Machine",
        "pages": [
          "tvm/overview",
          {
            "group": "Serialization",
            "pages": [
              "tvm/serialization/cells",
              "tvm/serialization/library",
              "tvm/serialization/merkle",
              "tvm/serialization/merkle-update",
              "tvm/serialization/pruned",
              "tvm/serialization/boc"
            ]
          },
          "tvm/exit-codes",
          "tvm/instructions",
          "tvm/changelog"
        ]
      },
      {
        "group": "Blockchain foundations",
        "pages": [
          "ton/overview",
          {
            "group": "Cells",
            "pages": [
<<<<<<< HEAD
              "ton/cells/library-cells",
              "ton/cells/merkle-proof-cells"
=======
              "ton/cells/library-cells"
>>>>>>> 04088a8f
            ]
          },
          {
            "group": "Addresses",
            "pages": [
              "ton/addresses/addresses-general-info",
              "ton/addresses/address-formats",
              "ton/addresses/writing-and-reading-addresses"
            ]
          },
          {
            "group": "Merkle proofs",
            "pages": [
              "ton/proofs/basic-proof-concepts",
              "ton/proofs/verifying-liteserver-proofs"
            ]
          },
          "ton/statuses",
          "ton/transaction",
          "ton/phases-and-fees",
<<<<<<< HEAD
=======
          "ton/shards",
          "ton/limits",
>>>>>>> 04088a8f
          "ton/config",
          "ton/proofs",
          "ton/shards",
          "ton/consensus",
          "ton/precompiled",
          "ton/network",
          "ton/blocks",
          "ton/tvm",
          "ton/tbl",
          "ton/ton",
          "ton/catchain",
          "ton/glossary"
        ]
      },
      {
        "group": "Web3 services",
        "pages": [
          "services/overview",
          "services/dns",
          "services/payment",
          "services/sites",
          "services/proxy",
          "services/storage"
        ]
      },
      {
        "group": "Contribute",
        "pages": [
          "contribute/index",
          "contribute/style-guide",
          {
            "group": "Components and snippets",
            "pages": [
              "contribute/snippets/index",
              "contribute/snippets/aside",
              "contribute/snippets/image",
              "contribute/snippets/filetree"
            ]
          }
        ]
      }
    ]
  },
  "footer": {
    "socials": {
      "github": "https://github.com/ton-blockchain",
      "x": "https://twitter.com/ton_blockchain",
      "telegram": "https://t.me/addlist/1r5Vcb8eljk5Yzcy"
    }
  },
  "redirects": [
    {
      "source": "/v3/concepts/dive-into-ton/introduction",
      "destination": "/pending/discover/pending/dive-into-ton-introduction"
    },
    {
      "source": "/v3/concepts/dive-into-ton/ton-ecosystem/wallet-apps",
      "destination": "/pending/discover/tools/wallets"
    },
    {
      "source": "/v3/concepts/dive-into-ton/ton-ecosystem/explorers-in-ton",
      "destination": "/pending/discover/tools/explorers"
    },
    {
      "source": "/v3/concepts/dive-into-ton/ton-ecosystem/nft",
      "destination": "TODO-NFT-use-cases-into-customer-docs-or-cookbook-with-examples"
    },
    {
      "source": "/v3/concepts/dive-into-ton/ton-blockchain/blockchain-of-blockchains",
      "destination": "TODO-backport-changes"
    },
    {
      "source": "/v3/concepts/dive-into-ton/ton-blockchain/smart-contract-addresses",
      "destination": "/pending/reference/blockchain/accounts/addresses"
    },
    {
      "source": "/v3/concepts/dive-into-ton/ton-blockchain/cells-as-data-storage",
      "destination": "/pending/discover/ton-fundamentals/cells"
    },
    {
      "source": "/v3/concepts/dive-into-ton/ton-blockchain/ton-networking",
      "destination": "TODO-rather-useless-might-be-edited-into-fundamentals"
    },
    {
      "source": "/v3/concepts/dive-into-ton/ton-blockchain/sharding",
      "destination": "/pending/discover/ton-fundamentals/sharding"
    },
    {
      "source": "/v3/concepts/dive-into-ton/ton-blockchain/blockchain-comparison",
      "destination": "/pending/discover/differences/common"
    },
    {
      "source": "/v3/concepts/dive-into-ton/ton-blockchain/security-measures",
      "destination": "/pending/discover/security-audits"
    },
    {
      "source": "/v3/concepts/dive-into-ton/go-from-ethereum/blockchain-services",
      "destination": "/pending/discover/differences/ethereum"
    },
    {
      "source": "/v3/concepts/dive-into-ton/go-from-ethereum/difference-of-blockchains",
      "destination": "/pending/discover/differences/ethereum"
    },
    {
      "source": "/v3/concepts/dive-into-ton/go-from-ethereum/solidity-vs-func",
      "destination": "/pending/discover/differences/ethereum"
    },
    {
      "source": "/v3/concepts/dive-into-ton/go-from-ethereum/tvm-vs-evm",
      "destination": "/pending/discover/differences/ethereum"
    },
    {
      "source": "/v3/concepts/educational-resources",
      "destination": "/pending/discover/education"
    },
    {
      "source": "/v3/concepts/glossary",
      "destination": "/pending/discover/blockchain-basics/glossary"
    },
    {
      "source": "/v3/guidelines/quick-start/:slug*",
      "destination": "/pending/build/quick-start/tutorial-TODO-all-inner-guidelines/quick-start"
    },
    {
      "source": "/v3/guidelines/get-started-with-ton",
      "destination": "/pending/build/quick-start/tutorial"
    },
    {
      "source": "/guidelines/hello-world",
      "destination": "/pending/build/quick-start/tutorial"
    },
    {
      "source": "/guidelines/smat-contracts-guidelines",
      "destination": "/pending/build/on-chain"
    },
    {
      "source": "/v3/guidelines/smart-contracts/guidelines",
      "destination": "/pending/build/on-chain"
    },
    {
      "source": "/v3/guidelines/smart-contracts/get-methods",
      "destination": "/pending/build/off-chain/web3/get-methods"
    },
    {
      "source": "/v3/guidelines/smart-contracts/fee-calculation",
      "destination": "/pending/build/on-chain/fees"
    },
    {
      "source": "/guidelines/testing",
      "destination": "/pending/build/on-chain/testing"
    },
    {
      "source": "/v3/guidelines/smart-contracts/testing/overview",
      "destination": "/pending/build/on-chain/testing"
    },
    {
      "source": "/v3/guidelines/smart-contracts/testing/blueprint-config",
      "destination": "/pending/build/on-chain/testing"
    },
    {
      "source": "/v3/guidelines/smart-contracts/testing/writing-test-examples",
      "destination": "/pending/build/on-chain/testing/exit-codes"
    },
    {
      "source": "/v3/guidelines/smart-contracts/testing/collect-contract-gas-metric",
      "destination": "/pending/build/on-chain/testing/gas-consumption"
    },
    {
      "source": "/guidelines/security-measures",
      "destination": "/pending/build/on-chain/security"
    },
    {
      "source": "/v3/guidelines/smart-contracts/security/overview",
      "destination": "/pending/build/on-chain/security"
    },
    {
      "source": "/v3/guidelines/smart-contracts/security/common-vulnerabilities",
      "destination": "/pending/build/on-chain/security/best-practices"
    },
    {
      "source": "/v3/guidelines/smart-contracts/security/secure-programming",
      "destination": "/pending/build/on-chain/security/best-practices"
    },
    {
      "source": "/v3/guidelines/smart-contracts/security/things-to-focus",
      "destination": "/pending/build/on-chain/security/best-practices"
    },
    {
      "source": "/v3/guidelines/smart-contracts/security/ton-hack-challenge-1",
      "destination": "/pending/build/on-chain/security/hack-challenges"
    },
    {
      "source": "/v3/guidelines/smart-contracts/security/random-number-generation",
      "destination": "/pending/build/on-chain/security/best-practices"
    },
    {
      "source": "/v3/guidelines/smart-contracts/security/random",
      "destination": "/pending/build/on-chain/security/best-practices"
    },
    {
      "source": "/guidelines/how-to",
      "destination": "/pending/build/on-chain/standard-smart-contracts"
    },
    {
      "source": "/guidelines/compile-from-sources",
      "destination": "/pending/build/on-chain/legacy-examples"
    },
    {
      "source": "/v3/guidelines/smart-contracts/howto/compile/compilation-instructions",
      "destination": "/pending/build/on-chain/legacy-examples"
    },
    {
      "source": "/v3/guidelines/smart-contracts/howto/compile/instructions-low-memory",
      "destination": "/pending/build/on-chain/legacy-examples"
    },
    {
      "source": "/v3/guidelines/smart-contracts/howto/multisig",
      "destination": "/pending/build/on-chain/legacy-examples"
    },
    {
      "source": "/v3/guidelines/smart-contracts/howto/multisig-js",
      "destination": "/pending/build/on-chain/legacy-examples"
    },
    {
      "source": "/v3/guidelines/smart-contracts/howto/airdrop-claim-best-practice",
      "destination": "/pending/build/on-chain/standard-smart-contracts/airdrop"
    },
    {
      "source": "/v3/guidelines/smart-contracts/howto/shard-optimization",
      "destination": "/pending/build/on-chain/patterns/sharding"
    },
    {
      "source": "/v3/guidelines/smart-contracts/howto/wallet",
      "destination": "/pending/build/on-chain/standard-smart-contracts/wallet"
    },
    {
      "source": "/v3/guidelines/smart-contracts/howto/nominator-pool",
      "destination": "/participate/nominator-pool"
    },
    {
      "source": "/v3/guidelines/smart-contracts/howto/single-nominator-pool",
      "destination": "/participate/nominator-pool"
    },
    {
      "source": "/guidelines/dapps",
      "destination": "/pending/build/off-chain"
    },
    {
      "source": "/v3/guidelines/dapps/overview",
      "destination": "/pending/build/off-chain"
    },
    {
      "source": "/v3/guidelines/dapps/cookbook",
      "destination": "/pending/build/off-chain"
    },
    {
      "source": "/v3/guidelines/dapps/transactions/overview",
      "destination": "/pending/discover/ton-fundamentals/transactions"
    },
    {
      "source": "/v3/guidelines/dapps/transactions/foundations-of-blockchain",
      "destination": "TODO-might-go-to-Discover"
    },
    {
      "source": "/v3/guidelines/dapps/transactions/message-driven-execution",
      "destination": "/pending/discover/ton-fundamentals/messages"
    },
    {
      "source": "/v3/guidelines/dapps/transactions/hash-based-tracking",
      "destination": "TODO"
    },
    {
      "source": "/v3/guidelines/dapps/transactions/api-based-retrieval",
      "destination": "TODO"
    },
    {
      "source": "/v3/guidelines/dapps/transactions/explore-transactions",
      "destination": "TODO"
    },
    {
      "source": "/guidelines/api-sdk",
      "destination": "/pending/discover/tools/sdks"
    },
    {
      "source": "/v3/guidelines/dapps/apis-sdks/overview",
      "destination": "/pending/discover/tools/sdks"
    },
    {
      "source": "/v3/guidelines/dapps/apis-sdks/sdk",
      "destination": "/pending/discover/tools/sdks"
    },
    {
      "source": "/v3/guidelines/dapps/apis-sdks/api-types",
      "destination": "/pending/discover/apis"
    },
    {
      "source": "/v3/guidelines/dapps/apis-sdks/ton-http-apis",
      "destination": "/pending/discover/apis"
    },
    {
      "source": "/v3/guidelines/dapps/apis-sdks/ton-adnl-apis",
      "destination": "/pending/discover/apis"
    },
    {
      "source": "/guidelines/tutorials-and-examples",
      "destination": "/pending/build/off-chain/web3"
    },
    {
      "source": "/v3/guidelines/dapps/tutorials/jetton-airdrop",
      "destination": "TODO"
    },
    {
      "source": "/v3/guidelines/dapps/apis-sdks/api-keys",
      "destination": "TODO-how-to-get-ton-center-API-key"
    },
    {
      "source": "/v3/guidelines/dapps/apis-sdks/getblock-ton-api",
      "destination": "TODO-http-api-by-GetBlock"
    },
    {
      "source": "/v3/guidelines/dapps/tutorials/nft-minting-guide",
      "destination": "TODO"
    },
    {
      "source": "/v3/guidelines/dapps/tutorials/mint-your-first-token",
      "destination": "TODO"
    },
    {
      "source": "/v3/guidelines/dapps/tutorials/zero-knowledge-proofs",
      "destination": "TODO"
    },
    {
      "source": "/v3/guidelines/dapps/tutorials/web3-game-example",
      "destination": "TODO-in-complete-examples"
    },
    {
      "source": "/guidelines/tg-bot-examples",
      "destination": "/pending/build/off-chain/telegram-bots"
    },
    {
      "source": "/v3/guidelines/dapps/tutorials/telegram-bot-examples/accept-payments-in-a-telegram-bot",
      "destination": "/pending/build/off-chain/telegram-bots/ton-store"
    },
    {
      "source": "/v3/guidelines/dapps/tutorials/telegram-bot-examples/accept-payments-in-a-telegram-bot-2",
      "destination": "/pending/build/off-chain/telegram-bots/ton-balance"
    },
    {
      "source": "/v3/guidelines/dapps/tutorials/telegram-bot-examples/accept-payments-in-a-telegram-bot-js",
      "destination": "TODO-burgers-and-ice-cream"
    },
    {
      "source": "/guidelines/tma",
      "destination": "/pending/build/off-chain/telegram-mini-apps"
    },
    {
      "source": "/v3/guidelines/dapps/tma/overview",
      "destination": "/pending/build/off-chain/telegram-mini-apps"
    },
    {
      "source": "/guidelines/tma-guidelines",
      "destination": "/pending/build/off-chain/telegram-mini-apps"
    },
    {
      "source": "/v3/guidelines/dapps/tma/guidelines/testing-apps",
      "destination": "/pending/build/off-chain/telegram-mini-apps"
    },
    {
      "source": "/v3/guidelines/dapps/tma/guidelines/publishing",
      "destination": "/pending/build/off-chain/telegram-mini-apps"
    },
    {
      "source": "/v3/guidelines/dapps/tma/guidelines/monetization",
      "destination": "/pending/build/off-chain/telegram-mini-apps"
    },
    {
      "source": "/v3/guidelines/dapps/tma/guidelines/tips-and-tricks",
      "destination": "/pending/build/off-chain/telegram-mini-apps"
    },
    {
      "source": "/guidelines/tma-tutorials-and-examples",
      "destination": "/pending/build/off-chain/telegram-mini-apps"
    },
    {
      "source": "/v3/guidelines/dapps/tma/tutorials/step-by-step-guide",
      "destination": "/pending/build/off-chain/telegram-mini-apps"
    },
    {
      "source": "/v3/guidelines/dapps/tma/tutorials/app-examples",
      "destination": "/pending/build/off-chain/telegram-mini-apps"
    },
    {
      "source": "/v3/guidelines/dapps/tma/tutorials/design-guidelines",
      "destination": "/pending/build/off-chain/telegram-mini-apps"
    },
    {
      "source": "/v3/guidelines/dapps/tma/notcoin",
      "destination": "TODO-low-value"
    },
    {
      "source": "/v3/guidelines/dapps/tma/grants",
      "destination": "TODO-low-value"
    },
    {
      "source": "/guidelines/advanced-asset-processing",
      "destination": "/pending/build/off-chain/web3"
    },
    {
      "source": "/v3/guidelines/dapps/asset-processing/payments-processing",
      "destination": "/pending/build/off-chain/web3/toncoin"
    },
    {
      "source": "/v3/guidelines/dapps/asset-processing/jettons",
      "destination": "/pending/build/off-chain/standard-smart-contracts/jetton"
    },
    {
      "source": "/v3/guidelines/dapps/asset-processing/mintless-jettons",
      "destination": "/pending/build/off-chain/standard-smart-contracts/mintless-jetton"
    },
    {
      "source": "/v3/guidelines/dapps/asset-processing/compressed-nfts",
      "destination": "/pending/build/off-chain/standard-smart-contracts/compressed-nft"
    },
    {
      "source": "/v3/guidelines/dapps/asset-processing/mass-mint-tools",
      "destination": "TODO-more-likely-to-be-part-of-Discover-or-Overview"
    },
    {
      "source": "/guidelines/nft-processing",
      "destination": "/pending/build/off-chain/standard-smart-contracts/nft"
    },
    {
      "source": "/v3/guidelines/dapps/asset-processing/nft-processing/nfts",
      "destination": "/pending/build/off-chain/standard-smart-contracts/nft"
    },
    {
      "source": "/v3/guidelines/dapps/asset-processing/nft-processing/metadata-parsing",
      "destination": "/pending/build/off-chain/standard-smart-contracts/nft"
    },
    {
      "source": "/guidelines/nodes-guidelines",
      "destination": "/participate"
    },
    {
      "source": "/v3/guidelines/nodes/overview",
      "destination": "/participate"
    },
    {
      "source": "/guidelines/running-nodes",
      "destination": "/participate"
    },
    {
      "source": "/v3/guidelines/nodes/running-nodes/archive-node",
      "destination": "/participate/nodes/archive-node"
    },
    {
      "source": "/v3/guidelines/nodes/running-nodes/full-node",
      "destination": "/participate/nodes/full-node"
    },
    {
      "source": "/v3/guidelines/nodes/running-nodes/liteserver-node",
      "destination": "/participate/nodes/liteserver-node"
    },
    {
      "source": "/v3/guidelines/nodes/running-nodes/validator-node",
      "destination": "/participate/nodes/validator-node"
    },
    {
      "source": "/v3/guidelines/nodes/running-nodes/staking-with-nominator-pools",
      "destination": "/participate/nominator-pool"
    },
    {
      "source": "/v3/guidelines/nodes/running-nodes/run-mytonctrl-docker",
      "destination": "/participate"
    },
    {
      "source": "/v3/guidelines/nodes/running-nodes/running-a-local-ton",
      "destination": "/pending/build/local-blockchain"
    },
    {
      "source": "/v3/guidelines/nodes/running-nodes/secure-guidelines",
      "destination": "/participate/nodes/security"
    },
    {
      "source": "/guidelines/maintenance-guidelines",
      "destination": "TODO-this-and-the-rest-of-guidelines"
    },
    {
      "source": "/guidelines/ton-connect",
      "destination": "TODO"
    },
    {
      "source": "/v3/guidelines/ton-connect/overview",
      "destination": "TODO-same-as-before"
    },
    {
      "source": "/v3/guidelines/ton-connect/quick-start",
      "destination": "TODO"
    },
    {
      "source": "/guidelines/dapp-guide",
      "destination": "TODO"
    },
    {
      "source": "/v3/guidelines/ton-connect/creating-manifest",
      "destination": "TODO"
    },
    {
      "source": "/guidelines/install-ton-connect",
      "destination": "TODO"
    },
    {
      "source": "/v3/guidelines/ton-connect/frameworks/react",
      "destination": "TODO"
    },
    {
      "source": "/v3/guidelines/ton-connect/frameworks/web",
      "destination": "TODO"
    },
    {
      "source": "/v3/guidelines/ton-connect/frameworks/python",
      "destination": "TODO"
    },
    {
      "source": "/v3/guidelines/ton-connect/verifying-signed-in-users",
      "destination": "TODO"
    },
    {
      "source": "/guidelines/cookbook",
      "destination": "TODO"
    },
    {
      "source": "/v3/guidelines/ton-connect/cookbook/cells",
      "destination": "TODO-message-body"
    },
    {
      "source": "/v3/guidelines/ton-connect/cookbook/ton-transfer",
      "destination": "TODO"
    },
    {
      "source": "/v3/guidelines/ton-connect/cookbook/jetton-transfer",
      "destination": "TODO"
    },
    {
      "source": "/v3/guidelines/ton-connect/cookbook/nft-transfer",
      "destination": "TODO"
    },
    {
      "source": "/v3/guidelines/ton-connect/guidelines/transaction-by-external-message",
      "destination": "TODO"
    },
    {
      "source": "/v3/guidelines/ton-connect/wallet",
      "destination": "TODO"
    },
    {
      "source": "/v3/guidelines/ton-connect/guidelines/developers",
      "destination": "TODO"
    },
    {
      "source": "/guidelines/advanced",
      "destination": "TODO-with-two-external-links"
    },
    {
      "source": "/guidelines/business",
      "destination": "TODO"
    },
    {
      "source": "/v3/guidelines/ton-connect/business/ton-connect-for-business",
      "destination": "TODO-should-be-same-as-before"
    },
    {
      "source": "/v3/guidelines/ton-connect/business/ton-connect-for-security",
      "destination": "TODO"
    },
    {
      "source": "/guidelines/web3-guidelines",
      "destination": "TODO"
    },
    {
      "source": "/v3/guidelines/web3/overview",
      "destination": "TODO-should-be-same"
    },
    {
      "source": "/guidelines/ton-dns",
      "destination": "TODO"
    },
    {
      "source": "/services/dns",
      "destination": "TODO"
    },
    {
      "source": "/v3/guidelines/web3/ton-dns/subresolvers",
      "destination": "TODO"
    },
    {
      "source": "/guidelines/proxy-and-sites",
      "destination": "TODO"
    },
    {
      "source": "/v3/guidelines/web3/ton-proxy-sites/how-to-run-ton-site",
      "destination": "TODO"
    },
    {
      "source": "/v3/guidelines/web3/ton-proxy-sites/ton-sites-for-applications",
      "destination": "TODO"
    },
    {
      "source": "/v3/guidelines/web3/ton-proxy-sites/connect-with-ton-proxy",
      "destination": "TODO"
    },
    {
      "source": "/v3/guidelines/web3/ton-proxy-sites/how-to-open-any-ton-site",
      "destination": "TODO"
    },
    {
      "source": "/v3/guidelines/web3/ton-proxy-sites/site-and-domain-management",
      "destination": "TODO"
    },
    {
      "source": "/v3/guidelines/web3/ton-proxy-sites/running-your-own-ton-proxy",
      "destination": "TODO"
    },
    {
      "source": "/guidelines/ton-storage",
      "destination": "TODO"
    },
    {
      "source": "/v3/guidelines/web3/ton-storage/storage-daemon",
      "destination": "TODO"
    },
    {
      "source": "/v3/guidelines/web3/ton-storage/storage-provider",
      "destination": "TODO"
    },
    {
      "source": "/v3/guidelines/web3/ton-storage/storage-faq",
      "destination": "TODO"
    },
    {
      "source": "/v3/documentation/ton-documentation",
      "destination": "/"
    },
    {
      "source": "/v3/documentation/faq",
      "destination": "/pending/discover"
    },
    {
      "source": "/v3/documentation/smart-contracts/overview",
      "destination": "/pending/reference/blockchain/standard-smart-contracts"
    },
    {
      "source": "/v3/documentation/smart-contracts/addresses",
      "destination": "/pending/reference/blockchain/accounts/addresses"
    },
    {
      "source": "/v3/documentation/smart-contracts/getting-started/javascript",
      "destination": "/pending/build/setup"
    },
    {
      "source": "/v3/documentation/smart-contracts/getting-started/ide-plugins",
      "destination": "/pending/build/setup"
    },
    {
      "source": "/v3/documentation/smart-contracts/getting-started/testnet",
      "destination": "/pending/reference/blockchain/network/testnet"
    },
    {
      "source": "/v3/documentation/smart-contracts/contracts-specs/wallet-contracts",
      "destination": "/pending/reference/blockchain/standard-smart-contracts/wallets"
    },
    {
      "source": "/v3/documentation/smart-contracts/contracts-specs/highload-wallet",
      "destination": "/pending/reference/blockchain/standard-smart-contracts/highload-wallets"
    },
    {
      "source": "/v3/documentation/smart-contracts/contracts-specs/vesting-contract",
      "destination": "/pending/reference/blockchain/standard-smart-contracts/wallets/vesting"
    },
    {
      "source": "/v3/documentation/smart-contracts/contracts-specs/governance",
      "destination": "/pending/reference/blockchain/standard-smart-contracts/core/governance"
    },
    {
      "source": "/v3/documentation/smart-contracts/contracts-specs/nominator-pool",
      "destination": "/pending/reference/blockchain/standard-smart-contracts/core/nominator-pool"
    },
    {
      "source": "/v3/documentation/smart-contracts/contracts-specs/single-nominator-pool",
      "destination": "/pending/reference/blockchain/standard-smart-contracts/core/nominator-pool"
    },
    {
      "source": "/v3/documentation/smart-contracts/contracts-specs/precompiled-contracts",
      "destination": "/pending/reference/blockchain/standard-smart-contracts/core/precompiled"
    },
    {
      "source": "/v3/documentation/smart-contracts/contracts-specs/examples",
      "destination": "/pending/reference/blockchain/standard-smart-contracts"
    },
    {
      "source": "/v3/documentation/smart-contracts/limits",
      "destination": "/pending/reference/blockchain/limits"
    },
    {
      "source": "/v3/documentation/smart-contracts/message-management/messages-and-transactions",
      "destination": "TODO"
    },
    {
      "source": "/v3/documentation/smart-contracts/message-management/sending-messages",
      "destination": "TODO"
    },
    {
      "source": "/v3/documentation/smart-contracts/message-management/internal-messages",
      "destination": "TODO"
    },
    {
      "source": "/v3/documentation/smart-contracts/message-management/external-messages",
      "destination": "TODO"
    },
    {
      "source": "/v3/documentation/smart-contracts/message-management/non-bounceable-messages",
      "destination": "TODO"
    },
    {
      "source": "/v3/documentation/smart-contracts/message-management/message-modes-cookbook",
      "destination": "TODO"
    },
    {
      "source": "/v3/documentation/smart-contracts/message-management/ecosystem-messages-layout",
      "destination": "TODO"
    },
    {
      "source": "/v3/documentation/smart-contracts/transaction-fees/fees",
      "destination": "/pending/reference/blockchain/fees"
    },
    {
      "source": "/v3/documentation/smart-contracts/transaction-fees/fees-low-level",
      "destination": "/pending/reference/blockchain/fees"
    },
    {
      "source": "/v3/documentation/smart-contracts/transaction-fees/accept-message-effects",
      "destination": "/pending/reference/blockchain/fees"
    },
    {
      "source": "/v3/documentation/smart-contracts/transaction-fees/forward-fees",
      "destination": "/pending/reference/blockchain/fees"
    },
    {
      "source": "/v3/documentation/smart-contracts/shards/shards-intro",
      "destination": "/pending/reference/blockchain/sharding"
    },
    {
      "source": "/v3/documentation/smart-contracts/shards/infinity-sharding-paradigm",
      "destination": "/pending/reference/blockchain/sharding"
    },
    {
      "source": "/v3/documentation/smart-contracts/tact",
      "destination": "/pending/reference/blockchain/standard-smart-contracts"
    },
    {
      "source": "/v3/documentation/smart-contracts/tolk/overview",
      "destination": "/pending/reference/tolk"
    },
    {
      "source": "/v3/documentation/smart-contracts/tolk/environment-setup",
      "destination": "/pending/reference/tolk"
    },
    {
      "source": "/v3/documentation/smart-contracts/tolk/counter-smart-contract",
      "destination": "/pending/reference/tolk"
    },
    {
      "source": "/v3/documentation/smart-contracts/tolk/language-guide",
      "destination": "/pending/reference/tolk"
    },
    {
      "source": "/v3/documentation/smart-contracts/tolk/tolk-vs-func/in-short",
      "destination": "/pending/reference/tolk"
    },
    {
      "source": "/v3/documentation/smart-contracts/tolk/tolk-vs-func/in-detail",
      "destination": "/pending/reference/tolk"
    },
    {
      "source": "/v3/documentation/smart-contracts/tolk/tolk-vs-func/mutability",
      "destination": "/pending/reference/tolk"
    },
    {
      "source": "/v3/documentation/smart-contracts/tolk/tolk-vs-func/stdlib",
      "destination": "/pending/reference/tolk"
    },
    {
      "source": "/v3/documentation/smart-contracts/tolk/tolk-vs-func/pack-to-from-cells",
      "destination": "/pending/reference/tolk"
    },
    {
      "source": "/v3/documentation/smart-contracts/tolk/tolk-vs-func/create-message",
      "destination": "/pending/reference/tolk"
    },
    {
      "source": "/v3/documentation/smart-contracts/tolk/tolk-vs-func/lazy-loading",
      "destination": "/pending/reference/tolk"
    },
    {
      "source": "/v3/documentation/smart-contracts/tolk/changelog",
      "destination": "/pending/changelog/tolk"
    },
    {
      "source": "/v3/documentation/smart-contracts/func/overview",
      "destination": "/pending/reference/blockchain/standard-smart-contracts"
    },
    {
      "source": "/v3/documentation/smart-contracts/func/cookbook",
      "destination": "/pending/reference/blockchain/legacy/func/cookbook"
    },
    {
      "source": "/v3/documentation/smart-contracts/func/docs/types",
      "destination": "/pending/reference/blockchain/legacy/func/types"
    },
    {
      "source": "/v3/documentation/smart-contracts/func/docs/comments",
      "destination": "/pending/reference/blockchain/legacy/func/comments"
    },
    {
      "source": "/v3/documentation/smart-contracts/func/docs/literals_identifiers",
      "destination": "/pending/reference/blockchain/legacy/func/literals"
    },
    {
      "source": "/v3/documentation/smart-contracts/func/docs/functions",
      "destination": "/pending/reference/blockchain/legacy/func/functions"
    },
    {
      "source": "/v3/documentation/smart-contracts/func/docs/global_variables",
      "destination": "/pending/reference/blockchain/legacy/func/global-variables"
    },
    {
      "source": "/v3/documentation/smart-contracts/func/docs/compiler_directives",
      "destination": "/pending/reference/blockchain/legacy/func/compiler-directives"
    },
    {
      "source": "/v3/documentation/smart-contracts/func/docs/statements",
      "destination": "/pending/reference/blockchain/legacy/func/statements"
    },
    {
      "source": "/v3/documentation/smart-contracts/func/docs/builtins",
      "destination": "/pending/reference/blockchain/legacy/func/build-ins"
    },
    {
      "source": "/v3/documentation/smart-contracts/func/docs/dictionaries",
      "destination": "/pending/reference/blockchain/legacy/func/dictionaries"
    },
    {
      "source": "/v3/documentation/smart-contracts/func/docs/stdlib",
      "destination": "/pending/reference/blockchain/legacy/func/stdlib"
    },
    {
      "source": "/v3/documentation/smart-contracts/func/libraries",
      "destination": "/pending/reference/blockchain/legacy/func/libraries"
    },
    {
      "source": "/v3/documentation/smart-contracts/func/changelog",
      "destination": "/pending/changelog/func"
    },
    {
      "source": "/v3/documentation/smart-contracts/fift/overview",
      "destination": "/language/fift"
    },
    {
      "source": "/v3/documentation/smart-contracts/fift/fift-and-tvm-assembly",
      "destination": "/language/fift/fift-and-tvm-assembly"
    },
    {
      "source": "/v3/documentation/smart-contracts/fift/fift-deep-dive",
      "destination": "/language/fift/deep-dive"
    },
    {
      "source": "/v3/documentation/dapps/dapps-overview",
      "destination": "TODO"
    },
    {
      "source": "/v3/documentation/dapps/defi/coins",
      "destination": "TODO"
    },
    {
      "source": "/v3/documentation/dapps/defi/tokens",
      "destination": "TODO"
    },
    {
      "source": "/v3/documentation/dapps/defi/nft",
      "destination": "TODO"
    },
    {
      "source": "/v3/documentation/dapps/defi/subscriptions",
      "destination": "TODO"
    },
    {
      "source": "/v3/documentation/dapps/defi/ton-payments",
      "destination": "TODO"
    },
    {
      "source": "/v3/documentation/dapps/assets/overview",
      "destination": "TODO"
    },
    {
      "source": "/v3/documentation/dapps/assets/usdt",
      "destination": "TODO"
    },
    {
      "source": "/v3/documentation/dapps/oracles/about_blockchain_oracles",
      "destination": "/pending/discover/oracles"
    },
    {
      "source": "/v3/documentation/dapps/oracles/pyth",
      "destination": "/pending/discover/oracles"
    },
    {
      "source": "/v3/documentation/dapps/oracles/red_stone",
      "destination": "/pending/discover/oracles"
    },
    {
      "source": "/v3/documentation/infra/nodes/node-types",
      "destination": "/pending/reference/blockchain/nodes"
    },
    {
      "source": "/v3/documentation/infra/nodes/mytonctrl/mytonctrl-overview",
      "destination": "/pending/reference/blockchain/nodes"
    },
    {
      "source": "/v3/documentation/infra/nodes/mytonctrl/mytonctrl-status",
      "destination": "/pending/reference/blockchain/nodes"
    },
    {
      "source": "/v3/documentation/infra/nodes/mytonctrl/mytonctrl-errors",
      "destination": "/pending/reference/blockchain/nodes"
    },
    {
      "source": "/v3/documentation/infra/nodes/node-commands",
      "destination": "/pending/reference/blockchain/nodes"
    },
    {
      "source": "/v3/documentation/infra/nodes/validation/staking-incentives",
      "destination": "TODO"
    },
    {
      "source": "/v3/documentation/infra/nodes/validation/collators",
      "destination": "TODO"
    },
    {
      "source": "/v3/documentation/infra/minter-flow",
      "destination": "TODO"
    },
    {
      "source": "/v3/documentation/infra/crosschain/overview",
      "destination": "/pending/discover/bridges"
    },
    {
      "source": "/v3/documentation/infra/crosschain/bridge-addresses",
      "destination": "/pending/discover/bridges"
    },
    {
      "source": "/v3/documentation/network/configs/network-configs",
      "destination": "/pending/reference/blockchain/config"
    },
    {
      "source": "/v3/documentation/network/configs/blockchain-configs",
      "destination": "/pending/reference/blockchain/config"
    },
    {
      "source": "/v3/documentation/network/configs/config-params",
      "destination": "/pending/reference/blockchain/config"
    },
    {
      "source": "/v3/documentation/network/protocols/adnl/overview",
      "destination": "/pending/reference/blockchain/network/adnl"
    },
    {
      "source": "/v3/documentation/network/protocols/adnl/low-level-adnl",
      "destination": "/pending/reference/blockchain/network/adnl"
    },
    {
      "source": "/v3/documentation/network/protocols/adnl/adnl-tcp",
      "destination": "/pending/reference/blockchain/network/adnl"
    },
    {
      "source": "/v3/documentation/network/protocols/adnl/adnl-udp",
      "destination": "/pending/reference/blockchain/network/adnl"
    },
    {
      "source": "/v3/documentation/network/protocols/dht/ton-dht",
      "destination": "/pending/reference/blockchain/network/dht"
    },
    {
      "source": "/v3/documentation/network/protocols/dht/dht-deep-dive",
      "destination": "/pending/reference/blockchain/network/dht"
    },
    {
      "source": "/v3/documentation/network/protocols/rldp",
      "destination": "/pending/reference/blockchain/network/rldp"
    },
    {
      "source": "/v3/documentation/network/protocols/overlay",
      "destination": "/pending/reference/blockchain/network/overlay-subnets"
    },
    {
      "source": "/v3/documentation/data-formats/tlb/tl-b-language",
      "destination": "/pending/reference/serialization/tlb"
    },
    {
      "source": "/v3/documentation/data-formats/tlb/cell-boc",
      "destination": "/pending/reference/serialization/boc"
    },
    {
      "source": "/v3/documentation/data-formats/tlb/exotic-cells",
      "destination": "/pending/reference/serialization/cells"
    },
    {
      "source": "/v3/documentation/data-formats/tlb/library-cells",
      "destination": "/pending/reference/serialization/cells"
    },
    {
      "source": "/v3/documentation/data-formats/tlb/proofs",
      "destination": "TODO"
    },
    {
      "source": "/v3/documentation/data-formats/tlb/basic-proofing-concepts",
      "destination": "/pending/reference/serialization/proofs/basic"
    },
    {
      "source": "/v3/documentation/data-formats/tlb/tl-b-types",
      "destination": "/pending/reference/serialization/tlb-builtins"
    },
    {
      "source": "/v3/documentation/data-formats/tlb/canonical-cell-serialization",
      "destination": "/pending/reference/serialization/canonical"
    },
    {
      "source": "/v3/documentation/data-formats/tlb/msg-tlb",
      "destination": "/pending/reference/serialization/tlb-schemas/message"
    },
    {
      "source": "/v3/documentation/data-formats/tlb/block-layout",
      "destination": "/pending/reference/serialization/tlb-schemas/block"
    },
    {
      "source": "/v3/documentation/data-formats/tlb/transaction-layout",
      "destination": "/pending/reference/serialization/tlb-schemas/transaction"
    },
    {
      "source": "/v3/documentation/data-formats/tlb/crc32",
      "destination": "/pending/reference/serialization/tlb"
    },
    {
      "source": "/v3/documentation/data-formats/tlb/tlb-ide",
      "destination": "/pending/discover/tools/editors"
    },
    {
      "source": "/v3/documentation/data-formats/tlb/tlb-tools",
      "destination": "/pending/discover/tools/sdks"
    },
    {
      "source": "/v3/documentation/data-formats/tl",
      "destination": "/pending/reference/blockchain/network/tl"
    },
    {
      "source": "/v3/documentation/tvm/tvm-overview",
      "destination": "/pending/reference/tvm"
    },
    {
      "source": "/v3/documentation/tvm/tvm-initialization",
      "destination": "/pending/reference/tvm/init"
    },
    {
      "source": "/v3/documentation/tvm/tvm-exit-codes",
      "destination": "/pending/reference/tvm/exit-codes"
    },
    {
      "source": "/v3/documentation/tvm/instructions",
      "destination": "/pending/reference/tvm/instructions"
    },
    {
      "source": "/v3/documentation/tvm/specification/runvm",
      "destination": "/pending/reference/tvm/runvm"
    },
    {
      "source": "/v3/documentation/tvm/changelog/tvm-upgrade-2025-02",
      "destination": "/pending/changelog/tvm"
    },
    {
      "source": "/v3/documentation/tvm/changelog/tvm-upgrade-2024-04",
      "destination": "/pending/changelog/tvm"
    },
    {
      "source": "/v3/documentation/tvm/changelog/tvm-upgrade-2023-07",
      "destination": "/pending/changelog/tvm"
    },
    {
      "source": "/v3/documentation/whitepapers/overview",
      "destination": "/pending/reference/blockchain/legacy/whitepapers"
    },
    {
      "source": "/ton.pdf",
      "destination": "/resources/pdfs/ton.pdf"
    },
    {
      "source": "/tvm.pdf",
      "destination": "/resources/pdfs/tvm.pdf"
    },
    {
      "source": "/tblkch.pdf",
      "destination": "/resources/pdfs/tblkch.pdf"
    },
    {
      "source": "/catchain.pdf",
      "destination": "/resources/pdfs/catchain.pdf"
    },
    {
      "source": "/fiftbase.pdf",
      "destination": "/resources/pdfs/fiftbase.pdf"
    },
    {
      "source": "/v3/contribute",
      "destination": "/contribute"
    },
    {
      "source": "/v3/contribute/style-guide",
      "destination": "/contribute/style-guide"
    },
    {
      "source": "/v3/contribute/content-standardization",
      "destination": "/contribute"
    },
    {
      "source": "/v3/contribute/typography",
      "destination": "/contribute"
    },
    {
      "source": "/v3/contribute/localization-program/translation-style-guide",
      "destination": "/contribute"
    },
    {
      "source": "/v3/contribute/maintainers",
      "destination": "/contribute"
    }
  ]
}<|MERGE_RESOLUTION|>--- conflicted
+++ resolved
@@ -350,12 +350,8 @@
           {
             "group": "Cells",
             "pages": [
-<<<<<<< HEAD
               "ton/cells/library-cells",
               "ton/cells/merkle-proof-cells"
-=======
-              "ton/cells/library-cells"
->>>>>>> 04088a8f
             ]
           },
           {
@@ -376,11 +372,8 @@
           "ton/statuses",
           "ton/transaction",
           "ton/phases-and-fees",
-<<<<<<< HEAD
-=======
           "ton/shards",
           "ton/limits",
->>>>>>> 04088a8f
           "ton/config",
           "ton/proofs",
           "ton/shards",
