--- conflicted
+++ resolved
@@ -488,19 +488,12 @@
           {
             "group": "Serialization",
             "pages": [
-<<<<<<< HEAD
-              "foundations/addresses/overview",
-              "foundations/addresses/formats",
-              "foundations/addresses/serialize",
-              "foundations/addresses/derive"
-=======
               "foundations/serialization/cells",
               "foundations/serialization/library",
               "foundations/serialization/merkle",
               "foundations/serialization/merkle-update",
               "foundations/serialization/pruned",
               "foundations/serialization/boc"
->>>>>>> e67a0924
             ]
           },
           {
@@ -508,7 +501,8 @@
             "pages": [
               "foundations/addresses/overview",
               "foundations/addresses/formats",
-              "foundations/addresses/serialize"
+              "foundations/addresses/serialize",
+              "foundations/addresses/derive"
             ]
           },
           {
