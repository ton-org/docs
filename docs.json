{
  "$schema": "https://mintlify.com/docs.json",
  "theme": "maple",
  "name": "TON Docs",
  "logo": {
    "light": "/resources/logo/light.svg",
    "dark": "/resources/logo/dark.svg"
  },
  "favicon": "/favicon.png",
  "colors": {
    "primary": "#0098EA",
    "light": "#F7F9FB",
    "dark": "#1E2337"
  },
  "fonts": {
    "family": "Inter"
  },
  "appearance": {
    "default": "system",
    "strict": false
  },
  "thumbnails": {
    "appearance": "dark",
    "background": "/resources/logo/og-image-bg.svg"
  },
  "styling": {
    "eyebrows": "breadcrumbs"
  },
  "contextual": {
    "options": [
      "copy",
      "chatgpt",
      "claude",
      "perplexity",
      "mcp",
      "cursor",
      "vscode"
    ]
  },
  "navigation": {
    "pages": [
      "start-here",
      "get-support",
      "from-ethereum",
      "more-tutorials",
      {
        "group": "Ecosystem",
        "pages": [
          "ecosystem/overview",
          {
            "group": "Wallet apps",
            "pages": [
              "ecosystem/wallet-apps/overview",
              "ecosystem/wallet-apps/tonkeeper",
              "ecosystem/wallet-apps/web",
              "ecosystem/wallet-apps/dev",
              "ecosystem/wallet-apps/addresses-workflow"
            ]
          },
          {
            "group": "Explorers",
            "pages": [
              "ecosystem/explorers/overview",
              "ecosystem/explorers/tonviewer"
            ]
          },
          "ecosystem/sdks",
          {
            "group": "APIs",
            "pages": [
              "ecosystem/api/overview",
              {
                "group": "TON Center",
                "expanded": true,
                "pages": [
                  "ecosystem/api/toncenter/overview",
                  "ecosystem/api/toncenter/get-api-key",
                  {
                    "group": "API v2",
                    "openapi": {
                      "source": "ecosystem/api/toncenter/v2.json",
                      "directory": "ecosystem/api/toncenter/v2"
                    }
                  },
                  {
                    "group": "API v3",
                    "openapi": {
                      "source": "ecosystem/api/toncenter/v3.yaml",
                      "directory": "ecosystem/api/toncenter/v3"
                    }
                  },
                  {
                    "group": "Nominator Pools API",
                    "openapi": {
                      "source": "ecosystem/api/toncenter/smc-index.json",
                      "directory": "ecosystem/api/toncenter/smc-index"
                    }
                  }
                ]
              },
              "ecosystem/api/price"
            ]
          },
          "ecosystem/status",
          {
            "group": "DEX: decentralized exchange",
            "pages": [
              "ecosystem/dex/overview"
            ]
          },
          {
            "group": "Oracles",
            "pages": [
              "ecosystem/oracles/overview",
              "ecosystem/oracles/redstone",
              "ecosystem/oracles/pyth"
            ]
          },
          "ecosystem/bridges",
          {
            "group": "TON Connect",
            "pages": [
              "ecosystem/ton-connect/overview",
              "ecosystem/ton-connect/dapp",
              "ecosystem/ton-connect/wallet",
              "ecosystem/ton-connect/manifest",
              "ecosystem/ton-connect/message-lookup",
              {
                "group": "Applications (dApps)",
                "pages": [
                  "ecosystem/ton-connect/dapps/send-toncoin",
                  "ecosystem/ton-connect/dapps/send-usdt",
                  "ecosystem/ton-connect/dapps/send-jetton",
                  "ecosystem/ton-connect/dapps/send-nft",
                  "ecosystem/ton-connect/dapps/check-toncoin-balance",
                  "ecosystem/ton-connect/dapps/check-usdt-balance",
                  "ecosystem/ton-connect/dapps/check-jetton-balance",
                  "ecosystem/ton-connect/dapps/check-nfts",
                  "ecosystem/ton-connect/dapps/track-transaction",
                  "ecosystem/ton-connect/dapps/sign-data",
                  "ecosystem/ton-connect/dapps/request-proof"
                ]
              },
              {
                "group": "WalletKit",
                "pages": [
                  "ecosystem/ton-connect/walletkit/overview",
                  {
                    "group": "Web",
                    "pages": [
                      "ecosystem/ton-connect/walletkit/web/init",
                      "ecosystem/ton-connect/walletkit/web/wallets",
                      "ecosystem/ton-connect/walletkit/web/connections"
                    ]
                  },
                  "ecosystem/ton-connect/walletkit/qa-guide",
                  "ecosystem/ton-connect/walletkit/native-web",
                  "ecosystem/ton-connect/walletkit/browser-extension"
                ]
              }
            ]
          },
          {
            "group": "TMA: Telegram Mini Apps",
            "pages": [
              "ecosystem/tma/overview",
              "ecosystem/tma/create-mini-app",
              {
                "group": "Telegram UI",
                "pages": [
                  "ecosystem/tma/telegram-ui/overview",
                  "ecosystem/tma/telegram-ui/getting-started",
                  "ecosystem/tma/telegram-ui/platform-and-palette",
                  {
                    "group": "Reference",
                    "pages": [
                      "ecosystem/tma/telegram-ui/reference/avatar"
                    ]
                  }
                ]
              },
              {
                "group": "Mate",
                "pages": [
                  "ecosystem/tma/mate/telegram-apps-mate",
                  "ecosystem/tma/mate/getting-started",
                  "ecosystem/tma/mate/hosting"
                ]
              },
              {
                "group": "Analytics",
                "pages": [
                  "ecosystem/tma/analytics/analytics",
                  "ecosystem/tma/analytics/supported-events",
                  "ecosystem/tma/analytics/preparation",
                  "ecosystem/tma/analytics/install-via-script",
                  "ecosystem/tma/analytics/install-via-npm",
                  "ecosystem/tma/analytics/api-endpoints",
                  "ecosystem/tma/analytics/managing-integration",
                  "ecosystem/tma/analytics/faq"
                ]
              }
            ]
          },
          {
            "group": "Blockchain node",
            "pages": [
              "ecosystem/node/overview",
              "ecosystem/node/setup-mytonctrl",
              "ecosystem/node/setup-mylocalton",
              {
                "group": "MyTonCtrl Reference",
                "pages": [
                  "ecosystem/node/mytonctrl/overview",
                  "ecosystem/node/mytonctrl/core",
                  "ecosystem/node/mytonctrl/installer",
                  "ecosystem/node/mytonctrl/wallet",
                  "ecosystem/node/mytonctrl/validator",
                  "ecosystem/node/mytonctrl/collator",
                  "ecosystem/node/mytonctrl/pools",
                  "ecosystem/node/mytonctrl/liquid-staking",
                  "ecosystem/node/mytonctrl/custom-overlays",
                  "ecosystem/node/mytonctrl/utilities",
                  "ecosystem/node/mytonctrl/alerting",
                  "ecosystem/node/mytonctrl/backups",
                  "ecosystem/node/mytonctrl/btc-teleport"
                ]
              }
            ]
          },
          {
            "group": "Staking",
            "pages": [
              "ecosystem/staking/overview"
            ]
          },
          "ecosystem/analytics"
        ]
      },
      {
        "group": "Payment processing",
        "pages": [
          "payments/overview",
          "payments/toncoin",
          "payments/jettons"
        ]
      },
      {
        "group": "Standard contracts",
        "pages": [
          "standard/overview",
          {
            "group": "Wallets",
            "pages": [
              "standard/wallets/how-it-works",
              "standard/wallets/mnemonics",
              "standard/wallets/comparison",
              "standard/wallets/creation",
              "standard/wallets/history",
              "standard/wallets/v4",
              {
                "group": "V5",
                "pages": [
                  "standard/wallets/v5",
                  "standard/wallets/v5-api"
                ]
              },
              {
                "group": "Highload Wallets",
                "pages": [
                  "standard/wallets/highload/overview",
                  {
                    "group": "Highload Wallet v3",
                    "pages": [
                      "standard/wallets/highload/v3/create",
                      "standard/wallets/highload/v3/send-single-transfer",
                      "standard/wallets/highload/v3/send-batch-transfers",
                      "standard/wallets/highload/v3/verify-is-processed",
                      "standard/wallets/highload/v3/specification"
                    ]
                  },
                  {
                    "group": "Highload Wallet v2",
                    "pages": [
                      "standard/wallets/highload/v2/specification"
                    ]
                  }
                ]
              },
              {
                "group": "Preprocessed Wallet V2",
                "pages": [
                  "standard/wallets/preprocessed-v2/specification",
                  "standard/wallets/preprocessed-v2/interact"
                ]
              },
              "standard/wallets/restricted",
              "standard/wallets/multisig"
            ]
          },
          {
            "group": "Tokens",
            "expanded": true,
            "pages": [
              "standard/tokens/overview",
              "standard/tokens/metadata",
              {
                "group": "Jettons",
                "pages": [
                  "standard/tokens/jettons/overview",
                  "standard/tokens/jettons/how-it-works",
                  "standard/tokens/jettons/comparison",
                  "standard/tokens/jettons/how-to-burning",
                  "standard/tokens/jettons/mintless/overview",
                  "standard/tokens/jettons/mint",
                  "standard/tokens/jettons/burn",
                  "standard/tokens/jettons/find",
                  "standard/tokens/jettons/transfer",
                  "standard/tokens/jettons/wallet-data",
                  "standard/tokens/jettons/supply-data",
                  "standard/tokens/jettons/mintless/deploy",
                  "standard/tokens/jettons/api"
                ]
              },
              {
                "group": "NFT",
                "pages": [
                  "standard/tokens/nft/overview",
                  "standard/tokens/nft/how-it-works",
                  "standard/tokens/nft/how-to-deploy-item",
                  "standard/tokens/nft/how-to-transfer",
                  "standard/tokens/nft/how-to-get-metadata",
                  "standard/tokens/nft/how-to-verify-item",
                  "standard/tokens/nft/comparison",
                  "standard/tokens/nft/cnft-how-it-works",
                  "standard/tokens/nft/sbt-how-it-works",
                  "standard/tokens/nft/reference-implementation",
                  "standard/tokens/nft/nft-2.0",
                  "standard/tokens/nft/api"
                ]
              },      
              "standard/tokens/airdrop"
            ]
          },
          "standard/vesting"
        ]
      },
      {
        "group": "Contract development",
        "pages": [
          "contract-dev/first-smart-contract",
          {
            "group": "IDEs and editor plugins",
            "pages": [
              "contract-dev/ide/overview",
              "contract-dev/ide/vscode",
              "contract-dev/ide/jetbrains"
            ]
          },
          {
            "group": "Development environment",
            "pages": [
              "contract-dev/blueprint/overview",
              "contract-dev/blueprint/develop",
              "contract-dev/blueprint/deploy",
              "contract-dev/blueprint/coverage",
              "contract-dev/blueprint/benchmarks",
              "contract-dev/blueprint/config",
              "contract-dev/blueprint/cli",
              "contract-dev/blueprint/api"
            ]
          },
          {
            "group": "Testing",
            "pages": [
              "contract-dev/testing/overview",
              "contract-dev/testing/testnet-tokens",
              "contract-dev/testing/testing-on-real-network",
              "contract-dev/testing/styleguide",
              "contract-dev/testing/reference"
            ]
          },
          "contract-dev/debug",
          "contract-dev/carry-value",
          "contract-dev/contract-sharding",
          "contract-dev/security",
          "contract-dev/gas",
          "contract-dev/using-onchain-libraries",
          "contract-dev/random",
          "contract-dev/offchaining",
          "contract-dev/upgrades",
          "contract-dev/vanity",
          "contract-dev/zk"
        ]
      },
      {
        "group": "Languages",
        "pages": [
          {
            "group": "Tolk",
            "tag": "recommended",
            "pages": [
              "languages/tolk/overview",
              {
                "group": "From FunC",
                "pages": [
                  "languages/tolk/from-func/in-short",
                  "languages/tolk/from-func/in-detail",
                  "languages/tolk/from-func/mutability",
                  "languages/tolk/from-func/stdlib",
                  "languages/tolk/from-func/create-message",
                  "languages/tolk/from-func/lazy-loading",
                  "languages/tolk/from-func/pack"
                ]
              },
              "languages/tolk/environment-setup",
              "languages/tolk/counter-smart-contract",
              "languages/tolk/language-guide",
              "languages/tolk/changelog"
            ]
          },
          {
            "group": "TL-B",
            "pages": [
              "languages/TL-B/overview",
              "languages/TL-B/syntax-and-semantics",
              "languages/TL-B/simple-examples",
              "languages/TL-B/complex-and-non-trivial-examples",
              "languages/TL-B/tep-examples",
              "languages/TL-B/tooling"
            ]
          },
          {
            "group": "Fift",
            "pages": [
              "languages/fift/overview",
              "languages/fift/fift-and-tvm-assembly",
              "languages/fift/deep-dive",
              "languages/fift/multisig",
              "languages/fift/whitepaper"
            ]
          },
          {
            "group": "FunC",
            "pages": [
              "languages/func/overview",
              "languages/func/cookbook",
              {
                "group": "Language",
                "expanded": true,
                "pages": [
                  "languages/func/comments",
                  "languages/func/types",
                  "languages/func/literals",
                  "languages/func/operators",
                  "languages/func/expressions",
                  "languages/func/statements",
                  {
                    "group": "Program declarations",
                    "expanded": true,
                    "pages": [
                      "languages/func/declarations-overview",
                      "languages/func/functions",
                      "languages/func/special-functions",
                      "languages/func/asm-functions",
                      "languages/func/global-variables",
                      "languages/func/compiler-directives"
                    ]
                  },
                  "languages/func/built-ins",
                  "languages/func/dictionaries"
                ]
              },
              {
                "group": "Libraries",
                "expanded": true,
                "pages": [
                  "languages/func/stdlib",
                  "languages/func/libraries"
                ]
              },
              "languages/func/changelog"
            ]
          },
          "languages/tact"
        ]
      },
      {
        "group": "TVM: TON Virtual Machine",
        "pages": [
          "tvm/overview",
          {
            "group": "Tools",
            "pages": [
              "tvm/tools/txtracer",
              "tvm/tools/retracer",
              "tvm/tools/tvm-explorer",
              "tvm/tools/ton-decompiler"
            ]
          },
          "tvm/instructions",
          "tvm/builders-and-slices",
          "tvm/continuations",
          "tvm/registers",
          "tvm/gas",
          "tvm/initialization",
          "tvm/exit-codes",
          "tvm/changelog"
        ]
      },
      {
        "group": "Blockchain foundations",
        "pages": [
          "foundations/overview",
          {
            "group": "Serialization",
            "pages": [
              "foundations/serialization/cells",
              "foundations/serialization/library",
              "foundations/serialization/merkle",
              "foundations/serialization/merkle-update",
              "foundations/serialization/pruned",
              "foundations/serialization/boc"
            ]
          },
          {
            "group": "Addresses",
            "pages": [
              "foundations/addresses/overview",
              "foundations/addresses/formats",
              "foundations/addresses/serialize"
            ]
          },
          {
            "group": "Messages",
            "pages": [
              "foundations/messages/overview",
              "foundations/messages/internal",
<<<<<<< HEAD
              "foundations/messages/sending",
              "foundations/messages/modes"
=======
              "foundations/messages/external",
              "foundations/messages/tick-tock",
              "foundations/messages/split-prepare",
              "foundations/messages/split-install"
>>>>>>> 2cba704c
            ]
          },
          "foundations/status",
          "foundations/phases",
          "foundations/fees",
          "foundations/shards",
          "foundations/limits",
          "foundations/config",
          "foundations/network",
          "foundations/blocks",
          {
            "group": "Advanced topics",
            "pages": [
              {
                "group": "Merkle proofs",
                "pages": [
                  "foundations/proofs/overview",
                  "foundations/proofs/verifying-liteserver-proofs"
                ]
              },
              "foundations/consensus",
              "foundations/system",
              "foundations/precompiled"
            ]
          },
          {
            "group": "Whitepapers",
            "pages": [
              "foundations/whitepapers/overview",
              "foundations/whitepapers/tvm",
              "foundations/whitepapers/tblkch",
              "foundations/whitepapers/ton",
              "foundations/whitepapers/catchain"
            ]
          },
          "foundations/glossary"
        ]
      },
      {
        "group": "Web3 services",
        "pages": [
          "services/overview",
          "services/dns",
          "services/payment",
          "services/sites",
          "services/proxy",
          "services/storage"
        ]
      },
      {
        "group": "Contribute",
        "pages": [
          "contribute/overview",
          "contribute/style-guide",
          {
            "group": "Components and snippets",
            "pages": [
              "contribute/snippets/overview",
              "contribute/snippets/aside",
              "contribute/snippets/image",
              "contribute/snippets/filetree"
            ]
          }
        ]
      }
    ]
  },
  "footer": {
    "socials": {
      "github": "https://github.com/ton-blockchain",
      "x": "https://twitter.com/ton_blockchain",
      "telegram": "https://t.me/addlist/1r5Vcb8eljk5Yzcy"
    }
  },
  "errors": {
    "404": {
      "redirect": false,
      "title": "Page not found",
      "description": "Maybe you were looking for one of these pages below?"
    }
  },
  "redirects": [
    {
      "source": "/v3/concepts/dive-into-ton/introduction",
      "destination": "/start-here",
      "permanent": true
    },
    {
      "source": "/v3/concepts/dive-into-ton/ton-ecosystem/wallet-apps",
      "destination": "/ecosystem/wallet-apps/overview",
      "permanent": true
    },
    {
      "source": "/v3/concepts/dive-into-ton/ton-ecosystem/explorers-in-ton",
      "destination": "/ecosystem/explorers/overview",
      "permanent": true
    },
    {
      "source": "/v3/concepts/dive-into-ton/ton-ecosystem/blockchain-tech",
      "destination": "/services/overview",
      "permanent": true
    },
    {
      "source": "/v3/concepts/dive-into-ton/ton-blockchain/overview",
      "destination": "/start-here",
      "permanent": true
    },
    {
      "source": "/v3/concepts/dive-into-ton/ton-blockchain/asynchrony",
      "destination": "/start-here",
      "permanent": true
    },
    {
      "source": "/v3/concepts/dive-into-ton/ton-blockchain/sharding",
      "destination": "/start-here",
      "permanent": true
    },
    {
      "source": "/v3/concepts/dive-into-ton/ton-blockchain/accounts",
      "destination": "/start-here",
      "permanent": true
    },
    {
      "source": "/v3/concepts/dive-into-ton/ton-blockchain/addresses",
      "destination": "/start-here",
      "permanent": true
    },
    {
      "source": "/v3/concepts/dive-into-ton/ton-blockchain/smart-contracts",
      "destination": "/start-here",
      "permanent": true
    },
    {
      "source": "/v3/concepts/dive-into-ton/ton-blockchain/operations",
      "destination": "/start-here",
      "permanent": true
    },
    {
      "source": "/v3/concepts/dive-into-ton/ton-blockchain/ton-virtual-machine",
      "destination": "/start-here",
      "permanent": true
    },
    {
      "source": "/v3/concepts/dive-into-ton/ton-blockchain/cells",
      "destination": "/start-here",
      "permanent": true
    },
    {
      "source": "/v3/concepts/dive-into-ton/ton-blockchain/nodes",
      "destination": "/start-here",
      "permanent": true
    },
    {
      "source": "/v3/concepts/dive-into-ton/ton-blockchain/network",
      "destination": "/start-here",
      "permanent": true
    },
    {
      "source": "/v3/concepts/dive-into-ton/go-from-ethereum/difference-of-blockchains",
      "destination": "/from-ethereum",
      "permanent": true
    },
    {
      "source": "/v3/concepts/dive-into-ton/go-from-ethereum/solidity-vs-func",
      "destination": "/from-ethereum",
      "permanent": true
    },
    {
      "source": "/v3/concepts/dive-into-ton/go-from-ethereum/tvm-vs-evm",
      "destination": "/from-ethereum",
      "permanent": true
    },
    {
      "source": "/v3/concepts/dive-into-ton/go-from-ethereum/blockchain-comparison",
      "destination": "/from-ethereum",
      "permanent": true
    },
    {
      "source": "/v3/concepts/security-measures",
      "destination": "https://github.com/ton-org/docs/issues/1106",
      "permanent": true
    },
    {
      "source": "/v3/concepts/educational-resources",
      "destination": "/more-tutorials",
      "permanent": true
    },
    {
      "source": "/v3/concepts/glossary",
      "destination": "/foundations/glossary",
      "permanent": true
    },
    {
      "source": "/v3/documentation/introduction",
      "destination": "/",
      "permanent": true
    },
    {
      "source": "/v3/documentation/smart-contracts/overview",
      "destination": "/contract-dev/first-smart-contract",
      "permanent": true
    },
    {
      "source": "/v3/documentation/smart-contracts/getting-started/javascript",
      "destination": "/contract-dev/blueprint/overview",
      "permanent": true
    },
    {
      "source": "/v3/documentation/smart-contracts/getting-started/ide-plugins",
      "destination": "/contract-dev/ide/overview",
      "permanent": true
    },
    {
      "source": "/v3/documentation/smart-contracts/getting-started/testnet",
      "destination": "https://github.com/ton-org/docs/issues/51",
      "permanent": true
    },
    {
      "source": "/v3/documentation/smart-contracts/addresses/address",
      "destination": "/foundations/addresses/overview",
      "permanent": true
    },
    {
      "source": "/v3/documentation/smart-contracts/addresses/address-formats",
      "destination": "/foundations/addresses/formats",
      "permanent": true
    },
    {
      "source": "/v3/documentation/smart-contracts/addresses/address-states",
      "destination": "/foundations/status",
      "permanent": true
    },
    {
      "source": "/v3/documentation/smart-contracts/message-management/messages-and-transactions",
      "destination": "/foundations/messages/overview",
      "permanent": true
    },
    {
      "source": "/v3/documentation/smart-contracts/message-management/sending-messages",
      "destination": "https://github.com/ton-org/docs/issues/44",
      "permanent": true
    },
    {
      "source": "/v3/documentation/smart-contracts/message-management/internal-messages",
      "destination": "/foundations/messages/internal",
      "permanent": true
    },
    {
      "source": "/v3/documentation/smart-contracts/message-management/external-messages",
      "destination": "https://github.com/ton-org/docs/issues/44",
      "permanent": true
    },
    {
      "source": "/v3/documentation/smart-contracts/message-management/non-bounceable-messages",
      "destination": "https://github.com/ton-org/docs/issues/1086",
      "permanent": true
    },
    {
      "source": "/v3/documentation/smart-contracts/message-management/message-modes-cookbook",
      "destination": "https://github.com/ton-org/docs/issues/703",
      "permanent": true
    },
    {
      "source": "/v3/documentation/smart-contracts/message-management/ecosystem-messages-layout",
      "destination": "https://github.com/ton-org/docs/issues/44",
      "permanent": true
    },
    {
      "source": "/v3/documentation/smart-contracts/transaction-fees/fees",
      "destination": "/contract-dev/gas",
      "permanent": true
    },
    {
      "source": "/v3/documentation/smart-contracts/transaction-fees/fees-low-level",
      "destination": "/foundations/fees",
      "permanent": true
    },
    {
      "source": "/v3/documentation/smart-contracts/transaction-fees/accept-message-effects",
      "destination": "https://github.com/ton-org/docs/issues/1104",
      "permanent": true
    },
    {
      "source": "/v3/documentation/smart-contracts/transaction-fees/forward-fees",
      "destination": "/foundations/fees#forward-fee",
      "permanent": true
    },
    {
      "source": "/v3/documentation/smart-contracts/shards/shards-intro",
      "destination": "/foundations/shards",
      "permanent": true
    },
    {
      "source": "/v3/documentation/smart-contracts/shards/infinity-sharding-paradigm",
      "destination": "/foundations/shards",
      "permanent": true
    },
    {
      "source": "/v3/documentation/smart-contracts/limits",
      "destination": "/foundations/limits",
      "permanent": true
    },
    {
      "source": "/v3/documentation/smart-contracts/contracts-specs/wallet-contracts",
      "destination": "/standard/wallets/comparison",
      "permanent": true
    },
    {
      "source": "/v3/documentation/smart-contracts/contracts-specs/highload-wallet",
      "destination": "/standard/wallets/highload/overview",
      "permanent": true
    },
    {
      "source": "/v3/documentation/smart-contracts/contracts-specs/vesting-contract",
      "destination": "/standard/vesting",
      "permanent": true
    },
    {
      "source": "/v3/documentation/smart-contracts/contracts-specs/governance",
      "destination": "/foundations/system",
      "permanent": true
    },
    {
      "source": "/v3/documentation/smart-contracts/contracts-specs/nominator-pool",
      "destination": "https://github.com/ton-org/docs/issues/107",
      "permanent": true
    },
    {
      "source": "/v3/documentation/smart-contracts/contracts-specs/single-nominator-pool",
      "destination": "https://github.com/ton-org/docs/issues/107",
      "permanent": true
    },
    {
      "source": "/v3/documentation/smart-contracts/contracts-specs/precompiled-contracts",
      "destination": "/foundations/precompiled",
      "permanent": true
    },
    {
      "source": "/v3/documentation/smart-contracts/contracts-specs/examples",
      "destination": "/more-tutorials",
      "permanent": true
    },
    {
      "source": "/v3/documentation/smart-contracts/tolk/overview",
      "destination": "/languages/tolk/overview",
      "permanent": true
    },
    {
      "source": "/v3/documentation/smart-contracts/tolk/environment-setup",
      "destination": "/languages/tolk/environment-setup",
      "permanent": true
    },
    {
      "source": "/v3/documentation/smart-contracts/tolk/counter-smart-contract",
      "destination": "languages/tolk/counter-smart-contract",
      "permanent": true
    },
    {
      "source": "/v3/documentation/smart-contracts/tolk/language-guide",
      "destination": "languages/tolk/language-guide",
      "permanent": true
    },
    {
      "source": "/v3/documentation/smart-contracts/tolk/tolk-vs-func/in-short",
      "destination": "/languages/tolk/from-func/in-short",
      "permanent": true
    },
    {
      "source": "/v3/documentation/smart-contracts/tolk/tolk-vs-func/in-detail",
      "destination": "/languages/tolk/from-func/in-detail",
      "permanent": true
    },
    {
      "source": "/v3/documentation/smart-contracts/tolk/tolk-vs-func/mutability",
      "destination": "/languages/tolk/from-func/mutability",
      "permanent": true
    },
    {
      "source": "/v3/documentation/smart-contracts/tolk/tolk-vs-func/stdlib",
      "destination": "/languages/tolk/from-func/stdlib",
      "permanent": true
    },
    {
      "source": "/v3/documentation/smart-contracts/tolk/tolk-vs-func/pack-to-from-cells",
      "destination": "languages/tolk/from-func/pack",
      "permanent": true
    },
    {
      "source": "/v3/documentation/smart-contracts/tolk/tolk-vs-func/create-message",
      "destination": "languages/tolk/from-func/create-message",
      "permanent": true
    },
    {
      "source": "/v3/documentation/smart-contracts/tolk/tolk-vs-func/lazy-loading",
      "destination": "languages/tolk/from-func/lazy-loading",
      "permanent": true
    },
    {
      "source": "/v3/documentation/smart-contracts/tolk/changelog",
      "destination": "languages/tolk/changelog",
      "permanent": true
    },
    {
      "source": "/v3/documentation/smart-contracts/func/overview",
      "destination": "/languages/func/overview",
      "permanent": true
    },
    {
      "source": "/v3/documentation/smart-contracts/func/cookbook",
      "destination": "/languages/func/cookbook",
      "permanent": true
    },
    {
      "source": "/v3/documentation/smart-contracts/func/docs/types",
      "destination": "/languages/func/types",
      "permanent": true
    },
    {
      "source": "/v3/documentation/smart-contracts/func/docs/comments",
      "destination": "/languages/func/comments",
      "permanent": true
    },
    {
      "source": "/v3/documentation/smart-contracts/func/docs/literals_identifiers",
      "destination": "/languages/func/literals",
      "permanent": true
    },
    {
      "source": "/v3/documentation/smart-contracts/func/docs/functions",
      "destination": "/languages/func/functions",
      "permanent": true
    },
    {
      "source": "/v3/documentation/smart-contracts/func/docs/global_variables",
      "destination": "/languages/func/global-variables",
      "permanent": true
    },
    {
      "source": "/v3/documentation/smart-contracts/func/docs/compiler_directives",
      "destination": "/languages/func/compiler-directives",
      "permanent": true
    },
    {
      "source": "/v3/documentation/smart-contracts/func/docs/statements",
      "destination": "/languages/func/statements",
      "permanent": true
    },
    {
      "source": "/v3/documentation/smart-contracts/func/docs/builtins",
      "destination": "/languages/func/built-ins",
      "permanent": true
    },
    {
      "source": "/v3/documentation/smart-contracts/func/docs/dictionaries",
      "destination": "/languages/func/dictionaries",
      "permanent": true
    },
    {
      "source": "/v3/documentation/smart-contracts/func/docs/stdlib",
      "destination": "/languages/func/stdlib",
      "permanent": true
    },
    {
      "source": "/v3/documentation/smart-contracts/func/libraries",
      "destination": "/languages/func/libraries",
      "permanent": true
    },
    {
      "source": "/v3/documentation/smart-contracts/func/changelog",
      "destination": "/languages/func/changelog",
      "permanent": true
    },
    {
      "source": "/v3/documentation/smart-contracts/fift/overview",
      "destination": "/languages/fift/overview",
      "permanent": true
    },
    {
      "source": "/v3/documentation/smart-contracts/fift/fift-and-tvm-assembly",
      "destination": "/languages/fift/fift-and-tvm-assembly",
      "permanent": true
    },
    {
      "source": "/v3/documentation/smart-contracts/fift/fift-deep-dive",
      "destination": "/languages/fift/deep-dive",
      "permanent": true
    },
    {
      "source": "/v3/documentation/smart-contracts/tact",
      "destination": "/languages/tact",
      "permanent": true
    },
    {
      "source": "/v3/documentation/dapps/dapps-overview",
      "destination": "/",
      "permanent": true
    },
    {
      "source": "/v3/documentation/dapps/assets/toncoin",
      "destination": "/standard/wallets/how-it-works",
      "permanent": true
    },
    {
      "source": "/v3/documentation/dapps/assets/jetton",
      "destination": "/standard/tokens/jettons/overview",
      "permanent": true
    },
    {
      "source": "/v3/documentation/dapps/assets/nft",
      "destination": "/standard/tokens/nft/overview",
      "permanent": true
    },
    {
      "source": "/v3/documentation/dapps/assets/nft-2.0",
      "destination": "/standard/tokens/nft/nft-2.0",
      "permanent": true
    },
    {
      "source": "/v3/documentation/dapps/assets/usdt",
      "destination": "https://github.com/ton-org/docs/issues/191",
      "permanent": true
    },
    {
      "source": "/v3/documentation/dapps/assets/extra-currencies",
      "destination": "https://github.com/ton-org/docs/issues/1107",
      "permanent": true
    },
    {
      "source": "/v3/documentation/dapps/assets/overview",
      "destination": "/standard/tokens/overview",
      "permanent": true
    },
    {
      "source": "/v3/documentation/dapps/defi/nft",
      "destination": "/standard/tokens/nft/overview",
      "permanent": true
    },
    {
      "source": "/v3/documentation/dapps/defi/subscriptions",
      "destination": "https://github.com/ton-org/docs/issues/1108",
      "permanent": true
    },
    {
      "source": "/v3/documentation/dapps/defi/ton-payments",
      "destination": "/services/payment",
      "permanent": true
    },
    {
      "source": "/v3/documentation/infra/oracles/overview",
      "destination": "/ecosystem/oracles/overview",
      "permanent": true
    },
    {
      "source": "/v3/documentation/infra/oracles/pyth",
      "destination": "/ecosystem/oracles/pyth",
      "permanent": true
    },
    {
      "source": "/v3/documentation/infra/oracles/redstone",
      "destination": "/ecosystem/oracles/redstone",
      "permanent": true
    },
    {
      "source": "/v3/documentation/nodes/overview",
      "destination": "/ecosystem/node/overview",
      "permanent": true
    },
    {
      "source": "/v3/documentation/nodes/validation/collators",
      "destination": "/ecosystem/node/mytonctrl/collator",
      "permanent": true
    },
    {
      "source": "/v3/documentation/nodes/validation/staking-incentives",
      "destination": "/ecosystem/node/mytonctrl/liquid-staking",
      "permanent": true
    },
    {
      "source": "/v3/documentation/dapps/proofs",
      "destination": "/foundations/proofs/overview",
      "permanent": true
    },
    {
      "source": "/v3/documentation/dapps/basic-proofing-concepts",
      "destination": "/foundations/proofs/overview",
      "permanent": true
    },
    {
      "source": "/v3/documentation/nodes/mytonctrl/overview",
      "destination": "/ecosystem/node/mytonctrl/overview",
      "permanent": true
    },
    {
      "source": "/v3/documentation/nodes/mytonctrl/commands",
      "destination": "/ecosystem/node/mytonctrl/overview",
      "permanent": true
    },
    {
      "source": "/v3/documentation/nodes/mytonctrl/status",
      "destination": "/ecosystem/node/setup-mytonctrl#verify-services-and-synchronization",
      "permanent": true
    },
    {
      "source": "/v3/documentation/nodes/mytonctrl/errors",
      "destination": "/ecosystem/node/setup-mytonctrl#troubleshooting-imports",
      "permanent": true
    },
    {
      "source": "/v3/documentation/infra/bridges/toncoin",
      "destination": "/ecosystem/bridges",
      "permanent": true
    },
    {
      "source": "/v3/documentation/infra/bridges/toncoin-addresses",
      "destination": "/ecosystem/bridges",
      "permanent": true
    },
    {
      "source": "/v3/documentation/network/global-config",
      "destination": "/ecosystem/node/setup-mytonctrl",
      "permanent": true
    },
    {
      "source": "/v3/documentation/network/config-params/overview",
      "destination": "/foundations/config",
      "permanent": true
    },
    {
      "source": "/v3/documentation/network/config-params/update",
      "destination": "/foundations/system#config",
      "permanent": true
    },
    {
      "source": "/v3/documentation/network/config-params/extra-currency",
      "destination": "https://github.com/ton-org/docs/issues/1107",
      "permanent": true
    },
    {
      "source": "/v3/documentation/network/protocols/adnl/overview",
      "destination": "https://github.com/ton-org/docs/issues/1035",
      "permanent": true
    },
    {
      "source": "/v3/documentation/network/protocols/adnl/low-level",
      "destination": "https://github.com/ton-org/docs/issues/1035",
      "permanent": true
    },
    {
      "source": "/v3/documentation/network/protocols/adnl/tcp",
      "destination": "https://github.com/ton-org/docs/issues/1035",
      "permanent": true
    },
    {
      "source": "/v3/documentation/network/protocols/adnl/udp",
      "destination": "https://github.com/ton-org/docs/issues/1035",
      "permanent": true
    },
    {
      "source": "/v3/documentation/network/protocols/dht/overview",
      "destination": "/foundations/network",
      "permanent": true
    },
    {
      "source": "/v3/documentation/network/protocols/dht/deep-dive",
      "destination": "/foundations/network",
      "permanent": true
    },
    {
      "source": "/v3/documentation/network/protocols/rldp",
      "destination": "/foundations/network",
      "permanent": true
    },
    {
      "source": "/v3/documentation/network/protocols/overlay",
      "destination": "/ecosystem/node/mytonctrl/custom-overlays",
      "permanent": true
    },
    {
      "source": "/v3/documentation/data-formats/tlb/overview",
      "destination": "/languages/TL-B/overview",
      "permanent": true
    },
    {
      "source": "/v3/documentation/data-formats/tlb/types",
      "destination": "/languages/TL-B/syntax-and-semantics",
      "permanent": true
    },
    {
      "source": "/v3/documentation/data-formats/tlb/crc32",
      "destination": "https://en.wikipedia.org/wiki/Cyclic_redundancy_check",
      "permanent": true
    },
    {
      "source": "/v3/documentation/data-formats/tlb/tools",
      "destination": "/languages/TL-B/tooling",
      "permanent": true
    },
    {
      "source": "/v3/documentation/data-formats/layout/messages",
      "destination": "/foundations/messages/overview",
      "permanent": true
    },
    {
      "source": "/v3/documentation/data-formats/layout/transactions",
      "destination": "/foundations/phases",
      "permanent": true
    },
    {
      "source": "/v3/documentation/data-formats/layout/blocks",
      "destination": "/foundations/blocks",
      "permanent": true
    },
    {
      "source": "/v3/documentation/data-formats/cells/overview",
      "destination": "/foundations/serialization/cells",
      "permanent": true
    },
    {
      "source": "/v3/documentation/data-formats/cells/exotic",
      "destination": "/foundations/serialization/cells#kinds-of-cells",
      "permanent": true
    },
    {
      "source": "/v3/documentation/data-formats/cells/library",
      "destination": "/foundations/serialization/library",
      "permanent": true
    },
    {
      "source": "/v3/documentation/data-formats/cells/serialization",
      "destination": "/foundations/serialization/boc",
      "permanent": true
    },
    {
      "source": "/v3/documentation/data-formats/tl",
      "destination": "https://core.telegram.org/mtproto/TL",
      "permanent": true
    },
    {
      "source": "/v3/documentation/tvm/overview",
      "destination": "/tvm/overview",
      "permanent": true
    },
    {
      "source": "/v3/documentation/tvm/initialization",
      "destination": "/tvm/initialization",
      "permanent": true
    },
    {
      "source": "/v3/documentation/tvm/exit-codes",
      "destination": "/tvm/exit-codes",
      "permanent": true
    },
    {
      "source": "/v3/documentation/tvm/instructions",
      "destination": "/tvm/instructions",
      "permanent": true
    },
    {
      "source": "/v3/documentation/tvm/specification/runvm",
      "destination": "https://github.com/ton-org/docs/issues/22",
      "permanent": true
    },
    {
      "source": "/v3/documentation/tvm/changelog/tvm-upgrade-2025-02",
      "destination": "/tvm/changelog",
      "permanent": true
    },
    {
      "source": "/v3/documentation/tvm/changelog/tvm-upgrade-2024-04",
      "destination": "/tvm/changelog",
      "permanent": true
    },
    {
      "source": "/v3/documentation/tvm/changelog/tvm-upgrade-2023-07",
      "destination": "/tvm/changelog",
      "permanent": true
    },
    {
      "source": "/v3/documentation/whitepapers/overview",
      "destination": "/foundations/whitepapers/overview#overview",
      "permanent": true
    },
    {
      "source": "/v3/documentation/faq",
      "destination": "/get-support",
      "permanent": true
    },
    {
      "source": "/v3/guidelines/quick-start/getting-started",
      "destination": "/contract-dev/first-smart-contract",
      "permanent": true
    },
    {
      "source": "/v3/guidelines/quick-start/blockchain-interaction/reading-from-network",
      "destination": "/contract-dev/first-smart-contract",
      "permanent": true
    },
    {
      "source": "/v3/guidelines/quick-start/blockchain-interaction/writing-to-network",
      "destination": "/contract-dev/first-smart-contract",
      "permanent": true
    },
    {
      "source": "/v3/guidelines/quick-start/developing-smart-contracts/setup-environment",
      "destination": "/contract-dev/first-smart-contract",
      "permanent": true
    },
    {
      "source": "/v3/guidelines/quick-start/developing-smart-contracts/func-tolk-folder/blueprint-sdk-overview",
      "destination": "/contract-dev/first-smart-contract",
      "permanent": true
    },
    {
      "source": "/v3/guidelines/quick-start/developing-smart-contracts/func-tolk-folder/storage-and-get-methods",
      "destination": "/contract-dev/first-smart-contract",
      "permanent": true
    },
    {
      "source": "/v3/guidelines/quick-start/developing-smart-contracts/func-tolk-folder/processing-messages",
      "destination": "/contract-dev/first-smart-contract",
      "permanent": true
    },
    {
      "source": "/v3/guidelines/quick-start/developing-smart-contracts/func-tolk-folder/deploying-to-network",
      "destination": "/contract-dev/first-smart-contract",
      "permanent": true
    },
    {
      "source": "/v3/guidelines/quick-start/developing-smart-contracts/tact-folder/tact-blueprint-sdk-overview",
      "destination": "/contract-dev/first-smart-contract",
      "permanent": true
    },
    {
      "source": "/v3/guidelines/quick-start/developing-smart-contracts/tact-folder/tact-storage-and-get-methods",
      "destination": "/contract-dev/first-smart-contract",
      "permanent": true
    },
    {
      "source": "/v3/guidelines/quick-start/developing-smart-contracts/tact-folder/tact-deploying-to-network",
      "destination": "/contract-dev/first-smart-contract",
      "permanent": true
    },
    {
      "source": "/v3/guidelines/get-started-with-ton",
      "destination": "/contract-dev/first-smart-contract",
      "permanent": true
    },
    {
      "source": "/guidelines/hello-world",
      "destination": "/contract-dev/first-smart-contract",
      "permanent": true
    },
    {
      "source": "/guidelines/smat-contracts-guidelines",
      "destination": "/contract-dev/debug",
      "permanent": true
    },
    {
      "source": "/v3/guidelines/smart-contracts/guidelines",
      "destination": "/contract-dev/debug",
      "permanent": true
    },
    {
      "source": "/v3/guidelines/smart-contracts/get-methods",
      "destination": "/contract-dev/blueprint/deploy#executing-get-methods",
      "permanent": true
    },
    {
      "source": "/v3/guidelines/smart-contracts/fee-calculation",
      "destination": "/foundations/fees",
      "permanent": true
    },
    {
      "source": "/guidelines/testing",
      "destination": "/contract-dev/testing/overview",
      "permanent": true
    },
    {
      "source": "/v3/guidelines/smart-contracts/testing/overview",
      "destination": "/contract-dev/testing/overview",
      "permanent": true
    },
    {
      "source": "/v3/guidelines/smart-contracts/testing/blueprint-config",
      "destination": "/contract-dev/blueprint/config",
      "permanent": true
    },
    {
      "source": "/v3/guidelines/smart-contracts/testing/writing-test-examples",
      "destination": "/contract-dev/testing/overview",
      "permanent": true
    },
    {
      "source": "/v3/guidelines/smart-contracts/testing/collect-contract-gas-metric",
      "destination": "/contract-dev/blueprint/benchmarks",
      "permanent": true
    },
    {
      "source": "/guidelines/security-measures",
      "destination": "/contract-dev/security",
      "permanent": true
    },
    {
      "source": "/v3/guidelines/smart-contracts/security/overview",
      "destination": "/contract-dev/security",
      "permanent": true
    },
    {
      "source": "/v3/guidelines/smart-contracts/security/common-vulnerabilities",
      "destination": "/contract-dev/security",
      "permanent": true
    },
    {
      "source": "/v3/guidelines/smart-contracts/security/secure-programming",
      "destination": "/contract-dev/security",
      "permanent": true
    },
    {
      "source": "/v3/guidelines/smart-contracts/security/things-to-focus",
      "destination": "/contract-dev/security",
      "permanent": true
    },
    {
      "source": "/v3/guidelines/smart-contracts/security/ton-hack-challenge-1",
      "destination": "https://github.com/ton-blockchain/hack-challenge-1",
      "permanent": true
    },
    {
      "source": "/v3/guidelines/smart-contracts/security/random-number-generation",
      "destination": "/contract-dev/random",
      "permanent": true
    },
    {
      "source": "/v3/guidelines/smart-contracts/security/random",
      "destination": "/contract-dev/random",
      "permanent": true
    },
    {
      "source": "/guidelines/how-to",
      "destination": "/",
      "permanent": true
    },
    {
      "source": "/guidelines/compile-from-sources",
      "destination": "https://github.com/ton-blockchain/ton#build-ton-blockchain",
      "permanent": true
    },
    {
      "source": "/v3/guidelines/smart-contracts/howto/compile/compilation-instructions",
      "destination": "https://github.com/ton-blockchain/ton#build-ton-blockchain",
      "permanent": true
    },
    {
      "source": "/v3/guidelines/smart-contracts/howto/compile/instructions-low-memory",
      "destination": "https://github.com/ton-blockchain/ton#build-ton-blockchain",
      "permanent": true
    },
    {
      "source": "/v3/guidelines/smart-contracts/howto/multisig",
      "destination": "/standard/wallets/multisig",
      "permanent": true
    },
    {
      "source": "/v3/guidelines/smart-contracts/howto/multisig-js",
      "destination": "/standard/wallets/multisig",
      "permanent": true
    },
    {
      "source": "/v3/guidelines/smart-contracts/howto/airdrop-claim-best-practice",
      "destination": "/standard/tokens/airdrop",
      "permanent": true
    },
    {
      "source": "/v3/guidelines/smart-contracts/howto/shard-optimization",
      "destination": "/contract-dev/contract-sharding",
      "permanent": true
    },
    {
      "source": "/v3/guidelines/smart-contracts/howto/wallet",
      "destination": "/standard/wallets/how-it-works",
      "permanent": true
    },
    {
      "source": "/v3/guidelines/smart-contracts/howto/nominator-pool",
      "destination": "/ecosystem/node/mytonctrl/pools",
      "permanent": true
    },
    {
      "source": "/v3/guidelines/smart-contracts/howto/single-nominator-pool",
      "destination": "/ecosystem/node/mytonctrl/pools",
      "permanent": true
    },
    {
      "source": "/guidelines/dapps",
      "destination": "/",
      "permanent": true
    },
    {
      "source": "/v3/guidelines/dapps/overview",
      "destination": "/",
      "permanent": true
    },
    {
      "source": "/v3/guidelines/dapps/cookbook",
      "destination": "/",
      "permanent": true
    },
    {
      "source": "/v3/guidelines/dapps/transactions/overview",
      "destination": "/foundations/overview",
      "permanent": true
    },
    {
      "source": "/v3/guidelines/dapps/transactions/foundations-of-blockchain",
      "destination": "/foundations/overview",
      "permanent": true
    },
    {
      "source": "/v3/guidelines/dapps/transactions/message-driven-execution",
      "destination": "/foundations/overview",
      "permanent": true
    },
    {
      "source": "/v3/guidelines/dapps/transactions/hash-based-tracking",
      "destination": "/ecosystem/api/overview",
      "permanent": true
    },
    {
      "source": "/v3/guidelines/dapps/transactions/api-based-retrieval",
      "destination": "/ecosystem/api/overview",
      "permanent": true
    },
    {
      "source": "/v3/guidelines/dapps/transactions/explore-transactions",
      "destination": "/foundations/overview",
      "permanent": true
    },
    {
      "source": "/guidelines/api-sdk",
      "destination": "/ecosystem/api/overview",
      "permanent": true
    },
    {
      "source": "/v3/guidelines/dapps/apis-sdks/overview",
      "destination": "/ecosystem/api/overview",
      "permanent": true
    },
    {
      "source": "/v3/guidelines/dapps/apis-sdks/api-types",
      "destination": "/ecosystem/api/overview",
      "permanent": true
    },
    {
      "source": "/v3/guidelines/dapps/apis-sdks/sdk",
      "destination": "/ecosystem/sdks",
      "permanent": true
    },
    {
      "source": "/v3/guidelines/dapps/apis-sdks/ton-adnl-apis",
      "destination": "https://github.com/ton-org/docs/issues/1035",
      "permanent": true
    },
    {
      "source": "/v3/guidelines/dapps/apis-sdks/analytics-and-data",
      "destination": "/ecosystem/analytics#analytics-and-data-providers",
      "permanent": true
    },
    {
      "source": "/guidelines/tutorials-and-examples",
      "destination": "/standard/overview",
      "permanent": true
    },
    {
      "source": "/v3/guidelines/dapps/tutorials/jetton-airdrop",
      "destination": "/standard/tokens/airdrop",
      "permanent": true
    },
    {
      "source": "/v3/guidelines/dapps/apis-sdks/api-keys",
      "destination": "/ecosystem/api/toncenter/get-api-key",
      "permanent": true
    },
    {
      "source": "/v3/guidelines/dapps/apis-sdks/getblock-ton-api",
      "destination": "/ecosystem/api/toncenter/overview",
      "permanent": true
    },
    {
      "source": "/v3/guidelines/dapps/tutorials/nft-minting-guide",
      "destination": "https://github.com/ton-org/docs/issues/586",
      "permanent": true
    },
    {
      "source": "/v3/guidelines/dapps/tutorials/mint-your-first-token",
      "destination": "/standard/tokens/jettons/mint",
      "permanent": true
    },
    {
      "source": "/v3/guidelines/dapps/tutorials/zero-knowledge-proofs",
      "destination": "https://github.com/ton-org/docs/issues/111",
      "permanent": true
    },
    {
      "source": "/v3/guidelines/dapps/tutorials/web3-game-example",
      "destination": "https://github.com/ton-org/docs/issues/91",
      "permanent": true
    },
    {
      "source": "/guidelines/tg-bot-examples",
      "destination": "https://github.com/ton-org/docs/issues/87",
      "permanent": true
    },
    {
      "source": "/v3/guidelines/dapps/tutorials/telegram-bot-examples/accept-payments-in-a-telegram-bot",
      "destination": "https://github.com/ton-org/docs/issues/87",
      "permanent": true
    },
    {
      "source": "/v3/guidelines/dapps/tutorials/telegram-bot-examples/accept-payments-in-a-telegram-bot-2",
      "destination": "https://github.com/ton-org/docs/issues/87",
      "permanent": true
    },
    {
      "source": "/v3/guidelines/dapps/tutorials/telegram-bot-examples/accept-payments-in-a-telegram-bot-js",
      "destination": "https://github.com/ton-org/docs/issues/87",
      "permanent": true
    },
    {
      "source": "/guidelines/tma",
      "destination": "/ecosystem/tma/overview",
      "permanent": true
    },
    {
      "source": "/v3/guidelines/dapps/tma/overview",
      "destination": "/ecosystem/tma/overview",
      "permanent": true
    },
    {
      "source": "/guidelines/tma-guidelines",
      "destination": "/ecosystem/tma/overview",
      "permanent": true
    },
    {
      "source": "/v3/guidelines/dapps/tma/guidelines/testing-apps",
      "destination": "/ecosystem/tma/overview",
      "permanent": true
    },
    {
      "source": "/v3/guidelines/dapps/tma/guidelines/publishing",
      "destination": "/ecosystem/tma/overview",
      "permanent": true
    },
    {
      "source": "/v3/guidelines/dapps/tma/guidelines/monetization",
      "destination": "/ecosystem/tma/overview",
      "permanent": true
    },
    {
      "source": "/v3/guidelines/dapps/tma/guidelines/tips-and-tricks",
      "destination": "/ecosystem/tma/overview",
      "permanent": true
    },
    {
      "source": "/guidelines/tma-tutorials-and-examples",
      "destination": "/ecosystem/tma/overview",
      "permanent": true
    },
    {
      "source": "/v3/guidelines/dapps/tma/tutorials/step-by-step-guide",
      "destination": "/ecosystem/tma/overview",
      "permanent": true
    },
    {
      "source": "/v3/guidelines/dapps/tma/tutorials/app-examples",
      "destination": "/ecosystem/tma/overview",
      "permanent": true
    },
    {
      "source": "/v3/guidelines/dapps/tma/tutorials/design-guidelines",
      "destination": "/ecosystem/tma/overview",
      "permanent": true
    },
    {
      "source": "/guidelines/advanced-asset-processing",
      "destination": "/payments/overview",
      "permanent": true
    },
    {
      "source": "/v3/guidelines/dapps/asset-processing/payments-processing",
      "destination": "/payments/overview",
      "permanent": true
    },
    {
      "source": "/v3/guidelines/dapps/asset-processing/jettons",
      "destination": "/standard/tokens/jettons/overview",
      "permanent": true
    },
    {
      "source": "/v3/guidelines/dapps/asset-processing/mintless-jettons",
      "destination": "/standard/tokens/jettons/mintless/overview",
      "permanent": true
    },
    {
      "source": "/v3/guidelines/dapps/asset-processing/compressed-nfts",
      "destination": "/standard/tokens/nft/cNFT-how-it-works",
      "permanent": true
    },
    {
      "source": "/v3/guidelines/dapps/asset-processing/mass-mint-tools",
      "destination": "/standard/tokens/nft/overview",
      "permanent": true
    },
    {
      "source": "/guidelines/nft-processing",
      "destination": "/standard/tokens/nft/overview",
      "permanent": true
    },
    {
      "source": "/v3/guidelines/dapps/asset-processing/nft-processing/nfts",
      "destination": "/standard/tokens/nft/overview",
      "permanent": true
    },
    {
      "source": "/v3/guidelines/dapps/asset-processing/nft-processing/metadata-parsing",
      "destination": "/standard/tokens/nft/how-to-get-metadata",
      "permanent": true
    },
    {
      "source": "/guidelines/nodes-guidelines",
      "destination": "/ecosystem/node/overview",
      "permanent": true
    },
    {
      "source": "/v3/guidelines/nodes/overview",
      "destination": "/ecosystem/node/overview",
      "permanent": true
    },
    {
      "source": "/guidelines/running-nodes",
      "destination": "/ecosystem/node/overview",
      "permanent": true
    },
    {
      "source": "/v3/guidelines/nodes/running-nodes/archive-node",
      "destination": "/ecosystem/node/overview",
      "permanent": true
    },
    {
      "source": "/v3/guidelines/nodes/running-nodes/full-node",
      "destination": "/ecosystem/node/overview",
      "permanent": true
    },
    {
      "source": "/v3/guidelines/nodes/running-nodes/liteserver-node",
      "destination": "/ecosystem/node/overview",
      "permanent": true
    },
    {
      "source": "/v3/guidelines/nodes/running-nodes/validator-node",
      "destination": "/ecosystem/node/overview",
      "permanent": true
    },
    {
      "source": "/v3/guidelines/nodes/running-nodes/collators-validators",
      "destination": "/ecosystem/node/overview",
      "permanent": true
    },
    {
      "source": "/v3/guidelines/nodes/running-nodes/staking-with-nominator-pools",
      "destination": "https://github.com/ton-org/docs/issues/1000",
      "permanent": true
    },
    {
      "source": "/v3/guidelines/nodes/running-nodes/run-mytonctrl-docker",
      "destination": "/ecosystem/node/setup-mytonctrl",
      "permanent": true
    },
    {
      "source": "/v3/guidelines/nodes/running-nodes/running-a-local-ton",
      "destination": "/ecosystem/node/setup-mylocalton",
      "permanent": true
    },
    {
      "source": "/v3/guidelines/nodes/running-nodes/secure-guidelines",
      "destination": "/ecosystem/node/overview",
      "permanent": true
    },
    {
      "source": "/guidelines/maintenance-guidelines",
      "destination": "/ecosystem/node/overview",
      "permanent": true
    },
    {
      "source": "/v3/guidelines/nodes/maintenance-guidelines/mytonctrl-backup-restore",
      "destination": "/ecosystem/node/overview",
      "permanent": true
    },
    {
      "source": "/v3/guidelines/nodes/maintenance-guidelines/mytonctrl-validator-standby",
      "destination": "/ecosystem/node/overview",
      "permanent": true
    },
    {
      "source": "/v3/guidelines/nodes/maintenance-guidelines/mytonctrl-private-alerting",
      "destination": "/ecosystem/node/overview",
      "permanent": true
    },
    {
      "source": "/v3/guidelines/nodes/maintenance-guidelines/mytonctrl-prometheus",
      "destination": "/ecosystem/node/overview",
      "permanent": true
    },
    {
      "source": "/v3/guidelines/nodes/maintenance-guidelines/mytonctrl-remote-controller",
      "destination": "/ecosystem/node/overview",
      "permanent": true
    },
    {
      "source": "/v3/guidelines/nodes/custom-overlays",
      "destination": "/ecosystem/node/mytonctrl/custom-overlays",
      "permanent": true
    },
    {
      "source": "/v3/guidelines/nodes/nodes-troubleshooting",
      "destination": "/ecosystem/node/overview",
      "permanent": true
    },
    {
      "source": "/v3/guidelines/nodes/node-maintenance-and-security",
      "destination": "/ecosystem/node/overview",
      "permanent": true
    },
    {
      "source": "/v3/guidelines/nodes/monitoring/performance-monitoring",
      "destination": "/ecosystem/node/overview",
      "permanent": true
    },
    {
      "source": "/v3/guidelines/nodes/persistent-states",
      "destination": "/ecosystem/node/overview",
      "permanent": true
    },
    {
      "source": "/v3/guidelines/nodes/faq",
      "destination": "/ecosystem/node/overview",
      "permanent": true
    },
    {
      "source": "/guidelines/ton-connect",
      "destination": "/ecosystem/ton-connect/overview",
      "permanent": true
    },
    {
      "source": "/v3/guidelines/ton-connect/overview",
      "destination": "/ecosystem/ton-connect/overview",
      "permanent": true
    },
    {
      "source": "/v3/guidelines/ton-connect/quick-start",
      "destination": "/ecosystem/ton-connect/dapp",
      "permanent": true
    },
    {
      "source": "/guidelines/dapp-guide",
      "destination": "/ecosystem/ton-connect/dapp",
      "permanent": true
    },
    {
      "source": "/v3/guidelines/ton-connect/creating-manifest",
      "destination": "/ecosystem/ton-connect/manifest",
      "permanent": true
    },
    {
      "source": "/guidelines/install-ton-connect",
      "destination": "/ecosystem/ton-connect/dapp",
      "permanent": true
    },
    {
      "source": "/v3/guidelines/ton-connect/frameworks/react",
      "destination": "/ecosystem/ton-connect/dapp",
      "permanent": true
    },
    {
      "source": "/v3/guidelines/ton-connect/frameworks/web",
      "destination": "/ecosystem/ton-connect/dapp",
      "permanent": true
    },
    {
      "source": "/v3/guidelines/ton-connect/frameworks/python",
      "destination": "/ecosystem/ton-connect/dapp",
      "permanent": true
    },
    {
      "source": "/v3/guidelines/ton-connect/verifying-signed-in-users",
      "destination": "https://github.com/ton-org/docs/issues/90",
      "permanent": true
    },
    {
      "source": "/guidelines/cookbook",
      "destination": "/ecosystem/ton-connect/dapp",
      "permanent": true
    },
    {
      "source": "/v3/guidelines/ton-connect/cookbook/cells",
      "destination": "/ecosystem/ton-connect/overview",
      "permanent": true
    },
    {
      "source": "/v3/guidelines/ton-connect/cookbook/ton-transfer",
      "destination": "/ecosystem/ton-connect/dapps/send-toncoin",
      "permanent": true
    },
    {
      "source": "/v3/guidelines/ton-connect/cookbook/jetton-transfer",
      "destination": "/ecosystem/ton-connect/dapps/send-jetton",
      "permanent": true
    },
    {
      "source": "/v3/guidelines/ton-connect/cookbook/nft-transfer",
      "destination": "/ecosystem/ton-connect/dapps/send-nft",
      "permanent": true
    },
    {
      "source": "/v3/guidelines/ton-connect/guidelines/transaction-by-external-message",
      "destination": "/ecosystem/ton-connect/message-lookup",
      "permanent": true
    },
    {
      "source": "/v3/guidelines/ton-connect/wallet",
      "destination": "/ecosystem/ton-connect/wallet",
      "permanent": true
    },
    {
      "source": "/v3/guidelines/ton-connect/guidelines/developers",
      "destination": "/ecosystem/ton-connect/overview",
      "permanent": true
    },
    {
      "source": "/guidelines/advanced",
      "destination": "/ecosystem/ton-connect/overview",
      "permanent": true
    },
    {
      "source": "/guidelines/web3-guidelines",
      "destination": "/services/overview",
      "permanent": true
    },
    {
      "source": "/v3/guidelines/web3/overview",
      "destination": "/services/overview",
      "permanent": true
    },
    {
      "source": "/guidelines/ton-dns",
      "destination": "/services/dns",
      "permanent": true
    },
    {
      "source": "/v3/guidelines/web3/ton-dns/dns",
      "destination": "/services/dns",
      "permanent": true
    },
    {
      "source": "/v3/guidelines/web3/ton-dns/subresolvers",
      "destination": "/services/dns",
      "permanent": true
    },
    {
      "source": "/guidelines/proxy-and-sites",
      "destination": "/services/sites",
      "permanent": true
    },
    {
      "source": "/v3/guidelines/web3/ton-proxy-sites/how-to-run-ton-site",
      "destination": "/services/sites",
      "permanent": true
    },
    {
      "source": "/v3/guidelines/web3/ton-proxy-sites/ton-sites-for-applications",
      "destination": "/services/sites",
      "permanent": true
    },
    {
      "source": "/v3/guidelines/web3/ton-proxy-sites/connect-with-ton-proxy",
      "destination": "/services/proxy",
      "permanent": true
    },
    {
      "source": "/v3/guidelines/web3/ton-proxy-sites/how-to-open-any-ton-site",
      "destination": "/services/sites",
      "permanent": true
    },
    {
      "source": "/v3/guidelines/web3/ton-proxy-sites/site-and-domain-management",
      "destination": "/services/sites",
      "permanent": true
    },
    {
      "source": "/v3/guidelines/web3/ton-proxy-sites/running-your-own-ton-proxy",
      "destination": "/services/proxy",
      "permanent": true
    },
    {
      "source": "/guidelines/ton-storage",
      "destination": "/services/storage",
      "permanent": true
    },
    {
      "source": "/v3/guidelines/web3/ton-storage/storage-daemon",
      "destination": "/services/storage",
      "permanent": true
    },
    {
      "source": "/v3/guidelines/web3/ton-storage/storage-provider",
      "destination": "/services/storage",
      "permanent": true
    },
    {
      "source": "/v3/guidelines/web3/ton-storage/storage-faq",
      "destination": "/services/storage",
      "permanent": true
    },
    {
      "source": "/v3/contribute/README",
      "destination": "/contribute/overview",
      "permanent": true
    },
    {
      "source": "/v3/contribute",
      "destination": "/contribute/overview",
      "permanent": true
    },
    {
      "source": "/v3/contribute/style-guide",
      "destination": "/contribute/style-guide",
      "permanent": true
    },
    {
      "source": "/v3/contribute/content-standardization",
      "destination": "/contribute/overview",
      "permanent": true
    },
    {
      "source": "/v3/contribute/typography",
      "destination": "/contribute/overview",
      "permanent": true
    },
    {
      "source": "/v3/contribute/localization-program/translation-style-guide",
      "destination": "/contribute/overview",
      "permanent": true
    },
    {
      "source": "/v3/contribute/maintainers",
      "destination": "/contribute/overview",
      "permanent": true
    }
  ]
}<|MERGE_RESOLUTION|>--- conflicted
+++ resolved
@@ -536,15 +536,12 @@
             "pages": [
               "foundations/messages/overview",
               "foundations/messages/internal",
-<<<<<<< HEAD
               "foundations/messages/sending",
               "foundations/messages/modes"
-=======
               "foundations/messages/external",
               "foundations/messages/tick-tock",
               "foundations/messages/split-prepare",
               "foundations/messages/split-install"
->>>>>>> 2cba704c
             ]
           },
           "foundations/status",
