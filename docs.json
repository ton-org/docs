--- conflicted
+++ resolved
@@ -316,17 +316,11 @@
                 "group": "NFT",
                 "pages": [
                   "standard/tokens/nft/overview",
-<<<<<<< HEAD
-                  "standard/tokens/nft/how-works",
-                  "standard/tokens/nft/how-to-transfer",
-                  "standard/tokens/nft/reference-implementation",
-=======
                   "standard/tokens/nft/how-it-works",
                   "standard/tokens/nft/how-to-deploy-item",
                   "standard/tokens/nft/how-to-transfer",
                   "standard/tokens/nft/how-to-get-metadata",
                   "standard/tokens/nft/how-to-verify-item",
->>>>>>> 1770b6b0
                   "standard/tokens/nft/comparison",
                   "standard/tokens/nft/cNFT-how-it-works",
                   "standard/tokens/nft/reference-implementation",
