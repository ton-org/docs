{
  "$schema": "https://mintlify.com/docs.json",
  "theme": "maple",
  "name": "TON Docs",
  "logo": {
    "light": "/resources/logo/light.svg",
    "dark": "/resources/logo/dark.svg"
  },
  "favicon": "/favicon.png",
  "colors": {
    "primary": "#0098EA",
    "light": "#F7F9FB",
    "dark": "#1E2337"
  },
  "fonts": {
    "family": "Inter"
  },
  "appearance": {
    "default": "system",
    "strict": false
  },
  "styling": {
    "eyebrows": "breadcrumbs"
  },
  "contextual": {
    "options": [
      "copy",
      "chatgpt",
      "claude",
      "perplexity",
      "mcp",
      "cursor",
      "vscode"
    ]
  },
  "navigation": {
    "pages": [
      "start-here",
      "get-support",
      "from-ethereum",
      "more-tutorials",
      {
        "group": "Ecosystem",
        "pages": [
          "ecosystem/overview",
          {
            "group": "Wallet apps",
            "pages": [
              "ecosystem/wallet-apps/overview",
              "ecosystem/wallet-apps/tonkeeper",
              "ecosystem/wallet-apps/web",
              "ecosystem/wallet-apps/dev",
              "ecosystem/wallet-apps/addresses-workflow"
            ]
          },
          {
            "group": "Explorers",
            "pages": [
              "ecosystem/explorers/overview",
              "ecosystem/explorers/tonviewer"
            ]
          },
          "ecosystem/sdks",
          {
            "group": "APIs",
            "pages": [
              "ecosystem/api/overview",
              {
                "group": "TON Center",
                "expanded": true,
                "pages": [
                  "ecosystem/api/toncenter/overview",
                  "ecosystem/api/toncenter/get-api-key",
                  {
                    "group": "API v2",
                    "openapi": {
                      "source": "ecosystem/api/toncenter/v2.json",
                      "directory": "ecosystem/api/toncenter/v2"
                    }
                  },
                  {
                    "group": "API v3",
                    "openapi": {
                      "source": "ecosystem/api/toncenter/v3.yaml",
                      "directory": "ecosystem/api/toncenter/v3"
                    }
                  }
                ]
              },
              "ecosystem/api/price"
            ]
          },
          "ecosystem/status",
          {
            "group": "DEX: decentralized exchange",
            "pages": [
              "ecosystem/dex/overview"
            ]
          },
          {
            "group": "Oracles",
            "pages": [
              "ecosystem/oracles/overview",
              "ecosystem/oracles/redstone",
              "ecosystem/oracles/pyth"
            ]
          },
          "ecosystem/bridges",
          {
            "group": "TON Connect",
            "pages": [
              "ecosystem/ton-connect/index",
              "ecosystem/ton-connect/dapp",
              "ecosystem/ton-connect/wallet",
              "ecosystem/ton-connect/manifest",
              "ecosystem/ton-connect/message-lookup",
              {
                "group": "Applications (dApps)",
                "pages": [
                  "ecosystem/ton-connect/dapps/send-toncoin",
                  "ecosystem/ton-connect/dapps/send-usdt",
                  "ecosystem/ton-connect/dapps/send-jetton",
                  "ecosystem/ton-connect/dapps/send-nft",
                  "ecosystem/ton-connect/dapps/check-toncoin-balance",
                  "ecosystem/ton-connect/dapps/check-usdt-balance",
                  "ecosystem/ton-connect/dapps/check-jetton-balance",
                  "ecosystem/ton-connect/dapps/check-nfts",
                  "ecosystem/ton-connect/dapps/track-transaction",
                  "ecosystem/ton-connect/dapps/sign-data",
                  "ecosystem/ton-connect/dapps/request-proof"
                ]
              },
              {
                "group": "WalletKit",
                "pages": [
                  "ecosystem/ton-connect/walletkit/index",
                  {
                    "group": "Web",
                    "pages": [
                      "ecosystem/ton-connect/walletkit/web/init",
                      "ecosystem/ton-connect/walletkit/web/wallets",
                      "ecosystem/ton-connect/walletkit/web/connections"
                    ]
                  },
                  "ecosystem/ton-connect/walletkit/qa-guide",
                  "ecosystem/ton-connect/walletkit/native-web",
                  "ecosystem/ton-connect/walletkit/browser-extension"
                ]
              }
            ]
          },
          {
            "group": "TMA: Telegram Mini Apps",
            "pages": [
              "ecosystem/tma/overview",
              "ecosystem/tma/create-mini-app",
              {
                "group": "Telegram UI",
                "pages": [
                  "ecosystem/tma/telegram-ui/overview",
                  "ecosystem/tma/telegram-ui/getting-started",
                  "ecosystem/tma/telegram-ui/platform-and-palette",
                  {
                    "group": "Reference",
                    "pages": [
                      "ecosystem/tma/telegram-ui/reference/avatar"
                    ]
                  }
                ]
              },
              {
                "group": "Mate",
                "pages": [
                  "ecosystem/tma/mate/telegram-apps-mate",
                  "ecosystem/tma/mate/getting-started",
                  "ecosystem/tma/mate/hosting"
                ]
              },
              {
                "group": "Analytics",
                "pages": [
                  "ecosystem/tma/analytics/analytics",
                  "ecosystem/tma/analytics/supported-events",
                  "ecosystem/tma/analytics/preparation",
                  "ecosystem/tma/analytics/install-via-script",
                  "ecosystem/tma/analytics/install-via-npm",
                  "ecosystem/tma/analytics/api-endpoints",
                  "ecosystem/tma/analytics/managing-integration",
                  "ecosystem/tma/analytics/faq"
                ]
              }
            ]
          },
          {
            "group": "Blockchain node",
            "pages": [
              "ecosystem/node/overview",
              "ecosystem/node/setup-mytonctrl",
              "ecosystem/node/setup-mylocalton",
              {
                "group": "MyTonCtrl Reference",
                "pages": [
                  "ecosystem/node/mytonctrl/overview",
                  "ecosystem/node/mytonctrl/core",
                  "ecosystem/node/mytonctrl/installer",
                  "ecosystem/node/mytonctrl/wallet",
                  "ecosystem/node/mytonctrl/validator",
                  "ecosystem/node/mytonctrl/collator",
                  "ecosystem/node/mytonctrl/pools",
                  "ecosystem/node/mytonctrl/liquid_staking",
                  "ecosystem/node/mytonctrl/custom_overlays",
                  "ecosystem/node/mytonctrl/utilities",
                  "ecosystem/node/mytonctrl/alerting",
                  "ecosystem/node/mytonctrl/backups",
                  "ecosystem/node/mytonctrl/btc_teleport"
                ]
              }
            ]
          },
          {
            "group": "Staking",
            "pages": [
              "ecosystem/staking/overview"
            ]
          },
          "ecosystem/analytics"
        ]
      },
      {
        "group": "Payment processing",
        "pages": [
          "payments/overview",
          "payments/toncoin",
          "payments/jettons"

        ]
      },
      {
        "group": "Standard contracts",
        "pages": [
          "standard/overview",
          {
            "group": "Wallets",
            "pages": [
              "standard/wallets/how-it-works",
              "standard/wallets/mnemonics",
              "standard/wallets/comparison",
              "standard/wallets/creation",
              "standard/wallets/history",
              "standard/wallets/v4",
              {
                "group": "V5",
                "pages": [
                  "standard/wallets/v5",
                  "standard/wallets/v5-api"
                ]
              },
              {
                "group": "Highload Wallets",
                "pages": [
                  "standard/wallets/highload/overview",
                  {
                    "group": "Highload Wallet v3",
                    "pages": [
                      "standard/wallets/highload/v3/create",
                      "standard/wallets/highload/v3/send-single-transfer",
                      "standard/wallets/highload/v3/send-batch-transfers",
                      "standard/wallets/highload/v3/verify-is-processed",
                      "standard/wallets/highload/v3/specification"
                    ]
                  },
                  {
                    "group": "Highload Wallet v2",
                    "pages": [
                      "standard/wallets/highload/v2/specification"
                    ]
                  }
                ]
              },
              {
                "group": "Preprocessed Wallet V2",
                "pages": [
                  "standard/wallets/preprocessed-v2/specification",
                  "standard/wallets/preprocessed-v2/interact"
                ]
              },
              "standard/wallets/restricted",
              "standard/wallets/multisig"
            ]
          },
          {
            "group": "Tokens",
            "expanded": true,
            "pages": [
              "standard/tokens/overview",
              "standard/tokens/metadata",
              {
                "group": "Jettons",
                "pages": [
                  "standard/tokens/jettons/overview",
                  "standard/tokens/jettons/how-it-works",
                  "standard/tokens/jettons/comparison",
                  "standard/tokens/jettons/how-to-burning",
                  "standard/tokens/jettons/mintless/overview",
                  "standard/tokens/jettons/mint",
                  "standard/tokens/jettons/burn",
                  "standard/tokens/jettons/find",
                  "standard/tokens/jettons/transfer",
                  "standard/tokens/jettons/wallet-data",
                  "standard/tokens/jettons/supply-data",
                  "standard/tokens/jettons/mintless/deploy",
                  "standard/tokens/jettons/api"
                ]
              },
              {
                "group": "NFT",
                "pages": [
                  "standard/tokens/nft/overview",
                  "standard/tokens/nft/how-it-works",
                  "standard/tokens/nft/how-to-deploy-item",
                  "standard/tokens/nft/how-to-transfer",
                  "standard/tokens/nft/how-to-get-metadata",
                  "standard/tokens/nft/how-to-verify-item",
                  "standard/tokens/nft/comparison",
<<<<<<< HEAD
                  "standard/tokens/nft/cnft-how-it-works",
                  "standard/tokens/nft/sbt-how-it-works"
=======
                  "standard/tokens/nft/cNFT-how-it-works",
                  "standard/tokens/nft/reference-implementation",
                  "standard/tokens/nft/nft-2.0",
                  "standard/tokens/nft/api"
>>>>>>> e67a0924
                ]
              },      
              "standard/tokens/airdrop"
            ]
          },
          "standard/vesting"
        ]
      },
      {
        "group": "Contract development",
        "pages": [
          "contract-dev/first-smart-contract",
          {
            "group": "IDEs and editor plugins",
            "pages": [
              "contract-dev/ide/overview",
              "contract-dev/ide/vscode",
              "contract-dev/ide/jetbrains"
            ]
          },
          {
            "group": "Development environment",
            "pages": [
              "contract-dev/blueprint/overview",
              "contract-dev/blueprint/develop",
              "contract-dev/blueprint/deploy",
              "contract-dev/blueprint/coverage",
              "contract-dev/blueprint/benchmarks",
              "contract-dev/blueprint/config",
              "contract-dev/blueprint/cli",
              "contract-dev/blueprint/api"
            ]
          },
          {
            "group": "Testing",
            "pages": [
              "contract-dev/testing/overview",
              "contract-dev/testing/testing-on-real-network",
              "contract-dev/testing/styleguide",
              "contract-dev/testing/reference"
            ]
          },
          "contract-dev/debug",
          "contract-dev/carry-value",
          "contract-dev/contract-sharding",
          "contract-dev/security",
          "contract-dev/gas",
          "contract-dev/using-onchain-libraries",
          "contract-dev/random",
          "contract-dev/offchaining",
          "contract-dev/upgrades",
          "contract-dev/vanity",
          "contract-dev/zk"
        ]
      },
      {
        "group": "Languages",
        "pages": [
          "languages/tolk",
          {
            "group": "TL-B",
            "pages": [
              "languages/TL-B/overview",
              "languages/TL-B/syntax-and-semantics",
              "languages/TL-B/simple-examples",
              "languages/TL-B/complex-and-non-trivial-examples",
              "languages/TL-B/tep-examples",
              "languages/TL-B/tooling"
            ]
          },
          {
            "group": "Fift",
            "pages": [
              "languages/fift/overview",
              "languages/fift/fift-and-tvm-assembly",
              "languages/fift/deep-dive",
              "languages/fift/multisig",
              "languages/fift/whitepaper"
            ]
          },
          {
            "group": "FunC",
            "pages": [
              "languages/func/index",
              "languages/func/cookbook",
              {
                "group": "Language",
                "expanded": true,
                "pages": [
                  "languages/func/comments",
                  "languages/func/types",
                  "languages/func/literals",
                  "languages/func/operators",
                  "languages/func/expressions",
                  "languages/func/statements",
                  {
                    "group": "Program declarations",
                    "expanded": true,
                    "pages": [
                      "languages/func/declarations-overview",
                      "languages/func/functions",
                      "languages/func/special-functions",
                      "languages/func/asm-functions",
                      "languages/func/global-variables",
                      "languages/func/compiler-directives"
                    ]
                  },
                  "languages/func/built-ins",
                  "languages/func/dictionaries"
                ]
              },
              {
                "group": "Libraries",
                "expanded": true,
                "pages": [
                  "languages/func/stdlib",
                  "languages/func/libraries"
                ]
              },
              "languages/func/changelog"
            ]
          },
          "languages/tact"
        ]
      },
      {
        "group": "TVM: TON Virtual Machine",
        "pages": [
          "tvm/overview",
          {
            "group": "Tools",
            "pages": [
              "tvm/tools/txtracer",
              "tvm/tools/retracer",
              "tvm/tools/tvm-explorer",
              "tvm/tools/ton-decompiler"
            ]
          },
          "tvm/instructions",
          "tvm/builders-and-slices",
          "tvm/continuations",
          "tvm/registers",
          "tvm/gas",
          "tvm/initialization",
          "tvm/exit-codes",
          "tvm/changelog"
        ]
      },
      {
        "group": "Blockchain foundations",
        "pages": [
          "foundations/overview",
          {
            "group": "Serialization",
            "pages": [
              "foundations/serialization/cells",
              "foundations/serialization/library",
              "foundations/serialization/merkle",
              "foundations/serialization/merkle-update",
              "foundations/serialization/pruned",
              "foundations/serialization/boc"
            ]
          },
          {
            "group": "Addresses",
            "pages": [
              "foundations/addresses/overview",
              "foundations/addresses/formats",
              "foundations/addresses/serialize"
            ]
          },
          {
            "group": "Messages",
            "pages": [
              "foundations/messages/overview",
              "foundations/messages/internal"
            ]
          },
          "foundations/status",
          "foundations/phases",
          "foundations/fees",
          "foundations/shards",
          "foundations/limits",
          "foundations/config",
          "foundations/network",
          "foundations/blocks",
          {
            "group": "Advanced topics",
            "pages": [
              {
                "group": "Merkle proofs",
                "pages": [
                  "foundations/proofs/overview",
                  "foundations/proofs/verifying-liteserver-proofs"
                ]
              },
              "foundations/consensus",
              "foundations/system",
              "foundations/precompiled"
            ]
          },
          {
            "group": "Whitepapers",
            "pages": [
              "foundations/whitepapers/overview",
              "foundations/whitepapers/tvm",
              "foundations/whitepapers/tblkch",
              "foundations/whitepapers/ton",
              "foundations/whitepapers/catchain"
            ]
          },
          "foundations/glossary"
        ]
      },
      {
        "group": "Web3 services",
        "pages": [
          "services/overview",
          "services/dns",
          "services/payment",
          "services/sites",
          "services/proxy",
          "services/storage"
        ]
      },
      {
        "group": "Contribute",
        "pages": [
          "contribute/index",
          "contribute/style-guide",
          {
            "group": "Components and snippets",
            "pages": [
              "contribute/snippets/index",
              "contribute/snippets/aside",
              "contribute/snippets/image",
              "contribute/snippets/filetree"
            ]
          }
        ]
      }
    ]
  },
  "footer": {
    "socials": {
      "github": "https://github.com/ton-blockchain",
      "x": "https://twitter.com/ton_blockchain",
      "telegram": "https://t.me/addlist/1r5Vcb8eljk5Yzcy"
    }
  },
  "errors": {
    "404": {
      "redirect": false,
      "title": "Page not found",
      "description": "Maybe you were looking for one of these pages below?"
    }
  },
  "redirects": [
    {
      "source": "/v3/concepts/dive-into-ton/introduction",
      "destination": "/pending/discover/pending/dive-into-ton-introduction"
    },
    {
      "source": "/v3/concepts/dive-into-ton/ton-ecosystem/wallet-apps",
      "destination": "/pending/discover/tools/wallets"
    },
    {
      "source": "/v3/concepts/dive-into-ton/ton-ecosystem/explorers-in-ton",
      "destination": "/pending/discover/tools/explorers"
    },
    {
      "source": "/v3/concepts/dive-into-ton/ton-ecosystem/nft",
      "destination": "TODO-NFT-use-cases-into-customer-docs-or-cookbook-with-examples"
    },
    {
      "source": "/v3/concepts/dive-into-ton/ton-blockchain/blockchain-of-blockchains",
      "destination": "TODO-backport-changes"
    },
    {
      "source": "/v3/concepts/dive-into-ton/ton-blockchain/smart-contract-addresses",
      "destination": "/pending/reference/blockchain/accounts/addresses"
    },
    {
      "source": "/v3/concepts/dive-into-ton/ton-blockchain/cells-as-data-storage",
      "destination": "/pending/discover/ton-fundamentals/cells"
    },
    {
      "source": "/v3/concepts/dive-into-ton/ton-blockchain/ton-networking",
      "destination": "TODO-rather-useless-might-be-edited-into-fundamentals"
    },
    {
      "source": "/v3/concepts/dive-into-ton/ton-blockchain/sharding",
      "destination": "/pending/discover/ton-fundamentals/sharding"
    },
    {
      "source": "/v3/concepts/dive-into-ton/ton-blockchain/blockchain-comparison",
      "destination": "/pending/discover/differences/common"
    },
    {
      "source": "/v3/concepts/dive-into-ton/ton-blockchain/security-measures",
      "destination": "/pending/discover/security-audits"
    },
    {
      "source": "/v3/concepts/dive-into-ton/go-from-ethereum/blockchain-services",
      "destination": "/pending/discover/differences/ethereum"
    },
    {
      "source": "/v3/concepts/dive-into-ton/go-from-ethereum/difference-of-blockchains",
      "destination": "/pending/discover/differences/ethereum"
    },
    {
      "source": "/v3/concepts/dive-into-ton/go-from-ethereum/solidity-vs-func",
      "destination": "/pending/discover/differences/ethereum"
    },
    {
      "source": "/v3/concepts/dive-into-ton/go-from-ethereum/tvm-vs-evm",
      "destination": "/pending/discover/differences/ethereum"
    },
    {
      "source": "/v3/concepts/educational-resources",
      "destination": "/pending/discover/education"
    },
    {
      "source": "/v3/concepts/glossary",
      "destination": "/pending/discover/blockchain-basics/glossary"
    },
    {
      "source": "/v3/guidelines/quick-start/:slug*",
      "destination": "/pending/build/quick-start/tutorial-TODO-all-inner-guidelines/quick-start"
    },
    {
      "source": "/v3/guidelines/get-started-with-ton",
      "destination": "/pending/build/quick-start/tutorial"
    },
    {
      "source": "/guidelines/hello-world",
      "destination": "/pending/build/quick-start/tutorial"
    },
    {
      "source": "/guidelines/smat-contracts-guidelines",
      "destination": "/pending/build/on-chain"
    },
    {
      "source": "/v3/guidelines/smart-contracts/guidelines",
      "destination": "/pending/build/on-chain"
    },
    {
      "source": "/v3/guidelines/smart-contracts/get-methods",
      "destination": "/pending/build/off-chain/web3/get-methods"
    },
    {
      "source": "/v3/guidelines/smart-contracts/fee-calculation",
      "destination": "/pending/build/on-chain/fees"
    },
    {
      "source": "/guidelines/testing",
      "destination": "/pending/build/on-chain/testing"
    },
    {
      "source": "/v3/guidelines/smart-contracts/testing/overview",
      "destination": "/pending/build/on-chain/testing"
    },
    {
      "source": "/v3/guidelines/smart-contracts/testing/blueprint-config",
      "destination": "/pending/build/on-chain/testing"
    },
    {
      "source": "/v3/guidelines/smart-contracts/testing/writing-test-examples",
      "destination": "/pending/build/on-chain/testing/exit-codes"
    },
    {
      "source": "/v3/guidelines/smart-contracts/testing/collect-contract-gas-metric",
      "destination": "/pending/build/on-chain/testing/gas-consumption"
    },
    {
      "source": "/guidelines/security-measures",
      "destination": "/pending/build/on-chain/security"
    },
    {
      "source": "/v3/guidelines/smart-contracts/security/overview",
      "destination": "/pending/build/on-chain/security"
    },
    {
      "source": "/v3/guidelines/smart-contracts/security/common-vulnerabilities",
      "destination": "/pending/build/on-chain/security/best-practices"
    },
    {
      "source": "/v3/guidelines/smart-contracts/security/secure-programming",
      "destination": "/pending/build/on-chain/security/best-practices"
    },
    {
      "source": "/v3/guidelines/smart-contracts/security/things-to-focus",
      "destination": "/pending/build/on-chain/security/best-practices"
    },
    {
      "source": "/v3/guidelines/smart-contracts/security/ton-hack-challenge-1",
      "destination": "/pending/build/on-chain/security/hack-challenges"
    },
    {
      "source": "/v3/guidelines/smart-contracts/security/random-number-generation",
      "destination": "/pending/build/on-chain/security/best-practices"
    },
    {
      "source": "/v3/guidelines/smart-contracts/security/random",
      "destination": "/pending/build/on-chain/security/best-practices"
    },
    {
      "source": "/guidelines/how-to",
      "destination": "/pending/build/on-chain/standard-smart-contracts"
    },
    {
      "source": "/guidelines/compile-from-sources",
      "destination": "/pending/build/on-chain/legacy-examples"
    },
    {
      "source": "/v3/guidelines/smart-contracts/howto/compile/compilation-instructions",
      "destination": "/pending/build/on-chain/legacy-examples"
    },
    {
      "source": "/v3/guidelines/smart-contracts/howto/compile/instructions-low-memory",
      "destination": "/pending/build/on-chain/legacy-examples"
    },
    {
      "source": "/v3/guidelines/smart-contracts/howto/multisig",
      "destination": "/pending/build/on-chain/legacy-examples"
    },
    {
      "source": "/v3/guidelines/smart-contracts/howto/multisig-js",
      "destination": "/pending/build/on-chain/legacy-examples"
    },
    {
      "source": "/v3/guidelines/smart-contracts/howto/airdrop-claim-best-practice",
      "destination": "/pending/build/on-chain/standard-smart-contracts/airdrop"
    },
    {
      "source": "/v3/guidelines/smart-contracts/howto/shard-optimization",
      "destination": "/pending/build/on-chain/contract-dev/sharding"
    },
    {
      "source": "/v3/guidelines/smart-contracts/howto/wallet",
      "destination": "/pending/build/on-chain/standard-smart-contracts/wallet"
    },
    {
      "source": "/v3/guidelines/smart-contracts/howto/nominator-pool",
      "destination": "/participate/nominator-pool"
    },
    {
      "source": "/v3/guidelines/smart-contracts/howto/single-nominator-pool",
      "destination": "/participate/nominator-pool"
    },
    {
      "source": "/guidelines/dapps",
      "destination": "/pending/build/off-chain"
    },
    {
      "source": "/v3/guidelines/dapps/overview",
      "destination": "/pending/build/off-chain"
    },
    {
      "source": "/v3/guidelines/dapps/cookbook",
      "destination": "/pending/build/off-chain"
    },
    {
      "source": "/v3/guidelines/dapps/transactions/overview",
      "destination": "/pending/discover/ton-fundamentals/transactions"
    },
    {
      "source": "/v3/guidelines/dapps/transactions/foundations-of-blockchain",
      "destination": "TODO-might-go-to-Discover"
    },
    {
      "source": "/v3/guidelines/dapps/transactions/message-driven-execution",
      "destination": "/pending/discover/ton-fundamentals/messages"
    },
    {
      "source": "/v3/guidelines/dapps/transactions/hash-based-tracking",
      "destination": "TODO"
    },
    {
      "source": "/v3/guidelines/dapps/transactions/api-based-retrieval",
      "destination": "TODO"
    },
    {
      "source": "/v3/guidelines/dapps/transactions/explore-transactions",
      "destination": "TODO"
    },
    {
      "source": "/guidelines/api-sdk",
      "destination": "/pending/discover/tools/sdks"
    },
    {
      "source": "/v3/guidelines/dapps/apis-sdks/overview",
      "destination": "/pending/discover/tools/sdks"
    },
    {
      "source": "/v3/guidelines/dapps/apis-sdks/sdk",
      "destination": "/pending/discover/tools/sdks"
    },
    {
      "source": "/v3/guidelines/dapps/apis-sdks/api-types",
      "destination": "/pending/discover/apis"
    },
    {
      "source": "/v3/guidelines/dapps/apis-sdks/ton-http-apis",
      "destination": "/pending/discover/apis"
    },
    {
      "source": "/v3/guidelines/dapps/apis-sdks/ton-adnl-apis",
      "destination": "/pending/discover/apis"
    },
    {
      "source": "/guidelines/tutorials-and-examples",
      "destination": "/pending/build/off-chain/web3"
    },
    {
      "source": "/v3/guidelines/dapps/tutorials/jetton-airdrop",
      "destination": "TODO"
    },
    {
      "source": "/v3/guidelines/dapps/apis-sdks/api-keys",
      "destination": "TODO-how-to-get-ton-center-API-key"
    },
    {
      "source": "/v3/guidelines/dapps/apis-sdks/getblock-ton-api",
      "destination": "TODO-http-api-by-GetBlock"
    },
    {
      "source": "/v3/guidelines/dapps/tutorials/nft-minting-guide",
      "destination": "TODO"
    },
    {
      "source": "/v3/guidelines/dapps/tutorials/mint-your-first-token",
      "destination": "TODO"
    },
    {
      "source": "/v3/guidelines/dapps/tutorials/zero-knowledge-proofs",
      "destination": "TODO"
    },
    {
      "source": "/v3/guidelines/dapps/tutorials/web3-game-example",
      "destination": "TODO-in-complete-examples"
    },
    {
      "source": "/guidelines/tg-bot-examples",
      "destination": "/pending/build/off-chain/telegram-bots"
    },
    {
      "source": "/v3/guidelines/dapps/tutorials/telegram-bot-examples/accept-payments-in-a-telegram-bot",
      "destination": "/pending/build/off-chain/telegram-bots/ton-store"
    },
    {
      "source": "/v3/guidelines/dapps/tutorials/telegram-bot-examples/accept-payments-in-a-telegram-bot-2",
      "destination": "/pending/build/off-chain/telegram-bots/ton-balance"
    },
    {
      "source": "/v3/guidelines/dapps/tutorials/telegram-bot-examples/accept-payments-in-a-telegram-bot-js",
      "destination": "TODO-burgers-and-ice-cream"
    },
    {
      "source": "/guidelines/tma",
      "destination": "/pending/build/off-chain/telegram-mini-apps"
    },
    {
      "source": "/v3/guidelines/dapps/tma/overview",
      "destination": "/pending/build/off-chain/telegram-mini-apps"
    },
    {
      "source": "/guidelines/tma-guidelines",
      "destination": "/pending/build/off-chain/telegram-mini-apps"
    },
    {
      "source": "/v3/guidelines/dapps/tma/guidelines/testing-apps",
      "destination": "/pending/build/off-chain/telegram-mini-apps"
    },
    {
      "source": "/v3/guidelines/dapps/tma/guidelines/publishing",
      "destination": "/pending/build/off-chain/telegram-mini-apps"
    },
    {
      "source": "/v3/guidelines/dapps/tma/guidelines/monetization",
      "destination": "/pending/build/off-chain/telegram-mini-apps"
    },
    {
      "source": "/v3/guidelines/dapps/tma/guidelines/tips-and-tricks",
      "destination": "/pending/build/off-chain/telegram-mini-apps"
    },
    {
      "source": "/guidelines/tma-tutorials-and-examples",
      "destination": "/pending/build/off-chain/telegram-mini-apps"
    },
    {
      "source": "/v3/guidelines/dapps/tma/tutorials/step-by-step-guide",
      "destination": "/pending/build/off-chain/telegram-mini-apps"
    },
    {
      "source": "/v3/guidelines/dapps/tma/tutorials/app-examples",
      "destination": "/pending/build/off-chain/telegram-mini-apps"
    },
    {
      "source": "/v3/guidelines/dapps/tma/tutorials/design-guidelines",
      "destination": "/pending/build/off-chain/telegram-mini-apps"
    },
    {
      "source": "/v3/guidelines/dapps/tma/notcoin",
      "destination": "TODO-low-value"
    },
    {
      "source": "/v3/guidelines/dapps/tma/grants",
      "destination": "TODO-low-value"
    },
    {
      "source": "/guidelines/advanced-asset-processing",
      "destination": "/pending/build/off-chain/web3"
    },
    {
      "source": "/v3/guidelines/dapps/asset-processing/payments-processing",
      "destination": "/pending/build/off-chain/web3/toncoin"
    },
    {
      "source": "/v3/guidelines/dapps/asset-processing/jettons",
      "destination": "/pending/build/off-chain/standard-smart-contracts/jetton"
    },
    {
      "source": "/v3/guidelines/dapps/asset-processing/mintless-jettons",
      "destination": "/pending/build/off-chain/standard-smart-contracts/mintless-jetton"
    },
    {
      "source": "/v3/guidelines/dapps/asset-processing/compressed-nfts",
      "destination": "/pending/build/off-chain/standard-smart-contracts/compressed-nft"
    },
    {
      "source": "/v3/guidelines/dapps/asset-processing/mass-mint-tools",
      "destination": "TODO-more-likely-to-be-part-of-Discover-or-Overview"
    },
    {
      "source": "/guidelines/nft-processing",
      "destination": "/pending/build/off-chain/standard-smart-contracts/nft"
    },
    {
      "source": "/v3/guidelines/dapps/asset-processing/nft-processing/nfts",
      "destination": "/pending/build/off-chain/standard-smart-contracts/nft"
    },
    {
      "source": "/v3/guidelines/dapps/asset-processing/nft-processing/metadata-parsing",
      "destination": "/pending/build/off-chain/standard-smart-contracts/nft"
    },
    {
      "source": "/guidelines/nodes-guidelines",
      "destination": "/participate"
    },
    {
      "source": "/v3/guidelines/nodes/overview",
      "destination": "/participate"
    },
    {
      "source": "/guidelines/running-nodes",
      "destination": "/participate"
    },
    {
      "source": "/v3/guidelines/nodes/running-nodes/archive-node",
      "destination": "/participate/nodes/archive-node"
    },
    {
      "source": "/v3/guidelines/nodes/running-nodes/full-node",
      "destination": "/participate/nodes/full-node"
    },
    {
      "source": "/v3/guidelines/nodes/running-nodes/liteserver-node",
      "destination": "/participate/nodes/liteserver-node"
    },
    {
      "source": "/v3/guidelines/nodes/running-nodes/validator-node",
      "destination": "/participate/nodes/validator-node"
    },
    {
      "source": "/v3/guidelines/nodes/running-nodes/staking-with-nominator-pools",
      "destination": "/participate/nominator-pool"
    },
    {
      "source": "/v3/guidelines/nodes/running-nodes/run-mytonctrl-docker",
      "destination": "/participate"
    },
    {
      "source": "/v3/guidelines/nodes/running-nodes/running-a-local-ton",
      "destination": "/pending/build/local-blockchain"
    },
    {
      "source": "/v3/guidelines/nodes/running-nodes/secure-guidelines",
      "destination": "/participate/nodes/security"
    },
    {
      "source": "/guidelines/maintenance-guidelines",
      "destination": "TODO-this-and-the-rest-of-guidelines"
    },
    {
      "source": "/guidelines/ton-connect",
      "destination": "TODO"
    },
    {
      "source": "/v3/guidelines/ton-connect/overview",
      "destination": "TODO-same-as-before"
    },
    {
      "source": "/v3/guidelines/ton-connect/quick-start",
      "destination": "TODO"
    },
    {
      "source": "/guidelines/dapp-guide",
      "destination": "TODO"
    },
    {
      "source": "/v3/guidelines/ton-connect/creating-manifest",
      "destination": "TODO"
    },
    {
      "source": "/guidelines/install-ton-connect",
      "destination": "TODO"
    },
    {
      "source": "/v3/guidelines/ton-connect/frameworks/react",
      "destination": "TODO"
    },
    {
      "source": "/v3/guidelines/ton-connect/frameworks/web",
      "destination": "TODO"
    },
    {
      "source": "/v3/guidelines/ton-connect/frameworks/python",
      "destination": "TODO"
    },
    {
      "source": "/v3/guidelines/ton-connect/verifying-signed-in-users",
      "destination": "TODO"
    },
    {
      "source": "/guidelines/cookbook",
      "destination": "TODO"
    },
    {
      "source": "/v3/guidelines/ton-connect/cookbook/cells",
      "destination": "TODO-message-body"
    },
    {
      "source": "/v3/guidelines/ton-connect/cookbook/ton-transfer",
      "destination": "TODO"
    },
    {
      "source": "/v3/guidelines/ton-connect/cookbook/jetton-transfer",
      "destination": "TODO"
    },
    {
      "source": "/v3/guidelines/ton-connect/cookbook/nft-transfer",
      "destination": "TODO"
    },
    {
      "source": "/v3/guidelines/ton-connect/guidelines/transaction-by-external-message",
      "destination": "TODO"
    },
    {
      "source": "/v3/guidelines/ton-connect/wallet",
      "destination": "TODO"
    },
    {
      "source": "/v3/guidelines/ton-connect/guidelines/developers",
      "destination": "TODO"
    },
    {
      "source": "/guidelines/advanced",
      "destination": "TODO-with-two-external-links"
    },
    {
      "source": "/guidelines/business",
      "destination": "TODO"
    },
    {
      "source": "/v3/guidelines/ton-connect/business/ton-connect-for-business",
      "destination": "TODO-should-be-same-as-before"
    },
    {
      "source": "/v3/guidelines/ton-connect/business/ton-connect-for-security",
      "destination": "TODO"
    },
    {
      "source": "/guidelines/web3-guidelines",
      "destination": "TODO"
    },
    {
      "source": "/v3/guidelines/web3/overview",
      "destination": "TODO-should-be-same"
    },
    {
      "source": "/guidelines/ton-dns",
      "destination": "TODO"
    },
    {
      "source": "/v3/guidelines/web3/ton-dns/subresolvers",
      "destination": "TODO"
    },
    {
      "source": "/guidelines/proxy-and-sites",
      "destination": "TODO"
    },
    {
      "source": "/v3/guidelines/web3/ton-proxy-sites/how-to-run-ton-site",
      "destination": "TODO"
    },
    {
      "source": "/v3/guidelines/web3/ton-proxy-sites/ton-sites-for-applications",
      "destination": "TODO"
    },
    {
      "source": "/v3/guidelines/web3/ton-proxy-sites/connect-with-ton-proxy",
      "destination": "TODO"
    },
    {
      "source": "/v3/guidelines/web3/ton-proxy-sites/how-to-open-any-ton-site",
      "destination": "TODO"
    },
    {
      "source": "/v3/guidelines/web3/ton-proxy-sites/site-and-domain-management",
      "destination": "TODO"
    },
    {
      "source": "/v3/guidelines/web3/ton-proxy-sites/running-your-own-ton-proxy",
      "destination": "TODO"
    },
    {
      "source": "/guidelines/ton-storage",
      "destination": "TODO"
    },
    {
      "source": "/v3/guidelines/web3/ton-storage/storage-daemon",
      "destination": "TODO"
    },
    {
      "source": "/v3/guidelines/web3/ton-storage/storage-provider",
      "destination": "TODO"
    },
    {
      "source": "/v3/guidelines/web3/ton-storage/storage-faq",
      "destination": "TODO"
    },
    {
      "source": "/v3/documentation/ton-documentation",
      "destination": "/"
    },
    {
      "source": "/v3/documentation/faq",
      "destination": "/pending/discover"
    },
    {
      "source": "/v3/documentation/smart-contracts/overview",
      "destination": "/pending/reference/blockchain/standard-smart-contracts"
    },
    {
      "source": "/v3/documentation/smart-contracts/addresses",
      "destination": "/pending/reference/blockchain/accounts/addresses"
    },
    {
      "source": "/v3/documentation/smart-contracts/getting-started/javascript",
      "destination": "/pending/build/setup"
    },
    {
      "source": "/v3/documentation/smart-contracts/getting-started/ide-plugins",
      "destination": "/pending/build/setup"
    },
    {
      "source": "/v3/documentation/smart-contracts/getting-started/testnet",
      "destination": "/pending/reference/blockchain/network/testnet"
    },
    {
      "source": "/v3/documentation/smart-contracts/contracts-specs/wallet-contracts",
      "destination": "/pending/reference/blockchain/standard-smart-contracts/wallets"
    },
    {
      "source": "/v3/documentation/smart-contracts/contracts-specs/highload-wallet",
      "destination": "/pending/reference/blockchain/standard-smart-contracts/highload-wallets"
    },
    {
      "source": "/v3/documentation/smart-contracts/contracts-specs/vesting-contract",
      "destination": "/pending/reference/blockchain/standard-smart-contracts/wallets/vesting"
    },
    {
      "source": "/v3/documentation/smart-contracts/contracts-specs/governance",
      "destination": "/pending/reference/blockchain/standard-smart-contracts/core/governance"
    },
    {
      "source": "/v3/documentation/smart-contracts/contracts-specs/nominator-pool",
      "destination": "/pending/reference/blockchain/standard-smart-contracts/core/nominator-pool"
    },
    {
      "source": "/v3/documentation/smart-contracts/contracts-specs/single-nominator-pool",
      "destination": "/pending/reference/blockchain/standard-smart-contracts/core/nominator-pool"
    },
    {
      "source": "/v3/documentation/smart-contracts/contracts-specs/precompiled-contracts",
      "destination": "/pending/reference/blockchain/standard-smart-contracts/core/precompiled"
    },
    {
      "source": "/v3/documentation/smart-contracts/contracts-specs/examples",
      "destination": "/pending/reference/blockchain/standard-smart-contracts"
    },
    {
      "source": "/v3/documentation/smart-contracts/limits",
      "destination": "/pending/reference/blockchain/limits"
    },
    {
      "source": "/v3/documentation/smart-contracts/message-management/messages-and-transactions",
      "destination": "TODO"
    },
    {
      "source": "/v3/documentation/smart-contracts/message-management/sending-messages",
      "destination": "TODO"
    },
    {
      "source": "/v3/documentation/smart-contracts/message-management/internal-messages",
      "destination": "TODO"
    },
    {
      "source": "/v3/documentation/smart-contracts/message-management/external-messages",
      "destination": "TODO"
    },
    {
      "source": "/v3/documentation/smart-contracts/message-management/non-bounceable-messages",
      "destination": "TODO"
    },
    {
      "source": "/v3/documentation/smart-contracts/message-management/message-modes-cookbook",
      "destination": "TODO"
    },
    {
      "source": "/v3/documentation/smart-contracts/message-management/ecosystem-messages-layout",
      "destination": "TODO"
    },
    {
      "source": "/v3/documentation/smart-contracts/transaction-fees/fees",
      "destination": "/pending/reference/blockchain/fees"
    },
    {
      "source": "/v3/documentation/smart-contracts/transaction-fees/fees-low-level",
      "destination": "/pending/reference/blockchain/fees"
    },
    {
      "source": "/v3/documentation/smart-contracts/transaction-fees/accept-message-effects",
      "destination": "/pending/reference/blockchain/fees"
    },
    {
      "source": "/v3/documentation/smart-contracts/transaction-fees/forward-fees",
      "destination": "/pending/reference/blockchain/fees"
    },
    {
      "source": "/v3/documentation/smart-contracts/shards/shards-intro",
      "destination": "/pending/reference/blockchain/sharding"
    },
    {
      "source": "/v3/documentation/smart-contracts/shards/infinity-sharding-paradigm",
      "destination": "/pending/reference/blockchain/sharding"
    },
    {
      "source": "/v3/documentation/smart-contracts/tact",
      "destination": "/pending/reference/blockchain/standard-smart-contracts"
    },
    {
      "source": "/v3/documentation/smart-contracts/tolk/overview",
      "destination": "/pending/reference/tolk"
    },
    {
      "source": "/v3/documentation/smart-contracts/tolk/environment-setup",
      "destination": "/pending/reference/tolk"
    },
    {
      "source": "/v3/documentation/smart-contracts/tolk/counter-smart-contract",
      "destination": "/pending/reference/tolk"
    },
    {
      "source": "/v3/documentation/smart-contracts/tolk/language-guide",
      "destination": "/pending/reference/tolk"
    },
    {
      "source": "/v3/documentation/smart-contracts/tolk/tolk-vs-func/in-short",
      "destination": "/pending/reference/tolk"
    },
    {
      "source": "/v3/documentation/smart-contracts/tolk/tolk-vs-func/in-detail",
      "destination": "/pending/reference/tolk"
    },
    {
      "source": "/v3/documentation/smart-contracts/tolk/tolk-vs-func/mutability",
      "destination": "/pending/reference/tolk"
    },
    {
      "source": "/v3/documentation/smart-contracts/tolk/tolk-vs-func/stdlib",
      "destination": "/pending/reference/tolk"
    },
    {
      "source": "/v3/documentation/smart-contracts/tolk/tolk-vs-func/pack-to-from-cells",
      "destination": "/pending/reference/tolk"
    },
    {
      "source": "/v3/documentation/smart-contracts/tolk/tolk-vs-func/create-message",
      "destination": "/pending/reference/tolk"
    },
    {
      "source": "/v3/documentation/smart-contracts/tolk/tolk-vs-func/lazy-loading",
      "destination": "/pending/reference/tolk"
    },
    {
      "source": "/v3/documentation/smart-contracts/tolk/changelog",
      "destination": "/pending/changelog/tolk"
    },
    {
      "source": "/v3/documentation/smart-contracts/func/overview",
      "destination": "/pending/reference/blockchain/standard-smart-contracts"
    },
    {
      "source": "/v3/documentation/smart-contracts/func/cookbook",
      "destination": "/pending/reference/blockchain/legacy/func/cookbook"
    },
    {
      "source": "/v3/documentation/smart-contracts/func/docs/types",
      "destination": "/pending/reference/blockchain/legacy/func/types"
    },
    {
      "source": "/v3/documentation/smart-contracts/func/docs/comments",
      "destination": "/pending/reference/blockchain/legacy/func/comments"
    },
    {
      "source": "/v3/documentation/smart-contracts/func/docs/literals_identifiers",
      "destination": "/pending/reference/blockchain/legacy/func/literals"
    },
    {
      "source": "/v3/documentation/smart-contracts/func/docs/functions",
      "destination": "/pending/reference/blockchain/legacy/func/functions"
    },
    {
      "source": "/v3/documentation/smart-contracts/func/docs/global_variables",
      "destination": "/pending/reference/blockchain/legacy/func/global-variables"
    },
    {
      "source": "/v3/documentation/smart-contracts/func/docs/compiler_directives",
      "destination": "/pending/reference/blockchain/legacy/func/compiler-directives"
    },
    {
      "source": "/v3/documentation/smart-contracts/func/docs/statements",
      "destination": "/pending/reference/blockchain/legacy/func/statements"
    },
    {
      "source": "/v3/documentation/smart-contracts/func/docs/builtins",
      "destination": "/pending/reference/blockchain/legacy/func/build-ins"
    },
    {
      "source": "/v3/documentation/smart-contracts/func/docs/dictionaries",
      "destination": "/pending/reference/blockchain/legacy/func/dictionaries"
    },
    {
      "source": "/v3/documentation/smart-contracts/func/docs/stdlib",
      "destination": "/pending/reference/blockchain/legacy/func/stdlib"
    },
    {
      "source": "/v3/documentation/smart-contracts/func/libraries",
      "destination": "/pending/reference/blockchain/legacy/func/libraries"
    },
    {
      "source": "/v3/documentation/smart-contracts/func/changelog",
      "destination": "/pending/changelog/func"
    },
    {
      "source": "/v3/documentation/smart-contracts/fift/overview",
      "destination": "/language/fift"
    },
    {
      "source": "/v3/documentation/smart-contracts/fift/fift-and-tvm-assembly",
      "destination": "/language/fift/fift-and-tvm-assembly"
    },
    {
      "source": "/v3/documentation/smart-contracts/fift/fift-deep-dive",
      "destination": "/language/fift/deep-dive"
    },
    {
      "source": "/v3/documentation/dapps/dapps-overview",
      "destination": "TODO"
    },
    {
      "source": "/v3/documentation/dapps/defi/coins",
      "destination": "TODO"
    },
    {
      "source": "/v3/documentation/dapps/defi/tokens",
      "destination": "TODO"
    },
    {
      "source": "/v3/documentation/dapps/defi/nft",
      "destination": "TODO"
    },
    {
      "source": "/v3/documentation/dapps/defi/subscriptions",
      "destination": "TODO"
    },
    {
      "source": "/v3/documentation/dapps/defi/ton-payments",
      "destination": "TODO"
    },
    {
      "source": "/v3/documentation/dapps/assets/overview",
      "destination": "TODO"
    },
    {
      "source": "/v3/documentation/dapps/assets/usdt",
      "destination": "TODO"
    },
    {
      "source": "/v3/documentation/dapps/oracles/about_blockchain_oracles",
      "destination": "/pending/discover/oracles"
    },
    {
      "source": "/v3/documentation/dapps/oracles/pyth",
      "destination": "/pending/discover/oracles"
    },
    {
      "source": "/v3/documentation/dapps/oracles/red_stone",
      "destination": "/pending/discover/oracles"
    },
    {
      "source": "/v3/documentation/infra/nodes/node-types",
      "destination": "/pending/reference/blockchain/nodes"
    },
    {
      "source": "/v3/documentation/infra/nodes/mytonctrl/mytonctrl-overview",
      "destination": "/pending/reference/blockchain/nodes"
    },
    {
      "source": "/v3/documentation/infra/nodes/mytonctrl/mytonctrl-status",
      "destination": "/pending/reference/blockchain/nodes"
    },
    {
      "source": "/v3/documentation/infra/nodes/mytonctrl/mytonctrl-errors",
      "destination": "/pending/reference/blockchain/nodes"
    },
    {
      "source": "/v3/documentation/infra/nodes/node-commands",
      "destination": "/pending/reference/blockchain/nodes"
    },
    {
      "source": "/v3/documentation/infra/nodes/validation/staking-incentives",
      "destination": "TODO"
    },
    {
      "source": "/v3/documentation/infra/nodes/validation/collators",
      "destination": "TODO"
    },
    {
      "source": "/v3/documentation/infra/minter-flow",
      "destination": "TODO"
    },
    {
      "source": "/v3/documentation/infra/crosschain/overview",
      "destination": "/pending/discover/bridges"
    },
    {
      "source": "/v3/documentation/infra/crosschain/bridge-addresses",
      "destination": "/pending/discover/bridges"
    },
    {
      "source": "/v3/documentation/network/configs/network-configs",
      "destination": "/pending/reference/blockchain/config"
    },
    {
      "source": "/v3/documentation/network/configs/blockchain-configs",
      "destination": "/pending/reference/blockchain/config"
    },
    {
      "source": "/v3/documentation/network/configs/config-params",
      "destination": "/pending/reference/blockchain/config"
    },
    {
      "source": "/v3/documentation/network/protocols/adnl/overview",
      "destination": "/pending/reference/blockchain/network/adnl"
    },
    {
      "source": "/v3/documentation/network/protocols/adnl/low-level-adnl",
      "destination": "/pending/reference/blockchain/network/adnl"
    },
    {
      "source": "/v3/documentation/network/protocols/adnl/adnl-tcp",
      "destination": "/pending/reference/blockchain/network/adnl"
    },
    {
      "source": "/v3/documentation/network/protocols/adnl/adnl-udp",
      "destination": "/pending/reference/blockchain/network/adnl"
    },
    {
      "source": "/v3/documentation/network/protocols/dht/ton-dht",
      "destination": "/pending/reference/blockchain/network/dht"
    },
    {
      "source": "/v3/documentation/network/protocols/dht/dht-deep-dive",
      "destination": "/pending/reference/blockchain/network/dht"
    },
    {
      "source": "/v3/documentation/network/protocols/rldp",
      "destination": "/pending/reference/blockchain/network/rldp"
    },
    {
      "source": "/v3/documentation/network/protocols/overlay",
      "destination": "/pending/reference/blockchain/network/overlay-subnets"
    },
    {
      "source": "/v3/documentation/data-formats/tlb/tl-b-language",
      "destination": "/pending/reference/serialization/tlb"
    },
    {
      "source": "/v3/documentation/data-formats/tlb/cell-boc",
      "destination": "/pending/reference/serialization/boc"
    },
    {
      "source": "/v3/documentation/data-formats/tlb/exotic-cells",
      "destination": "/pending/reference/serialization/cells"
    },
    {
      "source": "/v3/documentation/data-formats/tlb/library-cells",
      "destination": "/pending/reference/serialization/cells"
    },
    {
      "source": "/v3/documentation/data-formats/tlb/proofs",
      "destination": "TODO"
    },
    {
      "source": "/v3/documentation/data-formats/tlb/basic-proofing-concepts",
      "destination": "/pending/reference/serialization/proofs/basic"
    },
    {
      "source": "/v3/documentation/data-formats/tlb/tl-b-types",
      "destination": "/pending/reference/serialization/tlb-builtins"
    },
    {
      "source": "/v3/documentation/data-formats/tlb/canonical-cell-serialization",
      "destination": "/pending/reference/serialization/canonical"
    },
    {
      "source": "/v3/documentation/data-formats/tlb/msg-tlb",
      "destination": "/pending/reference/serialization/tlb-schemas/message"
    },
    {
      "source": "/v3/documentation/data-formats/tlb/block-layout",
      "destination": "/pending/reference/serialization/tlb-schemas/block"
    },
    {
      "source": "/v3/documentation/data-formats/tlb/transaction-layout",
      "destination": "/pending/reference/serialization/tlb-schemas/transaction"
    },
    {
      "source": "/v3/documentation/data-formats/tlb/crc32",
      "destination": "/pending/reference/serialization/tlb"
    },
    {
      "source": "/v3/documentation/data-formats/tlb/tlb-ide",
      "destination": "/pending/discover/tools/editors"
    },
    {
      "source": "/v3/documentation/data-formats/tlb/tlb-tools",
      "destination": "/pending/discover/tools/sdks"
    },
    {
      "source": "/v3/documentation/data-formats/tl",
      "destination": "/pending/reference/blockchain/network/tl"
    },
    {
      "source": "/v3/documentation/tvm/tvm-overview",
      "destination": "/pending/reference/tvm"
    },
    {
      "source": "/v3/documentation/tvm/tvm-initialization",
      "destination": "/pending/reference/tvm/init"
    },
    {
      "source": "/v3/documentation/tvm/tvm-exit-codes",
      "destination": "/pending/reference/tvm/exit-codes"
    },
    {
      "source": "/v3/documentation/tvm/instructions",
      "destination": "/pending/reference/tvm/instructions"
    },
    {
      "source": "/v3/documentation/tvm/specification/runvm",
      "destination": "/pending/reference/tvm/runvm"
    },
    {
      "source": "/v3/documentation/tvm/changelog/tvm-upgrade-2025-02",
      "destination": "/pending/changelog/tvm"
    },
    {
      "source": "/v3/documentation/tvm/changelog/tvm-upgrade-2024-04",
      "destination": "/pending/changelog/tvm"
    },
    {
      "source": "/v3/documentation/tvm/changelog/tvm-upgrade-2023-07",
      "destination": "/pending/changelog/tvm"
    },
    {
      "source": "/v3/documentation/whitepapers/overview",
      "destination": "/pending/reference/blockchain/legacy/whitepapers"
    },
    {
      "source": "/ton.pdf",
      "destination": "/resources/pdfs/ton.pdf"
    },
    {
      "source": "/tvm.pdf",
      "destination": "/resources/pdfs/tvm.pdf"
    },
    {
      "source": "/tblkch.pdf",
      "destination": "/resources/pdfs/tblkch.pdf"
    },
    {
      "source": "/catchain.pdf",
      "destination": "/resources/pdfs/catchain.pdf"
    },
    {
      "source": "/fiftbase.pdf",
      "destination": "/resources/pdfs/fiftbase.pdf"
    },
    {
      "source": "/v3/contribute",
      "destination": "/contribute"
    },
    {
      "source": "/v3/contribute/style-guide",
      "destination": "/contribute/style-guide"
    },
    {
      "source": "/v3/contribute/content-standardization",
      "destination": "/contribute"
    },
    {
      "source": "/v3/contribute/typography",
      "destination": "/contribute"
    },
    {
      "source": "/v3/contribute/localization-program/translation-style-guide",
      "destination": "/contribute"
    },
    {
      "source": "/v3/contribute/maintainers",
      "destination": "/contribute"
    }
  ]
}<|MERGE_RESOLUTION|>--- conflicted
+++ resolved
@@ -322,15 +322,11 @@
                   "standard/tokens/nft/how-to-get-metadata",
                   "standard/tokens/nft/how-to-verify-item",
                   "standard/tokens/nft/comparison",
-<<<<<<< HEAD
                   "standard/tokens/nft/cnft-how-it-works",
-                  "standard/tokens/nft/sbt-how-it-works"
-=======
-                  "standard/tokens/nft/cNFT-how-it-works",
+                  "standard/tokens/nft/sbt-how-it-works",
                   "standard/tokens/nft/reference-implementation",
                   "standard/tokens/nft/nft-2.0",
                   "standard/tokens/nft/api"
->>>>>>> e67a0924
                 ]
               },      
               "standard/tokens/airdrop"
