{
  "$schema": "https://mintlify.com/docs.json",
  "theme": "maple",
  "name": "TON Docs",
  "logo": {
    "light": "/resources/logo/light.svg",
    "dark": "/resources/logo/dark.svg"
  },
  "favicon": "/favicon.png",
  "colors": {
    "primary": "#0098EA",
    "light": "#F7F9FB",
    "dark": "#1E2337"
  },
  "fonts": {
    "family": "Inter"
  },
  "appearance": {
    "default": "light",
    "strict": false
  },
  "styling": {
    "eyebrows": "breadcrumbs"
  },
  "contextual": {
    "options": [
      "copy",
      "chatgpt",
      "claude",
      "perplexity",
      "mcp",
      "cursor",
      "vscode"
    ]
  },
  "navigation": {
    "pages": [
      "start-here",
      "get-support",
      {
        "group": "Step-by-step guides",
        "pages": [
          "guidebook/first-dapp",
          "guidebook/first-smart-contract",
          "guidebook/from-ethereum",
          "guidebook/payment",
          "guidebook/nft",
          "guidebook/tokens",
          "guidebook/airdrop",
          "guidebook/debug",
          "guidebook/telegram",
          "guidebook/tma",
          "guidebook/react",
          "guidebook/auth",
          "guidebook/game",
          "guidebook/dapp",
          "guidebook/wallet",
          "guidebook/cex",
          {
            "group": "Frontend",
            "expanded": true,
            "pages": []
          },
          {
            "group": "Backend",
            "pages": []
          },
          {
            "group": "Mobile",
            "pages": []
          },
          "guidebook/more"
        ]
      },
      {
        "group": "Ecosystem",
        "pages": [
          "ecosystem/overview",
          {
            "group": "Wallet apps",
            "pages": [
              "ecosystem/wallet-apps/overview",
              "ecosystem/wallet-apps/tonkeeper",
              "ecosystem/wallet-apps/web",
              "ecosystem/wallet-apps/dev",
              "ecosystem/wallet-apps/addresses-workflow"
            ]
          },
          {
            "group": "Explorers",
            "pages": [
              "ecosystem/explorers/overview",
              "ecosystem/explorers/tonviewer"
            ]
          },
          {
            "group": "Telegram Mini Apps (TMA)",
            "pages": [
              "ecosystem/tma/overview",
              "ecosystem/tma/create-mini-app",
              {
                "group": "Telegram UI",
                "pages": [
                  "ecosystem/tma/telegram-ui/overview",
                  "ecosystem/tma/telegram-ui/getting-started",
                  "ecosystem/tma/telegram-ui/platform-and-palette",
                  {
                    "group": "Reference",
                    "pages": [
                      "ecosystem/tma/telegram-ui/reference/avatar"
                    ]
                  }
                ]
              },
              {
                "group": "Mate",
                "pages": [
                  "ecosystem/tma/mate/telegram-apps-mate",
                  "ecosystem/tma/mate/getting-started",
                  "ecosystem/tma/mate/hosting"
                ]
              },
              {
                "group": "Analytics",
                "pages": [
                  "ecosystem/tma/analytics/analytics",
                  "ecosystem/tma/analytics/supported-events",
                  "ecosystem/tma/analytics/preparation",
                  "ecosystem/tma/analytics/install-via-script",
                  "ecosystem/tma/analytics/install-via-npm",
                  "ecosystem/tma/analytics/api-endpoints",
                  "ecosystem/tma/analytics/managing-integration",
                  "ecosystem/tma/analytics/faq"
                ]
              }
            ]
          },
          {
            "group": "IDEs & plugins",
            "pages": [
              "ecosystem/ide/overview",
              "ecosystem/ide/vscode",
              "ecosystem/ide/jetbrains"
            ]
          },
          {
            "group": "Development environment",
            "pages": [
              "ecosystem/blueprint/overview",
              "ecosystem/blueprint/develop",
              {
                "group": "Smart contracts testing",
                "pages": [
                  "ecosystem/blueprint/testing/overview",
                  "ecosystem/blueprint/testing/testing-on-real-network",
                  "ecosystem/blueprint/testing/testing-guidelines",
                  "ecosystem/blueprint/testing/reference"
                ]
              },
              "ecosystem/blueprint/deploy",
              "ecosystem/blueprint/coverage",
              "ecosystem/blueprint/benchmarks",
              "ecosystem/blueprint/config",
              "ecosystem/blueprint/reference"
            ]
          },
          {
            "group": "TON Connect",
            "pages": [
              "ecosystem/ton-connect/index",
              "ecosystem/ton-connect/manifest",
              "ecosystem/ton-connect/message-lookup",
              {
                "group": "Applications (dApps)",
                "pages": [
                  "ecosystem/ton-connect/dapps/send-toncoin",
                  "ecosystem/ton-connect/dapps/send-usdt",
                  "ecosystem/ton-connect/dapps/send-jetton",
                  "ecosystem/ton-connect/dapps/send-nft",
                  "ecosystem/ton-connect/dapps/check-toncoin-balance",
                  "ecosystem/ton-connect/dapps/check-usdt-balance",
                  "ecosystem/ton-connect/dapps/check-jetton-balance",
                  "ecosystem/ton-connect/dapps/check-nfts",
                  "ecosystem/ton-connect/dapps/track-transaction",
                  "ecosystem/ton-connect/dapps/sign-data",
                  "ecosystem/ton-connect/dapps/request-proof"
                ]
              },
              {
                "group": "WalletKit",
                "pages": [
                  "ecosystem/ton-connect/walletkit/index",
                  {
                    "group": "Web",
                    "pages": [
                      "ecosystem/ton-connect/walletkit/web/init"
                    ]
                  },
                  "ecosystem/ton-connect/walletkit/qa-guide",
                  "ecosystem/ton-connect/walletkit/native-web",
                  "ecosystem/ton-connect/walletkit/browser-extension"
                ]
              }
            ]
          },
          "ecosystem/sdks",
          "ecosystem/analytics",
          "ecosystem/status",
          {
            "group": "Oracles",
            "pages": [
              "ecosystem/interoperability/oracles/overview",
              "ecosystem/interoperability/oracles/redstone",
              "ecosystem/interoperability/oracles/pyth"
            ]
          },
          {
            "group": "Bridges",
            "pages": [
              "ecosystem/interoperability/bridges/overview"
            ]
          },
          {
            "group": "RPC providers",
            "pages": [
              "ecosystem/rpc/overview",
              {
                "group": "TON Center",
                "expanded": true,
                "pages": [
                  "ecosystem/rpc/get-api-key",
                  {
                    "group": "API v2",
                    "openapi": {
                      "source": "ecosystem/rpc/ton-center-http-api-v-2.json",
                      "directory": "ecosystem/rpc/ton-center-v2"
                    }
                  },
                  {
                    "group": "API v3",
                    "openapi": {
                      "source": "ecosystem/rpc/ton-center-http-api-v-3.yaml",
                      "directory": "ecosystem/rpc/ton-center-v3"
                    }
                  }
                ]
              }
            ]
          },
          {
            "group": "Blockchain node",
            "pages": [
              "ecosystem/node/overview",
              "ecosystem/node/setup-mytonctrl",
              "ecosystem/node/setup-mylocalton",
              {
                "group": "MyTonCtrl CLI",
                "pages": [
                  "ecosystem/node/mytonctrl/overview",
                  "ecosystem/node/mytonctrl/core",
                  "ecosystem/node/mytonctrl/installer",
                  "ecosystem/node/mytonctrl/wallet",
                  "ecosystem/node/mytonctrl/validator",
                  "ecosystem/node/mytonctrl/collator",
                  "ecosystem/node/mytonctrl/pools",
                  "ecosystem/node/mytonctrl/liquid_staking",
                  "ecosystem/node/mytonctrl/custom_overlays",
                  "ecosystem/node/mytonctrl/utilities",
                  "ecosystem/node/mytonctrl/alerting",
                  "ecosystem/node/mytonctrl/backups",
                  "ecosystem/node/mytonctrl/btc_teleport"
                ]
              }
            ]
          },
          "ecosystem/ai",
          "ecosystem/more"
        ]
      },
      {
        "group": "Standard contracts",
        "pages": [
          "standard/overview",
          {
            "group": "Wallets",
            "pages": [
              "standard/wallets/how-it-works",
              "standard/wallets/mnemonics",
              "standard/wallets/comparison",
              "standard/wallets/history",
              "standard/wallets/v5",
              "standard/wallets/v4",
              "standard/wallets/highload",
              "standard/wallets/multisig"
            ]
          },
          {
            "group": "Tokens",
            "expanded": true,
            "pages": [
              "standard/tokens/overview",
              "standard/tokens/metadata",
              {
                "group": "Jettons",
                "pages": [
                  "standard/tokens/jettons/overview",
                  "standard/tokens/jettons/how-it-works",
                  "standard/tokens/jettons/comparison",
                  "standard/tokens/jettons/how-to-mint",
                  "standard/tokens/jettons/how-to-burning",
                  "standard/tokens/jettons/how-to-find",
                  "standard/tokens/jettons/how-to-transfer",
                  "standard/tokens/jettons/how-to-get-supply-data",
                  "standard/tokens/jettons/API",
                  "standard/tokens/jettons/mintless/overview",
<<<<<<< HEAD
                  "standard/tokens/jettons/mintless/how-to-deploy",
                  "standard/tokens/jettons/how-to-find"
=======
                  "standard/tokens/jettons/mintless/how-to-deploy"
>>>>>>> 01dbc1b9
                ]
              },
              {
                "group": "NFT",
                "pages": [
                  "standard/tokens/nft/overview",
                  "standard/tokens/nft/how-works",
                  "standard/tokens/nft/cNFT-how-it-works"
                ]
              },
              {
                "group": "SBT",
                "pages": [
                  "standard/tokens/sbt/overview",
                  "standard/tokens/sbt/how-works"
                ]
              },
              "standard/tokens/airdrop"
            ]
          },
          "standard/dex",
          "standard/vesting",
          "standard/governance"
        ]
      },
      {
        "group": "Contract patterns",
        "pages": [
          "techniques/examples",
          "techniques/carry-value",
          "techniques/contract-sharding",
          "techniques/security",
          "techniques/gas",
          "techniques/using-onchain-libraries",
          "techniques/random",
          "techniques/offchaining",
          "techniques/tokens",
          "techniques/upgrades",
          "techniques/zk"
        ]
      },
      {
        "group": "Languages",
        "pages": [
          "language/tolk",
          {
            "group": "TL-B",
            "pages": [
              "language/TL-B/overview",
              "language/TL-B/syntax-and-semantics",
              "language/TL-B/simple-examples",
              "language/TL-B/complex-and-non-trivial-examples",
              "language/TL-B/TEP-examples",
              "language/TL-B/tooling"
            ]
          },
          {
            "group": "Fift",
            "pages": [
              "language/fift/index",
              "language/fift/fift-and-tvm-assembly",
              "language/fift/deep-dive",
              "language/fift/multisig",
              "language/fift/whitepaper"
            ]
          },
          {
            "group": "FunC",
            "pages": [
              "language/func/index",
              "language/func/cookbook",
              "language/func/changelog",
              {
                "group": "Language",
                "expanded": true,
                "pages": [
                  "language/func/comments",
                  "language/func/types",
                  "language/func/literals",
                  "language/func/operators",
                  "language/func/expressions",
                  "language/func/statements",
                  "language/func/functions",
                  "language/func/global-variables",
                  "language/func/compiler-directives",
                  "language/func/built-ins",
                  "language/func/dictionaries"
                ]
              },
              {
                "group": "Libraries",
                "expanded": true,
                "pages": [
                  "language/func/stdlib",
                  "language/func/libraries"
                ]
              }
            ]
          },
          "language/tact"
        ]
      },
      {
        "group": "TVM: TON Virtual Machine",
        "pages": [
          "tvm/overview",
          {
            "group": "Serialization",
            "pages": [
              "tvm/serialization/cells",
              "tvm/serialization/library",
              "tvm/serialization/merkle",
              "tvm/serialization/merkle-update",
              "tvm/serialization/pruned",
              "tvm/serialization/boc"
            ]
          },
          "tvm/exit-codes",
          "tvm/builders-and-slices",
          "tvm/instructions",
          "tvm/changelog",
          "tvm/hashes"
        ]
      },
      {
        "group": "Blockchain foundations",
        "pages": [
          "ton/overview",
          {
            "group": "Cells",
            "pages": [
              "ton/cells/library-cells",
              "ton/cells/merkle-proof-cells",
              "ton/cells/pruned-branch-cells"
            ]
          },
          {
            "group": "Addresses",
            "pages": [
              "ton/addresses/address-formats",
              "ton/addresses/addresses-general-info",
              "ton/addresses/writing-and-reading-addresses"
            ]
          },
          {
            "group": "Merkle proofs",
            "pages": [
              "ton/proofs/basic-proof-concepts",
              "ton/proofs/verifying-liteserver-proofs"
            ]
          },
          "ton/hypercube-routing",
          "ton/statuses",
          "ton/phases-and-fees",
          "ton/shards",
          "ton/limits",
          "ton/config",
          "ton/proofs",
          "ton/consensus",
          "ton/system-contracts",
          "ton/precompiled",
          "ton/network",
          "ton/blocks",
          {
            "group": "Whitepapers",
            "expanded": true,
            "pages": [
              "ton/whitepapers",
              "ton/tvm",
              "ton/tblkch",
              "ton/ton",
              "ton/catchain"
            ]
          },
          "ton/glossary"
        ]
      },
      {
        "group": "Web3 services",
        "pages": [
          "services/overview",
          "services/dns",
          "services/payment",
          "services/sites",
          "services/proxy",
          "services/storage"
        ]
      },
      {
        "group": "Contribute",
        "pages": [
          "contribute/index",
          "contribute/style-guide",
          {
            "group": "Components and snippets",
            "pages": [
              "contribute/snippets/index",
              "contribute/snippets/aside",
              "contribute/snippets/image",
              "contribute/snippets/filetree"
            ]
          }
        ]
      }
    ]
  },
  "footer": {
    "socials": {
      "github": "https://github.com/ton-blockchain",
      "x": "https://twitter.com/ton_blockchain",
      "telegram": "https://t.me/addlist/1r5Vcb8eljk5Yzcy"
    }
  },
  "errors": {
    "404": {
      "redirect": false,
      "title": "Page not found",
      "description": "Maybe you were looking for one of these pages below?"
    }
  },
  "redirects": [
    {
      "source": "/v3/concepts/dive-into-ton/introduction",
      "destination": "/pending/discover/pending/dive-into-ton-introduction"
    },
    {
      "source": "/v3/concepts/dive-into-ton/ton-ecosystem/wallet-apps",
      "destination": "/pending/discover/tools/wallets"
    },
    {
      "source": "/v3/concepts/dive-into-ton/ton-ecosystem/explorers-in-ton",
      "destination": "/pending/discover/tools/explorers"
    },
    {
      "source": "/v3/concepts/dive-into-ton/ton-ecosystem/nft",
      "destination": "TODO-NFT-use-cases-into-customer-docs-or-cookbook-with-examples"
    },
    {
      "source": "/v3/concepts/dive-into-ton/ton-blockchain/blockchain-of-blockchains",
      "destination": "TODO-backport-changes"
    },
    {
      "source": "/v3/concepts/dive-into-ton/ton-blockchain/smart-contract-addresses",
      "destination": "/pending/reference/blockchain/accounts/addresses"
    },
    {
      "source": "/v3/concepts/dive-into-ton/ton-blockchain/cells-as-data-storage",
      "destination": "/pending/discover/ton-fundamentals/cells"
    },
    {
      "source": "/v3/concepts/dive-into-ton/ton-blockchain/ton-networking",
      "destination": "TODO-rather-useless-might-be-edited-into-fundamentals"
    },
    {
      "source": "/v3/concepts/dive-into-ton/ton-blockchain/sharding",
      "destination": "/pending/discover/ton-fundamentals/sharding"
    },
    {
      "source": "/v3/concepts/dive-into-ton/ton-blockchain/blockchain-comparison",
      "destination": "/pending/discover/differences/common"
    },
    {
      "source": "/v3/concepts/dive-into-ton/ton-blockchain/security-measures",
      "destination": "/pending/discover/security-audits"
    },
    {
      "source": "/v3/concepts/dive-into-ton/go-from-ethereum/blockchain-services",
      "destination": "/pending/discover/differences/ethereum"
    },
    {
      "source": "/v3/concepts/dive-into-ton/go-from-ethereum/difference-of-blockchains",
      "destination": "/pending/discover/differences/ethereum"
    },
    {
      "source": "/v3/concepts/dive-into-ton/go-from-ethereum/solidity-vs-func",
      "destination": "/pending/discover/differences/ethereum"
    },
    {
      "source": "/v3/concepts/dive-into-ton/go-from-ethereum/tvm-vs-evm",
      "destination": "/pending/discover/differences/ethereum"
    },
    {
      "source": "/v3/concepts/educational-resources",
      "destination": "/pending/discover/education"
    },
    {
      "source": "/v3/concepts/glossary",
      "destination": "/pending/discover/blockchain-basics/glossary"
    },
    {
      "source": "/v3/guidelines/quick-start/:slug*",
      "destination": "/pending/build/quick-start/tutorial-TODO-all-inner-guidelines/quick-start"
    },
    {
      "source": "/v3/guidelines/get-started-with-ton",
      "destination": "/pending/build/quick-start/tutorial"
    },
    {
      "source": "/guidelines/hello-world",
      "destination": "/pending/build/quick-start/tutorial"
    },
    {
      "source": "/guidelines/smat-contracts-guidelines",
      "destination": "/pending/build/on-chain"
    },
    {
      "source": "/v3/guidelines/smart-contracts/guidelines",
      "destination": "/pending/build/on-chain"
    },
    {
      "source": "/v3/guidelines/smart-contracts/get-methods",
      "destination": "/pending/build/off-chain/web3/get-methods"
    },
    {
      "source": "/v3/guidelines/smart-contracts/fee-calculation",
      "destination": "/pending/build/on-chain/fees"
    },
    {
      "source": "/guidelines/testing",
      "destination": "/pending/build/on-chain/testing"
    },
    {
      "source": "/v3/guidelines/smart-contracts/testing/overview",
      "destination": "/pending/build/on-chain/testing"
    },
    {
      "source": "/v3/guidelines/smart-contracts/testing/blueprint-config",
      "destination": "/pending/build/on-chain/testing"
    },
    {
      "source": "/v3/guidelines/smart-contracts/testing/writing-test-examples",
      "destination": "/pending/build/on-chain/testing/exit-codes"
    },
    {
      "source": "/v3/guidelines/smart-contracts/testing/collect-contract-gas-metric",
      "destination": "/pending/build/on-chain/testing/gas-consumption"
    },
    {
      "source": "/guidelines/security-measures",
      "destination": "/pending/build/on-chain/security"
    },
    {
      "source": "/v3/guidelines/smart-contracts/security/overview",
      "destination": "/pending/build/on-chain/security"
    },
    {
      "source": "/v3/guidelines/smart-contracts/security/common-vulnerabilities",
      "destination": "/pending/build/on-chain/security/best-practices"
    },
    {
      "source": "/v3/guidelines/smart-contracts/security/secure-programming",
      "destination": "/pending/build/on-chain/security/best-practices"
    },
    {
      "source": "/v3/guidelines/smart-contracts/security/things-to-focus",
      "destination": "/pending/build/on-chain/security/best-practices"
    },
    {
      "source": "/v3/guidelines/smart-contracts/security/ton-hack-challenge-1",
      "destination": "/pending/build/on-chain/security/hack-challenges"
    },
    {
      "source": "/v3/guidelines/smart-contracts/security/random-number-generation",
      "destination": "/pending/build/on-chain/security/best-practices"
    },
    {
      "source": "/v3/guidelines/smart-contracts/security/random",
      "destination": "/pending/build/on-chain/security/best-practices"
    },
    {
      "source": "/guidelines/how-to",
      "destination": "/pending/build/on-chain/standard-smart-contracts"
    },
    {
      "source": "/guidelines/compile-from-sources",
      "destination": "/pending/build/on-chain/legacy-examples"
    },
    {
      "source": "/v3/guidelines/smart-contracts/howto/compile/compilation-instructions",
      "destination": "/pending/build/on-chain/legacy-examples"
    },
    {
      "source": "/v3/guidelines/smart-contracts/howto/compile/instructions-low-memory",
      "destination": "/pending/build/on-chain/legacy-examples"
    },
    {
      "source": "/v3/guidelines/smart-contracts/howto/multisig",
      "destination": "/pending/build/on-chain/legacy-examples"
    },
    {
      "source": "/v3/guidelines/smart-contracts/howto/multisig-js",
      "destination": "/pending/build/on-chain/legacy-examples"
    },
    {
      "source": "/v3/guidelines/smart-contracts/howto/airdrop-claim-best-practice",
      "destination": "/pending/build/on-chain/standard-smart-contracts/airdrop"
    },
    {
      "source": "/v3/guidelines/smart-contracts/howto/shard-optimization",
      "destination": "/pending/build/on-chain/patterns/sharding"
    },
    {
      "source": "/v3/guidelines/smart-contracts/howto/wallet",
      "destination": "/pending/build/on-chain/standard-smart-contracts/wallet"
    },
    {
      "source": "/v3/guidelines/smart-contracts/howto/nominator-pool",
      "destination": "/participate/nominator-pool"
    },
    {
      "source": "/v3/guidelines/smart-contracts/howto/single-nominator-pool",
      "destination": "/participate/nominator-pool"
    },
    {
      "source": "/guidelines/dapps",
      "destination": "/pending/build/off-chain"
    },
    {
      "source": "/v3/guidelines/dapps/overview",
      "destination": "/pending/build/off-chain"
    },
    {
      "source": "/v3/guidelines/dapps/cookbook",
      "destination": "/pending/build/off-chain"
    },
    {
      "source": "/v3/guidelines/dapps/transactions/overview",
      "destination": "/pending/discover/ton-fundamentals/transactions"
    },
    {
      "source": "/v3/guidelines/dapps/transactions/foundations-of-blockchain",
      "destination": "TODO-might-go-to-Discover"
    },
    {
      "source": "/v3/guidelines/dapps/transactions/message-driven-execution",
      "destination": "/pending/discover/ton-fundamentals/messages"
    },
    {
      "source": "/v3/guidelines/dapps/transactions/hash-based-tracking",
      "destination": "TODO"
    },
    {
      "source": "/v3/guidelines/dapps/transactions/api-based-retrieval",
      "destination": "TODO"
    },
    {
      "source": "/v3/guidelines/dapps/transactions/explore-transactions",
      "destination": "TODO"
    },
    {
      "source": "/guidelines/api-sdk",
      "destination": "/pending/discover/tools/sdks"
    },
    {
      "source": "/v3/guidelines/dapps/apis-sdks/overview",
      "destination": "/pending/discover/tools/sdks"
    },
    {
      "source": "/v3/guidelines/dapps/apis-sdks/sdk",
      "destination": "/pending/discover/tools/sdks"
    },
    {
      "source": "/v3/guidelines/dapps/apis-sdks/api-types",
      "destination": "/pending/discover/apis"
    },
    {
      "source": "/v3/guidelines/dapps/apis-sdks/ton-http-apis",
      "destination": "/pending/discover/apis"
    },
    {
      "source": "/v3/guidelines/dapps/apis-sdks/ton-adnl-apis",
      "destination": "/pending/discover/apis"
    },
    {
      "source": "/guidelines/tutorials-and-examples",
      "destination": "/pending/build/off-chain/web3"
    },
    {
      "source": "/v3/guidelines/dapps/tutorials/jetton-airdrop",
      "destination": "TODO"
    },
    {
      "source": "/v3/guidelines/dapps/apis-sdks/api-keys",
      "destination": "TODO-how-to-get-ton-center-API-key"
    },
    {
      "source": "/v3/guidelines/dapps/apis-sdks/getblock-ton-api",
      "destination": "TODO-http-api-by-GetBlock"
    },
    {
      "source": "/v3/guidelines/dapps/tutorials/nft-minting-guide",
      "destination": "TODO"
    },
    {
      "source": "/v3/guidelines/dapps/tutorials/mint-your-first-token",
      "destination": "TODO"
    },
    {
      "source": "/v3/guidelines/dapps/tutorials/zero-knowledge-proofs",
      "destination": "TODO"
    },
    {
      "source": "/v3/guidelines/dapps/tutorials/web3-game-example",
      "destination": "TODO-in-complete-examples"
    },
    {
      "source": "/guidelines/tg-bot-examples",
      "destination": "/pending/build/off-chain/telegram-bots"
    },
    {
      "source": "/v3/guidelines/dapps/tutorials/telegram-bot-examples/accept-payments-in-a-telegram-bot",
      "destination": "/pending/build/off-chain/telegram-bots/ton-store"
    },
    {
      "source": "/v3/guidelines/dapps/tutorials/telegram-bot-examples/accept-payments-in-a-telegram-bot-2",
      "destination": "/pending/build/off-chain/telegram-bots/ton-balance"
    },
    {
      "source": "/v3/guidelines/dapps/tutorials/telegram-bot-examples/accept-payments-in-a-telegram-bot-js",
      "destination": "TODO-burgers-and-ice-cream"
    },
    {
      "source": "/guidelines/tma",
      "destination": "/pending/build/off-chain/telegram-mini-apps"
    },
    {
      "source": "/v3/guidelines/dapps/tma/overview",
      "destination": "/pending/build/off-chain/telegram-mini-apps"
    },
    {
      "source": "/guidelines/tma-guidelines",
      "destination": "/pending/build/off-chain/telegram-mini-apps"
    },
    {
      "source": "/v3/guidelines/dapps/tma/guidelines/testing-apps",
      "destination": "/pending/build/off-chain/telegram-mini-apps"
    },
    {
      "source": "/v3/guidelines/dapps/tma/guidelines/publishing",
      "destination": "/pending/build/off-chain/telegram-mini-apps"
    },
    {
      "source": "/v3/guidelines/dapps/tma/guidelines/monetization",
      "destination": "/pending/build/off-chain/telegram-mini-apps"
    },
    {
      "source": "/v3/guidelines/dapps/tma/guidelines/tips-and-tricks",
      "destination": "/pending/build/off-chain/telegram-mini-apps"
    },
    {
      "source": "/guidelines/tma-tutorials-and-examples",
      "destination": "/pending/build/off-chain/telegram-mini-apps"
    },
    {
      "source": "/v3/guidelines/dapps/tma/tutorials/step-by-step-guide",
      "destination": "/pending/build/off-chain/telegram-mini-apps"
    },
    {
      "source": "/v3/guidelines/dapps/tma/tutorials/app-examples",
      "destination": "/pending/build/off-chain/telegram-mini-apps"
    },
    {
      "source": "/v3/guidelines/dapps/tma/tutorials/design-guidelines",
      "destination": "/pending/build/off-chain/telegram-mini-apps"
    },
    {
      "source": "/v3/guidelines/dapps/tma/notcoin",
      "destination": "TODO-low-value"
    },
    {
      "source": "/v3/guidelines/dapps/tma/grants",
      "destination": "TODO-low-value"
    },
    {
      "source": "/guidelines/advanced-asset-processing",
      "destination": "/pending/build/off-chain/web3"
    },
    {
      "source": "/v3/guidelines/dapps/asset-processing/payments-processing",
      "destination": "/pending/build/off-chain/web3/toncoin"
    },
    {
      "source": "/v3/guidelines/dapps/asset-processing/jettons",
      "destination": "/pending/build/off-chain/standard-smart-contracts/jetton"
    },
    {
      "source": "/v3/guidelines/dapps/asset-processing/mintless-jettons",
      "destination": "/pending/build/off-chain/standard-smart-contracts/mintless-jetton"
    },
    {
      "source": "/v3/guidelines/dapps/asset-processing/compressed-nfts",
      "destination": "/pending/build/off-chain/standard-smart-contracts/compressed-nft"
    },
    {
      "source": "/v3/guidelines/dapps/asset-processing/mass-mint-tools",
      "destination": "TODO-more-likely-to-be-part-of-Discover-or-Overview"
    },
    {
      "source": "/guidelines/nft-processing",
      "destination": "/pending/build/off-chain/standard-smart-contracts/nft"
    },
    {
      "source": "/v3/guidelines/dapps/asset-processing/nft-processing/nfts",
      "destination": "/pending/build/off-chain/standard-smart-contracts/nft"
    },
    {
      "source": "/v3/guidelines/dapps/asset-processing/nft-processing/metadata-parsing",
      "destination": "/pending/build/off-chain/standard-smart-contracts/nft"
    },
    {
      "source": "/guidelines/nodes-guidelines",
      "destination": "/participate"
    },
    {
      "source": "/v3/guidelines/nodes/overview",
      "destination": "/participate"
    },
    {
      "source": "/guidelines/running-nodes",
      "destination": "/participate"
    },
    {
      "source": "/v3/guidelines/nodes/running-nodes/archive-node",
      "destination": "/participate/nodes/archive-node"
    },
    {
      "source": "/v3/guidelines/nodes/running-nodes/full-node",
      "destination": "/participate/nodes/full-node"
    },
    {
      "source": "/v3/guidelines/nodes/running-nodes/liteserver-node",
      "destination": "/participate/nodes/liteserver-node"
    },
    {
      "source": "/v3/guidelines/nodes/running-nodes/validator-node",
      "destination": "/participate/nodes/validator-node"
    },
    {
      "source": "/v3/guidelines/nodes/running-nodes/staking-with-nominator-pools",
      "destination": "/participate/nominator-pool"
    },
    {
      "source": "/v3/guidelines/nodes/running-nodes/run-mytonctrl-docker",
      "destination": "/participate"
    },
    {
      "source": "/v3/guidelines/nodes/running-nodes/running-a-local-ton",
      "destination": "/pending/build/local-blockchain"
    },
    {
      "source": "/v3/guidelines/nodes/running-nodes/secure-guidelines",
      "destination": "/participate/nodes/security"
    },
    {
      "source": "/guidelines/maintenance-guidelines",
      "destination": "TODO-this-and-the-rest-of-guidelines"
    },
    {
      "source": "/guidelines/ton-connect",
      "destination": "TODO"
    },
    {
      "source": "/v3/guidelines/ton-connect/overview",
      "destination": "TODO-same-as-before"
    },
    {
      "source": "/v3/guidelines/ton-connect/quick-start",
      "destination": "TODO"
    },
    {
      "source": "/guidelines/dapp-guide",
      "destination": "TODO"
    },
    {
      "source": "/v3/guidelines/ton-connect/creating-manifest",
      "destination": "TODO"
    },
    {
      "source": "/guidelines/install-ton-connect",
      "destination": "TODO"
    },
    {
      "source": "/v3/guidelines/ton-connect/frameworks/react",
      "destination": "TODO"
    },
    {
      "source": "/v3/guidelines/ton-connect/frameworks/web",
      "destination": "TODO"
    },
    {
      "source": "/v3/guidelines/ton-connect/frameworks/python",
      "destination": "TODO"
    },
    {
      "source": "/v3/guidelines/ton-connect/verifying-signed-in-users",
      "destination": "TODO"
    },
    {
      "source": "/guidelines/cookbook",
      "destination": "TODO"
    },
    {
      "source": "/v3/guidelines/ton-connect/cookbook/cells",
      "destination": "TODO-message-body"
    },
    {
      "source": "/v3/guidelines/ton-connect/cookbook/ton-transfer",
      "destination": "TODO"
    },
    {
      "source": "/v3/guidelines/ton-connect/cookbook/jetton-transfer",
      "destination": "TODO"
    },
    {
      "source": "/v3/guidelines/ton-connect/cookbook/nft-transfer",
      "destination": "TODO"
    },
    {
      "source": "/v3/guidelines/ton-connect/guidelines/transaction-by-external-message",
      "destination": "TODO"
    },
    {
      "source": "/v3/guidelines/ton-connect/wallet",
      "destination": "TODO"
    },
    {
      "source": "/v3/guidelines/ton-connect/guidelines/developers",
      "destination": "TODO"
    },
    {
      "source": "/guidelines/advanced",
      "destination": "TODO-with-two-external-links"
    },
    {
      "source": "/guidelines/business",
      "destination": "TODO"
    },
    {
      "source": "/v3/guidelines/ton-connect/business/ton-connect-for-business",
      "destination": "TODO-should-be-same-as-before"
    },
    {
      "source": "/v3/guidelines/ton-connect/business/ton-connect-for-security",
      "destination": "TODO"
    },
    {
      "source": "/guidelines/web3-guidelines",
      "destination": "TODO"
    },
    {
      "source": "/v3/guidelines/web3/overview",
      "destination": "TODO-should-be-same"
    },
    {
      "source": "/guidelines/ton-dns",
      "destination": "TODO"
    },
    {
      "source": "/services/dns",
      "destination": "TODO"
    },
    {
      "source": "/v3/guidelines/web3/ton-dns/subresolvers",
      "destination": "TODO"
    },
    {
      "source": "/guidelines/proxy-and-sites",
      "destination": "TODO"
    },
    {
      "source": "/v3/guidelines/web3/ton-proxy-sites/how-to-run-ton-site",
      "destination": "TODO"
    },
    {
      "source": "/v3/guidelines/web3/ton-proxy-sites/ton-sites-for-applications",
      "destination": "TODO"
    },
    {
      "source": "/v3/guidelines/web3/ton-proxy-sites/connect-with-ton-proxy",
      "destination": "TODO"
    },
    {
      "source": "/v3/guidelines/web3/ton-proxy-sites/how-to-open-any-ton-site",
      "destination": "TODO"
    },
    {
      "source": "/v3/guidelines/web3/ton-proxy-sites/site-and-domain-management",
      "destination": "TODO"
    },
    {
      "source": "/v3/guidelines/web3/ton-proxy-sites/running-your-own-ton-proxy",
      "destination": "TODO"
    },
    {
      "source": "/guidelines/ton-storage",
      "destination": "TODO"
    },
    {
      "source": "/v3/guidelines/web3/ton-storage/storage-daemon",
      "destination": "TODO"
    },
    {
      "source": "/v3/guidelines/web3/ton-storage/storage-provider",
      "destination": "TODO"
    },
    {
      "source": "/v3/guidelines/web3/ton-storage/storage-faq",
      "destination": "TODO"
    },
    {
      "source": "/v3/documentation/ton-documentation",
      "destination": "/"
    },
    {
      "source": "/v3/documentation/faq",
      "destination": "/pending/discover"
    },
    {
      "source": "/v3/documentation/smart-contracts/overview",
      "destination": "/pending/reference/blockchain/standard-smart-contracts"
    },
    {
      "source": "/v3/documentation/smart-contracts/addresses",
      "destination": "/pending/reference/blockchain/accounts/addresses"
    },
    {
      "source": "/v3/documentation/smart-contracts/getting-started/javascript",
      "destination": "/pending/build/setup"
    },
    {
      "source": "/v3/documentation/smart-contracts/getting-started/ide-plugins",
      "destination": "/pending/build/setup"
    },
    {
      "source": "/v3/documentation/smart-contracts/getting-started/testnet",
      "destination": "/pending/reference/blockchain/network/testnet"
    },
    {
      "source": "/v3/documentation/smart-contracts/contracts-specs/wallet-contracts",
      "destination": "/pending/reference/blockchain/standard-smart-contracts/wallets"
    },
    {
      "source": "/v3/documentation/smart-contracts/contracts-specs/highload-wallet",
      "destination": "/pending/reference/blockchain/standard-smart-contracts/highload-wallets"
    },
    {
      "source": "/v3/documentation/smart-contracts/contracts-specs/vesting-contract",
      "destination": "/pending/reference/blockchain/standard-smart-contracts/wallets/vesting"
    },
    {
      "source": "/v3/documentation/smart-contracts/contracts-specs/governance",
      "destination": "/pending/reference/blockchain/standard-smart-contracts/core/governance"
    },
    {
      "source": "/v3/documentation/smart-contracts/contracts-specs/nominator-pool",
      "destination": "/pending/reference/blockchain/standard-smart-contracts/core/nominator-pool"
    },
    {
      "source": "/v3/documentation/smart-contracts/contracts-specs/single-nominator-pool",
      "destination": "/pending/reference/blockchain/standard-smart-contracts/core/nominator-pool"
    },
    {
      "source": "/v3/documentation/smart-contracts/contracts-specs/precompiled-contracts",
      "destination": "/pending/reference/blockchain/standard-smart-contracts/core/precompiled"
    },
    {
      "source": "/v3/documentation/smart-contracts/contracts-specs/examples",
      "destination": "/pending/reference/blockchain/standard-smart-contracts"
    },
    {
      "source": "/v3/documentation/smart-contracts/limits",
      "destination": "/pending/reference/blockchain/limits"
    },
    {
      "source": "/v3/documentation/smart-contracts/message-management/messages-and-transactions",
      "destination": "TODO"
    },
    {
      "source": "/v3/documentation/smart-contracts/message-management/sending-messages",
      "destination": "TODO"
    },
    {
      "source": "/v3/documentation/smart-contracts/message-management/internal-messages",
      "destination": "TODO"
    },
    {
      "source": "/v3/documentation/smart-contracts/message-management/external-messages",
      "destination": "TODO"
    },
    {
      "source": "/v3/documentation/smart-contracts/message-management/non-bounceable-messages",
      "destination": "TODO"
    },
    {
      "source": "/v3/documentation/smart-contracts/message-management/message-modes-cookbook",
      "destination": "TODO"
    },
    {
      "source": "/v3/documentation/smart-contracts/message-management/ecosystem-messages-layout",
      "destination": "TODO"
    },
    {
      "source": "/v3/documentation/smart-contracts/transaction-fees/fees",
      "destination": "/pending/reference/blockchain/fees"
    },
    {
      "source": "/v3/documentation/smart-contracts/transaction-fees/fees-low-level",
      "destination": "/pending/reference/blockchain/fees"
    },
    {
      "source": "/v3/documentation/smart-contracts/transaction-fees/accept-message-effects",
      "destination": "/pending/reference/blockchain/fees"
    },
    {
      "source": "/v3/documentation/smart-contracts/transaction-fees/forward-fees",
      "destination": "/pending/reference/blockchain/fees"
    },
    {
      "source": "/v3/documentation/smart-contracts/shards/shards-intro",
      "destination": "/pending/reference/blockchain/sharding"
    },
    {
      "source": "/v3/documentation/smart-contracts/shards/infinity-sharding-paradigm",
      "destination": "/pending/reference/blockchain/sharding"
    },
    {
      "source": "/v3/documentation/smart-contracts/tact",
      "destination": "/pending/reference/blockchain/standard-smart-contracts"
    },
    {
      "source": "/v3/documentation/smart-contracts/tolk/overview",
      "destination": "/pending/reference/tolk"
    },
    {
      "source": "/v3/documentation/smart-contracts/tolk/environment-setup",
      "destination": "/pending/reference/tolk"
    },
    {
      "source": "/v3/documentation/smart-contracts/tolk/counter-smart-contract",
      "destination": "/pending/reference/tolk"
    },
    {
      "source": "/v3/documentation/smart-contracts/tolk/language-guide",
      "destination": "/pending/reference/tolk"
    },
    {
      "source": "/v3/documentation/smart-contracts/tolk/tolk-vs-func/in-short",
      "destination": "/pending/reference/tolk"
    },
    {
      "source": "/v3/documentation/smart-contracts/tolk/tolk-vs-func/in-detail",
      "destination": "/pending/reference/tolk"
    },
    {
      "source": "/v3/documentation/smart-contracts/tolk/tolk-vs-func/mutability",
      "destination": "/pending/reference/tolk"
    },
    {
      "source": "/v3/documentation/smart-contracts/tolk/tolk-vs-func/stdlib",
      "destination": "/pending/reference/tolk"
    },
    {
      "source": "/v3/documentation/smart-contracts/tolk/tolk-vs-func/pack-to-from-cells",
      "destination": "/pending/reference/tolk"
    },
    {
      "source": "/v3/documentation/smart-contracts/tolk/tolk-vs-func/create-message",
      "destination": "/pending/reference/tolk"
    },
    {
      "source": "/v3/documentation/smart-contracts/tolk/tolk-vs-func/lazy-loading",
      "destination": "/pending/reference/tolk"
    },
    {
      "source": "/v3/documentation/smart-contracts/tolk/changelog",
      "destination": "/pending/changelog/tolk"
    },
    {
      "source": "/v3/documentation/smart-contracts/func/overview",
      "destination": "/pending/reference/blockchain/standard-smart-contracts"
    },
    {
      "source": "/v3/documentation/smart-contracts/func/cookbook",
      "destination": "/pending/reference/blockchain/legacy/func/cookbook"
    },
    {
      "source": "/v3/documentation/smart-contracts/func/docs/types",
      "destination": "/pending/reference/blockchain/legacy/func/types"
    },
    {
      "source": "/v3/documentation/smart-contracts/func/docs/comments",
      "destination": "/pending/reference/blockchain/legacy/func/comments"
    },
    {
      "source": "/v3/documentation/smart-contracts/func/docs/literals_identifiers",
      "destination": "/pending/reference/blockchain/legacy/func/literals"
    },
    {
      "source": "/v3/documentation/smart-contracts/func/docs/functions",
      "destination": "/pending/reference/blockchain/legacy/func/functions"
    },
    {
      "source": "/v3/documentation/smart-contracts/func/docs/global_variables",
      "destination": "/pending/reference/blockchain/legacy/func/global-variables"
    },
    {
      "source": "/v3/documentation/smart-contracts/func/docs/compiler_directives",
      "destination": "/pending/reference/blockchain/legacy/func/compiler-directives"
    },
    {
      "source": "/v3/documentation/smart-contracts/func/docs/statements",
      "destination": "/pending/reference/blockchain/legacy/func/statements"
    },
    {
      "source": "/v3/documentation/smart-contracts/func/docs/builtins",
      "destination": "/pending/reference/blockchain/legacy/func/build-ins"
    },
    {
      "source": "/v3/documentation/smart-contracts/func/docs/dictionaries",
      "destination": "/pending/reference/blockchain/legacy/func/dictionaries"
    },
    {
      "source": "/v3/documentation/smart-contracts/func/docs/stdlib",
      "destination": "/pending/reference/blockchain/legacy/func/stdlib"
    },
    {
      "source": "/v3/documentation/smart-contracts/func/libraries",
      "destination": "/pending/reference/blockchain/legacy/func/libraries"
    },
    {
      "source": "/v3/documentation/smart-contracts/func/changelog",
      "destination": "/pending/changelog/func"
    },
    {
      "source": "/v3/documentation/smart-contracts/fift/overview",
      "destination": "/language/fift"
    },
    {
      "source": "/v3/documentation/smart-contracts/fift/fift-and-tvm-assembly",
      "destination": "/language/fift/fift-and-tvm-assembly"
    },
    {
      "source": "/v3/documentation/smart-contracts/fift/fift-deep-dive",
      "destination": "/language/fift/deep-dive"
    },
    {
      "source": "/v3/documentation/dapps/dapps-overview",
      "destination": "TODO"
    },
    {
      "source": "/v3/documentation/dapps/defi/coins",
      "destination": "TODO"
    },
    {
      "source": "/v3/documentation/dapps/defi/tokens",
      "destination": "TODO"
    },
    {
      "source": "/v3/documentation/dapps/defi/nft",
      "destination": "TODO"
    },
    {
      "source": "/v3/documentation/dapps/defi/subscriptions",
      "destination": "TODO"
    },
    {
      "source": "/v3/documentation/dapps/defi/ton-payments",
      "destination": "TODO"
    },
    {
      "source": "/v3/documentation/dapps/assets/overview",
      "destination": "TODO"
    },
    {
      "source": "/v3/documentation/dapps/assets/usdt",
      "destination": "TODO"
    },
    {
      "source": "/v3/documentation/dapps/oracles/about_blockchain_oracles",
      "destination": "/pending/discover/oracles"
    },
    {
      "source": "/v3/documentation/dapps/oracles/pyth",
      "destination": "/pending/discover/oracles"
    },
    {
      "source": "/v3/documentation/dapps/oracles/red_stone",
      "destination": "/pending/discover/oracles"
    },
    {
      "source": "/v3/documentation/infra/nodes/node-types",
      "destination": "/pending/reference/blockchain/nodes"
    },
    {
      "source": "/v3/documentation/infra/nodes/mytonctrl/mytonctrl-overview",
      "destination": "/pending/reference/blockchain/nodes"
    },
    {
      "source": "/v3/documentation/infra/nodes/mytonctrl/mytonctrl-status",
      "destination": "/pending/reference/blockchain/nodes"
    },
    {
      "source": "/v3/documentation/infra/nodes/mytonctrl/mytonctrl-errors",
      "destination": "/pending/reference/blockchain/nodes"
    },
    {
      "source": "/v3/documentation/infra/nodes/node-commands",
      "destination": "/pending/reference/blockchain/nodes"
    },
    {
      "source": "/v3/documentation/infra/nodes/validation/staking-incentives",
      "destination": "TODO"
    },
    {
      "source": "/v3/documentation/infra/nodes/validation/collators",
      "destination": "TODO"
    },
    {
      "source": "/v3/documentation/infra/minter-flow",
      "destination": "TODO"
    },
    {
      "source": "/v3/documentation/infra/crosschain/overview",
      "destination": "/pending/discover/bridges"
    },
    {
      "source": "/v3/documentation/infra/crosschain/bridge-addresses",
      "destination": "/pending/discover/bridges"
    },
    {
      "source": "/v3/documentation/network/configs/network-configs",
      "destination": "/pending/reference/blockchain/config"
    },
    {
      "source": "/v3/documentation/network/configs/blockchain-configs",
      "destination": "/pending/reference/blockchain/config"
    },
    {
      "source": "/v3/documentation/network/configs/config-params",
      "destination": "/pending/reference/blockchain/config"
    },
    {
      "source": "/v3/documentation/network/protocols/adnl/overview",
      "destination": "/pending/reference/blockchain/network/adnl"
    },
    {
      "source": "/v3/documentation/network/protocols/adnl/low-level-adnl",
      "destination": "/pending/reference/blockchain/network/adnl"
    },
    {
      "source": "/v3/documentation/network/protocols/adnl/adnl-tcp",
      "destination": "/pending/reference/blockchain/network/adnl"
    },
    {
      "source": "/v3/documentation/network/protocols/adnl/adnl-udp",
      "destination": "/pending/reference/blockchain/network/adnl"
    },
    {
      "source": "/v3/documentation/network/protocols/dht/ton-dht",
      "destination": "/pending/reference/blockchain/network/dht"
    },
    {
      "source": "/v3/documentation/network/protocols/dht/dht-deep-dive",
      "destination": "/pending/reference/blockchain/network/dht"
    },
    {
      "source": "/v3/documentation/network/protocols/rldp",
      "destination": "/pending/reference/blockchain/network/rldp"
    },
    {
      "source": "/v3/documentation/network/protocols/overlay",
      "destination": "/pending/reference/blockchain/network/overlay-subnets"
    },
    {
      "source": "/v3/documentation/data-formats/tlb/tl-b-language",
      "destination": "/pending/reference/serialization/tlb"
    },
    {
      "source": "/v3/documentation/data-formats/tlb/cell-boc",
      "destination": "/pending/reference/serialization/boc"
    },
    {
      "source": "/v3/documentation/data-formats/tlb/exotic-cells",
      "destination": "/pending/reference/serialization/cells"
    },
    {
      "source": "/v3/documentation/data-formats/tlb/library-cells",
      "destination": "/pending/reference/serialization/cells"
    },
    {
      "source": "/v3/documentation/data-formats/tlb/proofs",
      "destination": "TODO"
    },
    {
      "source": "/v3/documentation/data-formats/tlb/basic-proofing-concepts",
      "destination": "/pending/reference/serialization/proofs/basic"
    },
    {
      "source": "/v3/documentation/data-formats/tlb/tl-b-types",
      "destination": "/pending/reference/serialization/tlb-builtins"
    },
    {
      "source": "/v3/documentation/data-formats/tlb/canonical-cell-serialization",
      "destination": "/pending/reference/serialization/canonical"
    },
    {
      "source": "/v3/documentation/data-formats/tlb/msg-tlb",
      "destination": "/pending/reference/serialization/tlb-schemas/message"
    },
    {
      "source": "/v3/documentation/data-formats/tlb/block-layout",
      "destination": "/pending/reference/serialization/tlb-schemas/block"
    },
    {
      "source": "/v3/documentation/data-formats/tlb/transaction-layout",
      "destination": "/pending/reference/serialization/tlb-schemas/transaction"
    },
    {
      "source": "/v3/documentation/data-formats/tlb/crc32",
      "destination": "/pending/reference/serialization/tlb"
    },
    {
      "source": "/v3/documentation/data-formats/tlb/tlb-ide",
      "destination": "/pending/discover/tools/editors"
    },
    {
      "source": "/v3/documentation/data-formats/tlb/tlb-tools",
      "destination": "/pending/discover/tools/sdks"
    },
    {
      "source": "/v3/documentation/data-formats/tl",
      "destination": "/pending/reference/blockchain/network/tl"
    },
    {
      "source": "/v3/documentation/tvm/tvm-overview",
      "destination": "/pending/reference/tvm"
    },
    {
      "source": "/v3/documentation/tvm/tvm-initialization",
      "destination": "/pending/reference/tvm/init"
    },
    {
      "source": "/v3/documentation/tvm/tvm-exit-codes",
      "destination": "/pending/reference/tvm/exit-codes"
    },
    {
      "source": "/v3/documentation/tvm/instructions",
      "destination": "/pending/reference/tvm/instructions"
    },
    {
      "source": "/v3/documentation/tvm/specification/runvm",
      "destination": "/pending/reference/tvm/runvm"
    },
    {
      "source": "/v3/documentation/tvm/changelog/tvm-upgrade-2025-02",
      "destination": "/pending/changelog/tvm"
    },
    {
      "source": "/v3/documentation/tvm/changelog/tvm-upgrade-2024-04",
      "destination": "/pending/changelog/tvm"
    },
    {
      "source": "/v3/documentation/tvm/changelog/tvm-upgrade-2023-07",
      "destination": "/pending/changelog/tvm"
    },
    {
      "source": "/v3/documentation/whitepapers/overview",
      "destination": "/pending/reference/blockchain/legacy/whitepapers"
    },
    {
      "source": "/ton.pdf",
      "destination": "/resources/pdfs/ton.pdf"
    },
    {
      "source": "/tvm.pdf",
      "destination": "/resources/pdfs/tvm.pdf"
    },
    {
      "source": "/tblkch.pdf",
      "destination": "/resources/pdfs/tblkch.pdf"
    },
    {
      "source": "/catchain.pdf",
      "destination": "/resources/pdfs/catchain.pdf"
    },
    {
      "source": "/fiftbase.pdf",
      "destination": "/resources/pdfs/fiftbase.pdf"
    },
    {
      "source": "/v3/contribute",
      "destination": "/contribute"
    },
    {
      "source": "/v3/contribute/style-guide",
      "destination": "/contribute/style-guide"
    },
    {
      "source": "/v3/contribute/content-standardization",
      "destination": "/contribute"
    },
    {
      "source": "/v3/contribute/typography",
      "destination": "/contribute"
    },
    {
      "source": "/v3/contribute/localization-program/translation-style-guide",
      "destination": "/contribute"
    },
    {
      "source": "/v3/contribute/maintainers",
      "destination": "/contribute"
    }
  ]
}<|MERGE_RESOLUTION|>--- conflicted
+++ resolved
@@ -313,12 +313,7 @@
                   "standard/tokens/jettons/how-to-get-supply-data",
                   "standard/tokens/jettons/API",
                   "standard/tokens/jettons/mintless/overview",
-<<<<<<< HEAD
-                  "standard/tokens/jettons/mintless/how-to-deploy",
-                  "standard/tokens/jettons/how-to-find"
-=======
                   "standard/tokens/jettons/mintless/how-to-deploy"
->>>>>>> 01dbc1b9
                 ]
               },
               {
