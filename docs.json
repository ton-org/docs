--- conflicted
+++ resolved
@@ -207,11 +207,8 @@
             "pages": [
               "ecosystem/node/overview",
               "ecosystem/node/setup-mytonctrl",
-<<<<<<< HEAD
               "ecosystem/node/run-validator",
-=======
               "ecosystem/node/integrating-with-prometheus",
->>>>>>> 6012da08
               "ecosystem/node/setup-mylocalton",
               {
                 "group": "MyTonCtrl reference",
