{
  "$schema": "https://mintlify.com/docs.json",
  "theme": "maple",
  "name": "TON Docs",
  "logo": {
    "light": "/resources/logo/light.svg",
    "dark": "/resources/logo/dark.svg"
  },
  "favicon": "/favicon.png",
  "colors": {
    "primary": "#0098EA",
    "light": "#F7F9FB",
    "dark": "#1E2337"
  },
  "fonts": {
    "family": "Inter"
  },
  "appearance": {
    "default": "system",
    "strict": false
  },
  "styling": {
    "eyebrows": "breadcrumbs"
  },
  "contextual": {
    "options": [
      "copy",
      "chatgpt",
      "claude",
      "perplexity",
      "mcp",
      "cursor",
      "vscode"
    ]
  },
  "navigation": {
    "pages": [
      "start-here",
      "get-support",
      "from-ethereum",
      "more-tutorials",
      {
        "group": "Ecosystem",
        "pages": [
          "ecosystem/overview",
          {
            "group": "Wallet apps",
            "pages": [
              "ecosystem/wallet-apps/overview",
              "ecosystem/wallet-apps/tonkeeper",
              "ecosystem/wallet-apps/web",
              "ecosystem/wallet-apps/dev",
              "ecosystem/wallet-apps/addresses-workflow"
            ]
          },
          {
            "group": "Explorers",
            "pages": [
              "ecosystem/explorers/overview",
              "ecosystem/explorers/tonviewer"
            ]
          },
          "ecosystem/sdks",
          {
            "group": "APIs",
            "pages": [
              "ecosystem/api/overview",
              {
                "group": "TON Center",
                "expanded": true,
                "pages": [
                  "ecosystem/api/toncenter/overview",
                  "ecosystem/api/toncenter/get-api-key",
                  {
                    "group": "API v2",
                    "openapi": {
                      "source": "ecosystem/api/toncenter/v2.json",
                      "directory": "ecosystem/api/toncenter/v2"
                    }
                  },
                  {
                    "group": "API v3",
                    "openapi": {
                      "source": "ecosystem/api/toncenter/v3.yaml",
                      "directory": "ecosystem/api/toncenter/v3"
                    }
                  }
                ]
              },
              "ecosystem/api/price"
            ]
          },
          "ecosystem/status",
          {
            "group": "DEX: decentralized exchange",
            "pages": [
              "ecosystem/dex/overview"
            ]
          },
          {
            "group": "Oracles",
            "pages": [
              "ecosystem/oracles/overview",
              "ecosystem/oracles/redstone",
              "ecosystem/oracles/pyth"
            ]
          },
          "ecosystem/bridges",
          {
            "group": "TON Connect",
            "pages": [
              "ecosystem/ton-connect/index",
              "ecosystem/ton-connect/dapp",
              "ecosystem/ton-connect/wallet",
              "ecosystem/ton-connect/manifest",
              "ecosystem/ton-connect/message-lookup",
              {
                "group": "Applications (dApps)",
                "pages": [
                  "ecosystem/ton-connect/dapps/send-toncoin",
                  "ecosystem/ton-connect/dapps/send-usdt",
                  "ecosystem/ton-connect/dapps/send-jetton",
                  "ecosystem/ton-connect/dapps/send-nft",
                  "ecosystem/ton-connect/dapps/check-toncoin-balance",
                  "ecosystem/ton-connect/dapps/check-usdt-balance",
                  "ecosystem/ton-connect/dapps/check-jetton-balance",
                  "ecosystem/ton-connect/dapps/check-nfts",
                  "ecosystem/ton-connect/dapps/track-transaction",
                  "ecosystem/ton-connect/dapps/sign-data",
                  "ecosystem/ton-connect/dapps/request-proof"
                ]
              },
              {
                "group": "WalletKit",
                "pages": [
                  "ecosystem/ton-connect/walletkit/index",
                  {
                    "group": "Web",
                    "pages": [
                      "ecosystem/ton-connect/walletkit/web/init",
                      "ecosystem/ton-connect/walletkit/web/wallets",
                      "ecosystem/ton-connect/walletkit/web/connections"
                    ]
                  },
                  "ecosystem/ton-connect/walletkit/qa-guide",
                  "ecosystem/ton-connect/walletkit/native-web",
                  "ecosystem/ton-connect/walletkit/browser-extension"
                ]
              }
            ]
          },
          {
            "group": "TMA: Telegram Mini Apps",
            "pages": [
<<<<<<< HEAD
              "ecosystem/interoperability/bridges/overview"
            ]
          },
          {
            "group": "RPC providers",
            "pages": [
              "ecosystem/rpc/overview",
              "ecosystem/rpc/traces",
=======
              "ecosystem/tma/overview",
              "ecosystem/tma/create-mini-app",
>>>>>>> 2d559c1b
              {
                "group": "Telegram UI",
                "pages": [
                  "ecosystem/tma/telegram-ui/overview",
                  "ecosystem/tma/telegram-ui/getting-started",
                  "ecosystem/tma/telegram-ui/platform-and-palette",
                  {
                    "group": "Reference",
                    "pages": [
                      "ecosystem/tma/telegram-ui/reference/avatar"
                    ]
                  }
                ]
              },
              {
                "group": "Mate",
                "pages": [
                  "ecosystem/tma/mate/telegram-apps-mate",
                  "ecosystem/tma/mate/getting-started",
                  "ecosystem/tma/mate/hosting"
                ]
              },
              {
                "group": "Analytics",
                "pages": [
                  "ecosystem/tma/analytics/analytics",
                  "ecosystem/tma/analytics/supported-events",
                  "ecosystem/tma/analytics/preparation",
                  "ecosystem/tma/analytics/install-via-script",
                  "ecosystem/tma/analytics/install-via-npm",
                  "ecosystem/tma/analytics/api-endpoints",
                  "ecosystem/tma/analytics/managing-integration",
                  "ecosystem/tma/analytics/faq"
                ]
              }
            ]
          },
          {
            "group": "Blockchain node",
            "pages": [
              "ecosystem/node/overview",
              "ecosystem/node/setup-mytonctrl",
              "ecosystem/node/setup-mylocalton",
              {
                "group": "MyTonCtrl Reference",
                "pages": [
                  "ecosystem/node/mytonctrl/overview",
                  "ecosystem/node/mytonctrl/core",
                  "ecosystem/node/mytonctrl/installer",
                  "ecosystem/node/mytonctrl/wallet",
                  "ecosystem/node/mytonctrl/validator",
                  "ecosystem/node/mytonctrl/collator",
                  "ecosystem/node/mytonctrl/pools",
                  "ecosystem/node/mytonctrl/liquid_staking",
                  "ecosystem/node/mytonctrl/custom_overlays",
                  "ecosystem/node/mytonctrl/utilities",
                  "ecosystem/node/mytonctrl/alerting",
                  "ecosystem/node/mytonctrl/backups",
                  "ecosystem/node/mytonctrl/btc_teleport"
                ]
              }
            ]
          },
          {
            "group": "Staking",
            "pages": [
              "ecosystem/staking/overview"
            ]
          },
          "ecosystem/analytics"
        ]
      },
      {
        "group": "Payment processing",
        "pages": [
          "payments/overview",
          "payments/toncoin",
          "payments/jettons"

        ]
      },
      {
        "group": "Standard contracts",
        "pages": [
          "standard/overview",
          {
            "group": "Wallets",
            "pages": [
              "standard/wallets/how-it-works",
              "standard/wallets/mnemonics",
              "standard/wallets/comparison",
              "standard/wallets/creation",
              "standard/wallets/history",
              "standard/wallets/v4",
              {
                "group": "V5",
                "pages": [
                  "standard/wallets/v5",
                  "standard/wallets/v5-api"
                ]
              },
              {
                "group": "Highload Wallets",
                "pages": [
                  "standard/wallets/highload/overview",
                  {
                    "group": "Highload Wallet v3",
                    "pages": [
                      "standard/wallets/highload/v3/create",
                      "standard/wallets/highload/v3/send-single-transfer",
                      "standard/wallets/highload/v3/send-batch-transfers",
                      "standard/wallets/highload/v3/verify-is-processed",
                      "standard/wallets/highload/v3/specification"
                    ]
                  },
                  {
                    "group": "Highload Wallet v2",
                    "pages": [
                      "standard/wallets/highload/v2/specification"
                    ]
                  }
                ]
              },
              {
                "group": "Preprocessed Wallet V2",
                "pages": [
                  "standard/wallets/preprocessed-v2/specification",
                  "standard/wallets/preprocessed-v2/interact"
                ]
              },
              "standard/wallets/restricted",
              "standard/wallets/multisig"
            ]
          },
          {
            "group": "Tokens",
            "expanded": true,
            "pages": [
              "standard/tokens/overview",
              "standard/tokens/metadata",
              {
                "group": "Jettons",
                "pages": [
                  "standard/tokens/jettons/overview",
                  "standard/tokens/jettons/how-it-works",
                  "standard/tokens/jettons/comparison",
                  "standard/tokens/jettons/how-to-burning",
                  "standard/tokens/jettons/mintless/overview",
                  "standard/tokens/jettons/mint",
                  "standard/tokens/jettons/burn",
                  "standard/tokens/jettons/find",
                  "standard/tokens/jettons/transfer",
                  "standard/tokens/jettons/wallet-data",
                  "standard/tokens/jettons/supply-data",
                  "standard/tokens/jettons/mintless/deploy",
                  "standard/tokens/jettons/api"
                ]
              },
              {
                "group": "NFT",
                "pages": [
                  "standard/tokens/nft/overview",
                  "standard/tokens/nft/how-it-works",
                  "standard/tokens/nft/how-to-deploy-item",
                  "standard/tokens/nft/how-to-transfer",
                  "standard/tokens/nft/how-to-get-metadata",
                  "standard/tokens/nft/how-to-verify-item",
                  "standard/tokens/nft/comparison",
                  "standard/tokens/nft/cNFT-how-it-works",
                  "standard/tokens/nft/reference-implementation",
                  "standard/tokens/nft/nft-2.0",
                  "standard/tokens/nft/api"
                ]
              },
              {
                "group": "SBT",
                "pages": [
                  "standard/tokens/sbt/overview",
                  "standard/tokens/sbt/how-it-works"
                ]
              },
              "standard/tokens/airdrop"
            ]
          },
          "standard/vesting"
        ]
      },
      {
        "group": "Contract development",
        "pages": [
          "contract-dev/first-smart-contract",
          {
            "group": "IDEs and editor plugins",
            "pages": [
              "contract-dev/ide/overview",
              "contract-dev/ide/vscode",
              "contract-dev/ide/jetbrains"
            ]
          },
          {
            "group": "Development environment",
            "pages": [
              "contract-dev/blueprint/overview",
              "contract-dev/blueprint/develop",
              "contract-dev/blueprint/deploy",
              "contract-dev/blueprint/coverage",
              "contract-dev/blueprint/benchmarks",
              "contract-dev/blueprint/config",
              "contract-dev/blueprint/cli",
              "contract-dev/blueprint/api"
            ]
          },
          {
            "group": "Testing",
            "pages": [
              "contract-dev/testing/overview",
              "contract-dev/testing/testing-on-real-network",
              "contract-dev/testing/styleguide",
              "contract-dev/testing/reference"
            ]
          },
          "contract-dev/debug",
          "contract-dev/carry-value",
          "contract-dev/contract-sharding",
          "contract-dev/security",
          "contract-dev/gas",
          "contract-dev/using-onchain-libraries",
          "contract-dev/random",
          "contract-dev/offchaining",
          "contract-dev/upgrades",
          "contract-dev/vanity",
          "contract-dev/zk"
        ]
      },
      {
        "group": "Languages",
        "pages": [
          "languages/tolk",
          {
            "group": "TL-B",
            "pages": [
              "languages/TL-B/overview",
              "languages/TL-B/syntax-and-semantics",
              "languages/TL-B/simple-examples",
              "languages/TL-B/complex-and-non-trivial-examples",
              "languages/TL-B/tep-examples",
              "languages/TL-B/tooling"
            ]
          },
          {
            "group": "Fift",
            "pages": [
              "languages/fift/overview",
              "languages/fift/fift-and-tvm-assembly",
              "languages/fift/deep-dive",
              "languages/fift/multisig",
              "languages/fift/whitepaper"
            ]
          },
          {
            "group": "FunC",
            "pages": [
              "languages/func/index",
              "languages/func/cookbook",
              {
                "group": "Language",
                "expanded": true,
                "pages": [
                  "languages/func/comments",
                  "languages/func/types",
                  "languages/func/literals",
                  "languages/func/operators",
                  "languages/func/expressions",
                  "languages/func/statements",
                  {
                    "group": "Program declarations",
                    "expanded": true,
                    "pages": [
                      "languages/func/declarations-overview",
                      "languages/func/functions",
                      "languages/func/special-functions",
                      "languages/func/asm-functions",
                      "languages/func/global-variables",
                      "languages/func/compiler-directives"
                    ]
                  },
                  "languages/func/built-ins",
                  "languages/func/dictionaries"
                ]
              },
              {
                "group": "Libraries",
                "expanded": true,
                "pages": [
                  "languages/func/stdlib",
                  "languages/func/libraries"
                ]
              },
              "languages/func/changelog"
            ]
          },
          "languages/tact"
        ]
      },
      {
        "group": "TVM: TON Virtual Machine",
        "pages": [
          "tvm/overview",
          {
            "group": "Tools",
            "pages": [
              "tvm/tools/txtracer",
              "tvm/tools/retracer",
              "tvm/tools/tvm-explorer",
              "tvm/tools/ton-decompiler"
            ]
          },
          "tvm/instructions",
          "tvm/builders-and-slices",
          "tvm/continuations",
          "tvm/registers",
          "tvm/gas",
          "tvm/initialization",
          "tvm/exit-codes",
          "tvm/changelog"
        ]
      },
      {
        "group": "Blockchain foundations",
        "pages": [
          "foundations/overview",
          {
            "group": "Serialization",
            "pages": [
              "foundations/serialization/cells",
              "foundations/serialization/library",
              "foundations/serialization/merkle",
              "foundations/serialization/merkle-update",
              "foundations/serialization/pruned",
              "foundations/serialization/boc"
            ]
          },
          {
            "group": "Addresses",
            "pages": [
              "foundations/addresses/overview",
              "foundations/addresses/formats",
              "foundations/addresses/serialize"
            ]
          },
          {
            "group": "Messages",
            "pages": [
              "foundations/messages/overview",
              "foundations/messages/internal"
            ]
          },
          "foundations/status",
          "foundations/phases",
          "foundations/fees",
          "foundations/shards",
          "foundations/limits",
          "foundations/config",
          "foundations/network",
          "foundations/blocks",
          {
            "group": "Advanced topics",
            "pages": [
              {
                "group": "Merkle proofs",
                "pages": [
                  "foundations/proofs/overview",
                  "foundations/proofs/verifying-liteserver-proofs"
                ]
              },
              "foundations/consensus",
              "foundations/system",
              "foundations/precompiled"
            ]
          },
          {
            "group": "Whitepapers",
            "pages": [
              "foundations/whitepapers/overview",
              "foundations/whitepapers/tvm",
              "foundations/whitepapers/tblkch",
              "foundations/whitepapers/ton",
              "foundations/whitepapers/catchain"
            ]
          },
          "foundations/glossary"
        ]
      },
      {
        "group": "Web3 services",
        "pages": [
          "services/overview",
          "services/dns",
          "services/payment",
          "services/sites",
          "services/proxy",
          "services/storage"
        ]
      },
      {
        "group": "Contribute",
        "pages": [
          "contribute/index",
          "contribute/style-guide",
          {
            "group": "Components and snippets",
            "pages": [
              "contribute/snippets/index",
              "contribute/snippets/aside",
              "contribute/snippets/image",
              "contribute/snippets/filetree"
            ]
          }
        ]
      }
    ]
  },
  "footer": {
    "socials": {
      "github": "https://github.com/ton-blockchain",
      "x": "https://twitter.com/ton_blockchain",
      "telegram": "https://t.me/addlist/1r5Vcb8eljk5Yzcy"
    }
  },
  "errors": {
    "404": {
      "redirect": false,
      "title": "Page not found",
      "description": "Maybe you were looking for one of these pages below?"
    }
  },
  "redirects": [
    {
      "source": "/v3/concepts/dive-into-ton/introduction",
      "destination": "/pending/discover/pending/dive-into-ton-introduction"
    },
    {
      "source": "/v3/concepts/dive-into-ton/ton-ecosystem/wallet-apps",
      "destination": "/pending/discover/tools/wallets"
    },
    {
      "source": "/v3/concepts/dive-into-ton/ton-ecosystem/explorers-in-ton",
      "destination": "/pending/discover/tools/explorers"
    },
    {
      "source": "/v3/concepts/dive-into-ton/ton-ecosystem/nft",
      "destination": "TODO-NFT-use-cases-into-customer-docs-or-cookbook-with-examples"
    },
    {
      "source": "/v3/concepts/dive-into-ton/ton-blockchain/blockchain-of-blockchains",
      "destination": "TODO-backport-changes"
    },
    {
      "source": "/v3/concepts/dive-into-ton/ton-blockchain/smart-contract-addresses",
      "destination": "/pending/reference/blockchain/accounts/addresses"
    },
    {
      "source": "/v3/concepts/dive-into-ton/ton-blockchain/cells-as-data-storage",
      "destination": "/pending/discover/ton-fundamentals/cells"
    },
    {
      "source": "/v3/concepts/dive-into-ton/ton-blockchain/ton-networking",
      "destination": "TODO-rather-useless-might-be-edited-into-fundamentals"
    },
    {
      "source": "/v3/concepts/dive-into-ton/ton-blockchain/sharding",
      "destination": "/pending/discover/ton-fundamentals/sharding"
    },
    {
      "source": "/v3/concepts/dive-into-ton/ton-blockchain/blockchain-comparison",
      "destination": "/pending/discover/differences/common"
    },
    {
      "source": "/v3/concepts/dive-into-ton/ton-blockchain/security-measures",
      "destination": "/pending/discover/security-audits"
    },
    {
      "source": "/v3/concepts/dive-into-ton/go-from-ethereum/blockchain-services",
      "destination": "/pending/discover/differences/ethereum"
    },
    {
      "source": "/v3/concepts/dive-into-ton/go-from-ethereum/difference-of-blockchains",
      "destination": "/pending/discover/differences/ethereum"
    },
    {
      "source": "/v3/concepts/dive-into-ton/go-from-ethereum/solidity-vs-func",
      "destination": "/pending/discover/differences/ethereum"
    },
    {
      "source": "/v3/concepts/dive-into-ton/go-from-ethereum/tvm-vs-evm",
      "destination": "/pending/discover/differences/ethereum"
    },
    {
      "source": "/v3/concepts/educational-resources",
      "destination": "/pending/discover/education"
    },
    {
      "source": "/v3/concepts/glossary",
      "destination": "/pending/discover/blockchain-basics/glossary"
    },
    {
      "source": "/v3/guidelines/quick-start/:slug*",
      "destination": "/pending/build/quick-start/tutorial-TODO-all-inner-guidelines/quick-start"
    },
    {
      "source": "/v3/guidelines/get-started-with-ton",
      "destination": "/pending/build/quick-start/tutorial"
    },
    {
      "source": "/guidelines/hello-world",
      "destination": "/pending/build/quick-start/tutorial"
    },
    {
      "source": "/guidelines/smat-contracts-guidelines",
      "destination": "/pending/build/on-chain"
    },
    {
      "source": "/v3/guidelines/smart-contracts/guidelines",
      "destination": "/pending/build/on-chain"
    },
    {
      "source": "/v3/guidelines/smart-contracts/get-methods",
      "destination": "/pending/build/off-chain/web3/get-methods"
    },
    {
      "source": "/v3/guidelines/smart-contracts/fee-calculation",
      "destination": "/pending/build/on-chain/fees"
    },
    {
      "source": "/guidelines/testing",
      "destination": "/pending/build/on-chain/testing"
    },
    {
      "source": "/v3/guidelines/smart-contracts/testing/overview",
      "destination": "/pending/build/on-chain/testing"
    },
    {
      "source": "/v3/guidelines/smart-contracts/testing/blueprint-config",
      "destination": "/pending/build/on-chain/testing"
    },
    {
      "source": "/v3/guidelines/smart-contracts/testing/writing-test-examples",
      "destination": "/pending/build/on-chain/testing/exit-codes"
    },
    {
      "source": "/v3/guidelines/smart-contracts/testing/collect-contract-gas-metric",
      "destination": "/pending/build/on-chain/testing/gas-consumption"
    },
    {
      "source": "/guidelines/security-measures",
      "destination": "/pending/build/on-chain/security"
    },
    {
      "source": "/v3/guidelines/smart-contracts/security/overview",
      "destination": "/pending/build/on-chain/security"
    },
    {
      "source": "/v3/guidelines/smart-contracts/security/common-vulnerabilities",
      "destination": "/pending/build/on-chain/security/best-practices"
    },
    {
      "source": "/v3/guidelines/smart-contracts/security/secure-programming",
      "destination": "/pending/build/on-chain/security/best-practices"
    },
    {
      "source": "/v3/guidelines/smart-contracts/security/things-to-focus",
      "destination": "/pending/build/on-chain/security/best-practices"
    },
    {
      "source": "/v3/guidelines/smart-contracts/security/ton-hack-challenge-1",
      "destination": "/pending/build/on-chain/security/hack-challenges"
    },
    {
      "source": "/v3/guidelines/smart-contracts/security/random-number-generation",
      "destination": "/pending/build/on-chain/security/best-practices"
    },
    {
      "source": "/v3/guidelines/smart-contracts/security/random",
      "destination": "/pending/build/on-chain/security/best-practices"
    },
    {
      "source": "/guidelines/how-to",
      "destination": "/pending/build/on-chain/standard-smart-contracts"
    },
    {
      "source": "/guidelines/compile-from-sources",
      "destination": "/pending/build/on-chain/legacy-examples"
    },
    {
      "source": "/v3/guidelines/smart-contracts/howto/compile/compilation-instructions",
      "destination": "/pending/build/on-chain/legacy-examples"
    },
    {
      "source": "/v3/guidelines/smart-contracts/howto/compile/instructions-low-memory",
      "destination": "/pending/build/on-chain/legacy-examples"
    },
    {
      "source": "/v3/guidelines/smart-contracts/howto/multisig",
      "destination": "/pending/build/on-chain/legacy-examples"
    },
    {
      "source": "/v3/guidelines/smart-contracts/howto/multisig-js",
      "destination": "/pending/build/on-chain/legacy-examples"
    },
    {
      "source": "/v3/guidelines/smart-contracts/howto/airdrop-claim-best-practice",
      "destination": "/pending/build/on-chain/standard-smart-contracts/airdrop"
    },
    {
      "source": "/v3/guidelines/smart-contracts/howto/shard-optimization",
      "destination": "/pending/build/on-chain/contract-dev/sharding"
    },
    {
      "source": "/v3/guidelines/smart-contracts/howto/wallet",
      "destination": "/pending/build/on-chain/standard-smart-contracts/wallet"
    },
    {
      "source": "/v3/guidelines/smart-contracts/howto/nominator-pool",
      "destination": "/participate/nominator-pool"
    },
    {
      "source": "/v3/guidelines/smart-contracts/howto/single-nominator-pool",
      "destination": "/participate/nominator-pool"
    },
    {
      "source": "/guidelines/dapps",
      "destination": "/pending/build/off-chain"
    },
    {
      "source": "/v3/guidelines/dapps/overview",
      "destination": "/pending/build/off-chain"
    },
    {
      "source": "/v3/guidelines/dapps/cookbook",
      "destination": "/pending/build/off-chain"
    },
    {
      "source": "/v3/guidelines/dapps/transactions/overview",
      "destination": "/pending/discover/ton-fundamentals/transactions"
    },
    {
      "source": "/v3/guidelines/dapps/transactions/foundations-of-blockchain",
      "destination": "TODO-might-go-to-Discover"
    },
    {
      "source": "/v3/guidelines/dapps/transactions/message-driven-execution",
      "destination": "/pending/discover/ton-fundamentals/messages"
    },
    {
      "source": "/v3/guidelines/dapps/transactions/hash-based-tracking",
      "destination": "TODO"
    },
    {
      "source": "/v3/guidelines/dapps/transactions/api-based-retrieval",
      "destination": "TODO"
    },
    {
      "source": "/v3/guidelines/dapps/transactions/explore-transactions",
      "destination": "TODO"
    },
    {
      "source": "/guidelines/api-sdk",
      "destination": "/pending/discover/tools/sdks"
    },
    {
      "source": "/v3/guidelines/dapps/apis-sdks/overview",
      "destination": "/pending/discover/tools/sdks"
    },
    {
      "source": "/v3/guidelines/dapps/apis-sdks/sdk",
      "destination": "/pending/discover/tools/sdks"
    },
    {
      "source": "/v3/guidelines/dapps/apis-sdks/api-types",
      "destination": "/pending/discover/apis"
    },
    {
      "source": "/v3/guidelines/dapps/apis-sdks/ton-http-apis",
      "destination": "/pending/discover/apis"
    },
    {
      "source": "/v3/guidelines/dapps/apis-sdks/ton-adnl-apis",
      "destination": "/pending/discover/apis"
    },
    {
      "source": "/guidelines/tutorials-and-examples",
      "destination": "/pending/build/off-chain/web3"
    },
    {
      "source": "/v3/guidelines/dapps/tutorials/jetton-airdrop",
      "destination": "TODO"
    },
    {
      "source": "/v3/guidelines/dapps/apis-sdks/api-keys",
      "destination": "TODO-how-to-get-ton-center-API-key"
    },
    {
      "source": "/v3/guidelines/dapps/apis-sdks/getblock-ton-api",
      "destination": "TODO-http-api-by-GetBlock"
    },
    {
      "source": "/v3/guidelines/dapps/tutorials/nft-minting-guide",
      "destination": "TODO"
    },
    {
      "source": "/v3/guidelines/dapps/tutorials/mint-your-first-token",
      "destination": "TODO"
    },
    {
      "source": "/v3/guidelines/dapps/tutorials/zero-knowledge-proofs",
      "destination": "TODO"
    },
    {
      "source": "/v3/guidelines/dapps/tutorials/web3-game-example",
      "destination": "TODO-in-complete-examples"
    },
    {
      "source": "/guidelines/tg-bot-examples",
      "destination": "/pending/build/off-chain/telegram-bots"
    },
    {
      "source": "/v3/guidelines/dapps/tutorials/telegram-bot-examples/accept-payments-in-a-telegram-bot",
      "destination": "/pending/build/off-chain/telegram-bots/ton-store"
    },
    {
      "source": "/v3/guidelines/dapps/tutorials/telegram-bot-examples/accept-payments-in-a-telegram-bot-2",
      "destination": "/pending/build/off-chain/telegram-bots/ton-balance"
    },
    {
      "source": "/v3/guidelines/dapps/tutorials/telegram-bot-examples/accept-payments-in-a-telegram-bot-js",
      "destination": "TODO-burgers-and-ice-cream"
    },
    {
      "source": "/guidelines/tma",
      "destination": "/pending/build/off-chain/telegram-mini-apps"
    },
    {
      "source": "/v3/guidelines/dapps/tma/overview",
      "destination": "/pending/build/off-chain/telegram-mini-apps"
    },
    {
      "source": "/guidelines/tma-guidelines",
      "destination": "/pending/build/off-chain/telegram-mini-apps"
    },
    {
      "source": "/v3/guidelines/dapps/tma/guidelines/testing-apps",
      "destination": "/pending/build/off-chain/telegram-mini-apps"
    },
    {
      "source": "/v3/guidelines/dapps/tma/guidelines/publishing",
      "destination": "/pending/build/off-chain/telegram-mini-apps"
    },
    {
      "source": "/v3/guidelines/dapps/tma/guidelines/monetization",
      "destination": "/pending/build/off-chain/telegram-mini-apps"
    },
    {
      "source": "/v3/guidelines/dapps/tma/guidelines/tips-and-tricks",
      "destination": "/pending/build/off-chain/telegram-mini-apps"
    },
    {
      "source": "/guidelines/tma-tutorials-and-examples",
      "destination": "/pending/build/off-chain/telegram-mini-apps"
    },
    {
      "source": "/v3/guidelines/dapps/tma/tutorials/step-by-step-guide",
      "destination": "/pending/build/off-chain/telegram-mini-apps"
    },
    {
      "source": "/v3/guidelines/dapps/tma/tutorials/app-examples",
      "destination": "/pending/build/off-chain/telegram-mini-apps"
    },
    {
      "source": "/v3/guidelines/dapps/tma/tutorials/design-guidelines",
      "destination": "/pending/build/off-chain/telegram-mini-apps"
    },
    {
      "source": "/v3/guidelines/dapps/tma/notcoin",
      "destination": "TODO-low-value"
    },
    {
      "source": "/v3/guidelines/dapps/tma/grants",
      "destination": "TODO-low-value"
    },
    {
      "source": "/guidelines/advanced-asset-processing",
      "destination": "/pending/build/off-chain/web3"
    },
    {
      "source": "/v3/guidelines/dapps/asset-processing/payments-processing",
      "destination": "/pending/build/off-chain/web3/toncoin"
    },
    {
      "source": "/v3/guidelines/dapps/asset-processing/jettons",
      "destination": "/pending/build/off-chain/standard-smart-contracts/jetton"
    },
    {
      "source": "/v3/guidelines/dapps/asset-processing/mintless-jettons",
      "destination": "/pending/build/off-chain/standard-smart-contracts/mintless-jetton"
    },
    {
      "source": "/v3/guidelines/dapps/asset-processing/compressed-nfts",
      "destination": "/pending/build/off-chain/standard-smart-contracts/compressed-nft"
    },
    {
      "source": "/v3/guidelines/dapps/asset-processing/mass-mint-tools",
      "destination": "TODO-more-likely-to-be-part-of-Discover-or-Overview"
    },
    {
      "source": "/guidelines/nft-processing",
      "destination": "/pending/build/off-chain/standard-smart-contracts/nft"
    },
    {
      "source": "/v3/guidelines/dapps/asset-processing/nft-processing/nfts",
      "destination": "/pending/build/off-chain/standard-smart-contracts/nft"
    },
    {
      "source": "/v3/guidelines/dapps/asset-processing/nft-processing/metadata-parsing",
      "destination": "/pending/build/off-chain/standard-smart-contracts/nft"
    },
    {
      "source": "/guidelines/nodes-guidelines",
      "destination": "/participate"
    },
    {
      "source": "/v3/guidelines/nodes/overview",
      "destination": "/participate"
    },
    {
      "source": "/guidelines/running-nodes",
      "destination": "/participate"
    },
    {
      "source": "/v3/guidelines/nodes/running-nodes/archive-node",
      "destination": "/participate/nodes/archive-node"
    },
    {
      "source": "/v3/guidelines/nodes/running-nodes/full-node",
      "destination": "/participate/nodes/full-node"
    },
    {
      "source": "/v3/guidelines/nodes/running-nodes/liteserver-node",
      "destination": "/participate/nodes/liteserver-node"
    },
    {
      "source": "/v3/guidelines/nodes/running-nodes/validator-node",
      "destination": "/participate/nodes/validator-node"
    },
    {
      "source": "/v3/guidelines/nodes/running-nodes/staking-with-nominator-pools",
      "destination": "/participate/nominator-pool"
    },
    {
      "source": "/v3/guidelines/nodes/running-nodes/run-mytonctrl-docker",
      "destination": "/participate"
    },
    {
      "source": "/v3/guidelines/nodes/running-nodes/running-a-local-ton",
      "destination": "/pending/build/local-blockchain"
    },
    {
      "source": "/v3/guidelines/nodes/running-nodes/secure-guidelines",
      "destination": "/participate/nodes/security"
    },
    {
      "source": "/guidelines/maintenance-guidelines",
      "destination": "TODO-this-and-the-rest-of-guidelines"
    },
    {
      "source": "/guidelines/ton-connect",
      "destination": "TODO"
    },
    {
      "source": "/v3/guidelines/ton-connect/overview",
      "destination": "TODO-same-as-before"
    },
    {
      "source": "/v3/guidelines/ton-connect/quick-start",
      "destination": "TODO"
    },
    {
      "source": "/guidelines/dapp-guide",
      "destination": "TODO"
    },
    {
      "source": "/v3/guidelines/ton-connect/creating-manifest",
      "destination": "TODO"
    },
    {
      "source": "/guidelines/install-ton-connect",
      "destination": "TODO"
    },
    {
      "source": "/v3/guidelines/ton-connect/frameworks/react",
      "destination": "TODO"
    },
    {
      "source": "/v3/guidelines/ton-connect/frameworks/web",
      "destination": "TODO"
    },
    {
      "source": "/v3/guidelines/ton-connect/frameworks/python",
      "destination": "TODO"
    },
    {
      "source": "/v3/guidelines/ton-connect/verifying-signed-in-users",
      "destination": "TODO"
    },
    {
      "source": "/guidelines/cookbook",
      "destination": "TODO"
    },
    {
      "source": "/v3/guidelines/ton-connect/cookbook/cells",
      "destination": "TODO-message-body"
    },
    {
      "source": "/v3/guidelines/ton-connect/cookbook/ton-transfer",
      "destination": "TODO"
    },
    {
      "source": "/v3/guidelines/ton-connect/cookbook/jetton-transfer",
      "destination": "TODO"
    },
    {
      "source": "/v3/guidelines/ton-connect/cookbook/nft-transfer",
      "destination": "TODO"
    },
    {
      "source": "/v3/guidelines/ton-connect/guidelines/transaction-by-external-message",
      "destination": "TODO"
    },
    {
      "source": "/v3/guidelines/ton-connect/wallet",
      "destination": "TODO"
    },
    {
      "source": "/v3/guidelines/ton-connect/guidelines/developers",
      "destination": "TODO"
    },
    {
      "source": "/guidelines/advanced",
      "destination": "TODO-with-two-external-links"
    },
    {
      "source": "/guidelines/business",
      "destination": "TODO"
    },
    {
      "source": "/v3/guidelines/ton-connect/business/ton-connect-for-business",
      "destination": "TODO-should-be-same-as-before"
    },
    {
      "source": "/v3/guidelines/ton-connect/business/ton-connect-for-security",
      "destination": "TODO"
    },
    {
      "source": "/guidelines/web3-guidelines",
      "destination": "TODO"
    },
    {
      "source": "/v3/guidelines/web3/overview",
      "destination": "TODO-should-be-same"
    },
    {
      "source": "/guidelines/ton-dns",
      "destination": "TODO"
    },
    {
      "source": "/v3/guidelines/web3/ton-dns/subresolvers",
      "destination": "TODO"
    },
    {
      "source": "/guidelines/proxy-and-sites",
      "destination": "TODO"
    },
    {
      "source": "/v3/guidelines/web3/ton-proxy-sites/how-to-run-ton-site",
      "destination": "TODO"
    },
    {
      "source": "/v3/guidelines/web3/ton-proxy-sites/ton-sites-for-applications",
      "destination": "TODO"
    },
    {
      "source": "/v3/guidelines/web3/ton-proxy-sites/connect-with-ton-proxy",
      "destination": "TODO"
    },
    {
      "source": "/v3/guidelines/web3/ton-proxy-sites/how-to-open-any-ton-site",
      "destination": "TODO"
    },
    {
      "source": "/v3/guidelines/web3/ton-proxy-sites/site-and-domain-management",
      "destination": "TODO"
    },
    {
      "source": "/v3/guidelines/web3/ton-proxy-sites/running-your-own-ton-proxy",
      "destination": "TODO"
    },
    {
      "source": "/guidelines/ton-storage",
      "destination": "TODO"
    },
    {
      "source": "/v3/guidelines/web3/ton-storage/storage-daemon",
      "destination": "TODO"
    },
    {
      "source": "/v3/guidelines/web3/ton-storage/storage-provider",
      "destination": "TODO"
    },
    {
      "source": "/v3/guidelines/web3/ton-storage/storage-faq",
      "destination": "TODO"
    },
    {
      "source": "/v3/documentation/ton-documentation",
      "destination": "/"
    },
    {
      "source": "/v3/documentation/faq",
      "destination": "/pending/discover"
    },
    {
      "source": "/v3/documentation/smart-contracts/overview",
      "destination": "/pending/reference/blockchain/standard-smart-contracts"
    },
    {
      "source": "/v3/documentation/smart-contracts/addresses",
      "destination": "/pending/reference/blockchain/accounts/addresses"
    },
    {
      "source": "/v3/documentation/smart-contracts/getting-started/javascript",
      "destination": "/pending/build/setup"
    },
    {
      "source": "/v3/documentation/smart-contracts/getting-started/ide-plugins",
      "destination": "/pending/build/setup"
    },
    {
      "source": "/v3/documentation/smart-contracts/getting-started/testnet",
      "destination": "/pending/reference/blockchain/network/testnet"
    },
    {
      "source": "/v3/documentation/smart-contracts/contracts-specs/wallet-contracts",
      "destination": "/pending/reference/blockchain/standard-smart-contracts/wallets"
    },
    {
      "source": "/v3/documentation/smart-contracts/contracts-specs/highload-wallet",
      "destination": "/pending/reference/blockchain/standard-smart-contracts/highload-wallets"
    },
    {
      "source": "/v3/documentation/smart-contracts/contracts-specs/vesting-contract",
      "destination": "/pending/reference/blockchain/standard-smart-contracts/wallets/vesting"
    },
    {
      "source": "/v3/documentation/smart-contracts/contracts-specs/governance",
      "destination": "/pending/reference/blockchain/standard-smart-contracts/core/governance"
    },
    {
      "source": "/v3/documentation/smart-contracts/contracts-specs/nominator-pool",
      "destination": "/pending/reference/blockchain/standard-smart-contracts/core/nominator-pool"
    },
    {
      "source": "/v3/documentation/smart-contracts/contracts-specs/single-nominator-pool",
      "destination": "/pending/reference/blockchain/standard-smart-contracts/core/nominator-pool"
    },
    {
      "source": "/v3/documentation/smart-contracts/contracts-specs/precompiled-contracts",
      "destination": "/pending/reference/blockchain/standard-smart-contracts/core/precompiled"
    },
    {
      "source": "/v3/documentation/smart-contracts/contracts-specs/examples",
      "destination": "/pending/reference/blockchain/standard-smart-contracts"
    },
    {
      "source": "/v3/documentation/smart-contracts/limits",
      "destination": "/pending/reference/blockchain/limits"
    },
    {
      "source": "/v3/documentation/smart-contracts/message-management/messages-and-transactions",
      "destination": "TODO"
    },
    {
      "source": "/v3/documentation/smart-contracts/message-management/sending-messages",
      "destination": "TODO"
    },
    {
      "source": "/v3/documentation/smart-contracts/message-management/internal-messages",
      "destination": "TODO"
    },
    {
      "source": "/v3/documentation/smart-contracts/message-management/external-messages",
      "destination": "TODO"
    },
    {
      "source": "/v3/documentation/smart-contracts/message-management/non-bounceable-messages",
      "destination": "TODO"
    },
    {
      "source": "/v3/documentation/smart-contracts/message-management/message-modes-cookbook",
      "destination": "TODO"
    },
    {
      "source": "/v3/documentation/smart-contracts/message-management/ecosystem-messages-layout",
      "destination": "TODO"
    },
    {
      "source": "/v3/documentation/smart-contracts/transaction-fees/fees",
      "destination": "/pending/reference/blockchain/fees"
    },
    {
      "source": "/v3/documentation/smart-contracts/transaction-fees/fees-low-level",
      "destination": "/pending/reference/blockchain/fees"
    },
    {
      "source": "/v3/documentation/smart-contracts/transaction-fees/accept-message-effects",
      "destination": "/pending/reference/blockchain/fees"
    },
    {
      "source": "/v3/documentation/smart-contracts/transaction-fees/forward-fees",
      "destination": "/pending/reference/blockchain/fees"
    },
    {
      "source": "/v3/documentation/smart-contracts/shards/shards-intro",
      "destination": "/pending/reference/blockchain/sharding"
    },
    {
      "source": "/v3/documentation/smart-contracts/shards/infinity-sharding-paradigm",
      "destination": "/pending/reference/blockchain/sharding"
    },
    {
      "source": "/v3/documentation/smart-contracts/tact",
      "destination": "/pending/reference/blockchain/standard-smart-contracts"
    },
    {
      "source": "/v3/documentation/smart-contracts/tolk/overview",
      "destination": "/pending/reference/tolk"
    },
    {
      "source": "/v3/documentation/smart-contracts/tolk/environment-setup",
      "destination": "/pending/reference/tolk"
    },
    {
      "source": "/v3/documentation/smart-contracts/tolk/counter-smart-contract",
      "destination": "/pending/reference/tolk"
    },
    {
      "source": "/v3/documentation/smart-contracts/tolk/language-guide",
      "destination": "/pending/reference/tolk"
    },
    {
      "source": "/v3/documentation/smart-contracts/tolk/tolk-vs-func/in-short",
      "destination": "/pending/reference/tolk"
    },
    {
      "source": "/v3/documentation/smart-contracts/tolk/tolk-vs-func/in-detail",
      "destination": "/pending/reference/tolk"
    },
    {
      "source": "/v3/documentation/smart-contracts/tolk/tolk-vs-func/mutability",
      "destination": "/pending/reference/tolk"
    },
    {
      "source": "/v3/documentation/smart-contracts/tolk/tolk-vs-func/stdlib",
      "destination": "/pending/reference/tolk"
    },
    {
      "source": "/v3/documentation/smart-contracts/tolk/tolk-vs-func/pack-to-from-cells",
      "destination": "/pending/reference/tolk"
    },
    {
      "source": "/v3/documentation/smart-contracts/tolk/tolk-vs-func/create-message",
      "destination": "/pending/reference/tolk"
    },
    {
      "source": "/v3/documentation/smart-contracts/tolk/tolk-vs-func/lazy-loading",
      "destination": "/pending/reference/tolk"
    },
    {
      "source": "/v3/documentation/smart-contracts/tolk/changelog",
      "destination": "/pending/changelog/tolk"
    },
    {
      "source": "/v3/documentation/smart-contracts/func/overview",
      "destination": "/pending/reference/blockchain/standard-smart-contracts"
    },
    {
      "source": "/v3/documentation/smart-contracts/func/cookbook",
      "destination": "/pending/reference/blockchain/legacy/func/cookbook"
    },
    {
      "source": "/v3/documentation/smart-contracts/func/docs/types",
      "destination": "/pending/reference/blockchain/legacy/func/types"
    },
    {
      "source": "/v3/documentation/smart-contracts/func/docs/comments",
      "destination": "/pending/reference/blockchain/legacy/func/comments"
    },
    {
      "source": "/v3/documentation/smart-contracts/func/docs/literals_identifiers",
      "destination": "/pending/reference/blockchain/legacy/func/literals"
    },
    {
      "source": "/v3/documentation/smart-contracts/func/docs/functions",
      "destination": "/pending/reference/blockchain/legacy/func/functions"
    },
    {
      "source": "/v3/documentation/smart-contracts/func/docs/global_variables",
      "destination": "/pending/reference/blockchain/legacy/func/global-variables"
    },
    {
      "source": "/v3/documentation/smart-contracts/func/docs/compiler_directives",
      "destination": "/pending/reference/blockchain/legacy/func/compiler-directives"
    },
    {
      "source": "/v3/documentation/smart-contracts/func/docs/statements",
      "destination": "/pending/reference/blockchain/legacy/func/statements"
    },
    {
      "source": "/v3/documentation/smart-contracts/func/docs/builtins",
      "destination": "/pending/reference/blockchain/legacy/func/build-ins"
    },
    {
      "source": "/v3/documentation/smart-contracts/func/docs/dictionaries",
      "destination": "/pending/reference/blockchain/legacy/func/dictionaries"
    },
    {
      "source": "/v3/documentation/smart-contracts/func/docs/stdlib",
      "destination": "/pending/reference/blockchain/legacy/func/stdlib"
    },
    {
      "source": "/v3/documentation/smart-contracts/func/libraries",
      "destination": "/pending/reference/blockchain/legacy/func/libraries"
    },
    {
      "source": "/v3/documentation/smart-contracts/func/changelog",
      "destination": "/pending/changelog/func"
    },
    {
      "source": "/v3/documentation/smart-contracts/fift/overview",
      "destination": "/language/fift"
    },
    {
      "source": "/v3/documentation/smart-contracts/fift/fift-and-tvm-assembly",
      "destination": "/language/fift/fift-and-tvm-assembly"
    },
    {
      "source": "/v3/documentation/smart-contracts/fift/fift-deep-dive",
      "destination": "/language/fift/deep-dive"
    },
    {
      "source": "/v3/documentation/dapps/dapps-overview",
      "destination": "TODO"
    },
    {
      "source": "/v3/documentation/dapps/defi/coins",
      "destination": "TODO"
    },
    {
      "source": "/v3/documentation/dapps/defi/tokens",
      "destination": "TODO"
    },
    {
      "source": "/v3/documentation/dapps/defi/nft",
      "destination": "TODO"
    },
    {
      "source": "/v3/documentation/dapps/defi/subscriptions",
      "destination": "TODO"
    },
    {
      "source": "/v3/documentation/dapps/defi/ton-payments",
      "destination": "TODO"
    },
    {
      "source": "/v3/documentation/dapps/assets/overview",
      "destination": "TODO"
    },
    {
      "source": "/v3/documentation/dapps/assets/usdt",
      "destination": "TODO"
    },
    {
      "source": "/v3/documentation/dapps/oracles/about_blockchain_oracles",
      "destination": "/pending/discover/oracles"
    },
    {
      "source": "/v3/documentation/dapps/oracles/pyth",
      "destination": "/pending/discover/oracles"
    },
    {
      "source": "/v3/documentation/dapps/oracles/red_stone",
      "destination": "/pending/discover/oracles"
    },
    {
      "source": "/v3/documentation/infra/nodes/node-types",
      "destination": "/pending/reference/blockchain/nodes"
    },
    {
      "source": "/v3/documentation/infra/nodes/mytonctrl/mytonctrl-overview",
      "destination": "/pending/reference/blockchain/nodes"
    },
    {
      "source": "/v3/documentation/infra/nodes/mytonctrl/mytonctrl-status",
      "destination": "/pending/reference/blockchain/nodes"
    },
    {
      "source": "/v3/documentation/infra/nodes/mytonctrl/mytonctrl-errors",
      "destination": "/pending/reference/blockchain/nodes"
    },
    {
      "source": "/v3/documentation/infra/nodes/node-commands",
      "destination": "/pending/reference/blockchain/nodes"
    },
    {
      "source": "/v3/documentation/infra/nodes/validation/staking-incentives",
      "destination": "TODO"
    },
    {
      "source": "/v3/documentation/infra/nodes/validation/collators",
      "destination": "TODO"
    },
    {
      "source": "/v3/documentation/infra/minter-flow",
      "destination": "TODO"
    },
    {
      "source": "/v3/documentation/infra/crosschain/overview",
      "destination": "/pending/discover/bridges"
    },
    {
      "source": "/v3/documentation/infra/crosschain/bridge-addresses",
      "destination": "/pending/discover/bridges"
    },
    {
      "source": "/v3/documentation/network/configs/network-configs",
      "destination": "/pending/reference/blockchain/config"
    },
    {
      "source": "/v3/documentation/network/configs/blockchain-configs",
      "destination": "/pending/reference/blockchain/config"
    },
    {
      "source": "/v3/documentation/network/configs/config-params",
      "destination": "/pending/reference/blockchain/config"
    },
    {
      "source": "/v3/documentation/network/protocols/adnl/overview",
      "destination": "/pending/reference/blockchain/network/adnl"
    },
    {
      "source": "/v3/documentation/network/protocols/adnl/low-level-adnl",
      "destination": "/pending/reference/blockchain/network/adnl"
    },
    {
      "source": "/v3/documentation/network/protocols/adnl/adnl-tcp",
      "destination": "/pending/reference/blockchain/network/adnl"
    },
    {
      "source": "/v3/documentation/network/protocols/adnl/adnl-udp",
      "destination": "/pending/reference/blockchain/network/adnl"
    },
    {
      "source": "/v3/documentation/network/protocols/dht/ton-dht",
      "destination": "/pending/reference/blockchain/network/dht"
    },
    {
      "source": "/v3/documentation/network/protocols/dht/dht-deep-dive",
      "destination": "/pending/reference/blockchain/network/dht"
    },
    {
      "source": "/v3/documentation/network/protocols/rldp",
      "destination": "/pending/reference/blockchain/network/rldp"
    },
    {
      "source": "/v3/documentation/network/protocols/overlay",
      "destination": "/pending/reference/blockchain/network/overlay-subnets"
    },
    {
      "source": "/v3/documentation/data-formats/tlb/tl-b-language",
      "destination": "/pending/reference/serialization/tlb"
    },
    {
      "source": "/v3/documentation/data-formats/tlb/cell-boc",
      "destination": "/pending/reference/serialization/boc"
    },
    {
      "source": "/v3/documentation/data-formats/tlb/exotic-cells",
      "destination": "/pending/reference/serialization/cells"
    },
    {
      "source": "/v3/documentation/data-formats/tlb/library-cells",
      "destination": "/pending/reference/serialization/cells"
    },
    {
      "source": "/v3/documentation/data-formats/tlb/proofs",
      "destination": "TODO"
    },
    {
      "source": "/v3/documentation/data-formats/tlb/basic-proofing-concepts",
      "destination": "/pending/reference/serialization/proofs/basic"
    },
    {
      "source": "/v3/documentation/data-formats/tlb/tl-b-types",
      "destination": "/pending/reference/serialization/tlb-builtins"
    },
    {
      "source": "/v3/documentation/data-formats/tlb/canonical-cell-serialization",
      "destination": "/pending/reference/serialization/canonical"
    },
    {
      "source": "/v3/documentation/data-formats/tlb/msg-tlb",
      "destination": "/pending/reference/serialization/tlb-schemas/message"
    },
    {
      "source": "/v3/documentation/data-formats/tlb/block-layout",
      "destination": "/pending/reference/serialization/tlb-schemas/block"
    },
    {
      "source": "/v3/documentation/data-formats/tlb/transaction-layout",
      "destination": "/pending/reference/serialization/tlb-schemas/transaction"
    },
    {
      "source": "/v3/documentation/data-formats/tlb/crc32",
      "destination": "/pending/reference/serialization/tlb"
    },
    {
      "source": "/v3/documentation/data-formats/tlb/tlb-ide",
      "destination": "/pending/discover/tools/editors"
    },
    {
      "source": "/v3/documentation/data-formats/tlb/tlb-tools",
      "destination": "/pending/discover/tools/sdks"
    },
    {
      "source": "/v3/documentation/data-formats/tl",
      "destination": "/pending/reference/blockchain/network/tl"
    },
    {
      "source": "/v3/documentation/tvm/tvm-overview",
      "destination": "/pending/reference/tvm"
    },
    {
      "source": "/v3/documentation/tvm/tvm-initialization",
      "destination": "/pending/reference/tvm/init"
    },
    {
      "source": "/v3/documentation/tvm/tvm-exit-codes",
      "destination": "/pending/reference/tvm/exit-codes"
    },
    {
      "source": "/v3/documentation/tvm/instructions",
      "destination": "/pending/reference/tvm/instructions"
    },
    {
      "source": "/v3/documentation/tvm/specification/runvm",
      "destination": "/pending/reference/tvm/runvm"
    },
    {
      "source": "/v3/documentation/tvm/changelog/tvm-upgrade-2025-02",
      "destination": "/pending/changelog/tvm"
    },
    {
      "source": "/v3/documentation/tvm/changelog/tvm-upgrade-2024-04",
      "destination": "/pending/changelog/tvm"
    },
    {
      "source": "/v3/documentation/tvm/changelog/tvm-upgrade-2023-07",
      "destination": "/pending/changelog/tvm"
    },
    {
      "source": "/v3/documentation/whitepapers/overview",
      "destination": "/pending/reference/blockchain/legacy/whitepapers"
    },
    {
      "source": "/ton.pdf",
      "destination": "/resources/pdfs/ton.pdf"
    },
    {
      "source": "/tvm.pdf",
      "destination": "/resources/pdfs/tvm.pdf"
    },
    {
      "source": "/tblkch.pdf",
      "destination": "/resources/pdfs/tblkch.pdf"
    },
    {
      "source": "/catchain.pdf",
      "destination": "/resources/pdfs/catchain.pdf"
    },
    {
      "source": "/fiftbase.pdf",
      "destination": "/resources/pdfs/fiftbase.pdf"
    },
    {
      "source": "/v3/contribute",
      "destination": "/contribute"
    },
    {
      "source": "/v3/contribute/style-guide",
      "destination": "/contribute/style-guide"
    },
    {
      "source": "/v3/contribute/content-standardization",
      "destination": "/contribute"
    },
    {
      "source": "/v3/contribute/typography",
      "destination": "/contribute"
    },
    {
      "source": "/v3/contribute/localization-program/translation-style-guide",
      "destination": "/contribute"
    },
    {
      "source": "/v3/contribute/maintainers",
      "destination": "/contribute"
    }
  ]
}<|MERGE_RESOLUTION|>--- conflicted
+++ resolved
@@ -152,19 +152,8 @@
           {
             "group": "TMA: Telegram Mini Apps",
             "pages": [
-<<<<<<< HEAD
-              "ecosystem/interoperability/bridges/overview"
-            ]
-          },
-          {
-            "group": "RPC providers",
-            "pages": [
-              "ecosystem/rpc/overview",
-              "ecosystem/rpc/traces",
-=======
               "ecosystem/tma/overview",
               "ecosystem/tma/create-mini-app",
->>>>>>> 2d559c1b
               {
                 "group": "Telegram UI",
                 "pages": [
