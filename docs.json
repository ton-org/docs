{
  "$schema": "https://mintlify.com/docs.json",
  "theme": "maple",
  "name": "TON Docs",
  "logo": {
    "light": "/resources/logo/light.svg",
    "dark": "/resources/logo/dark.svg"
  },
  "favicon": "/favicon.png",
  "colors": {
    "primary": "#0098EA",
    "light": "#F7F9FB",
    "dark": "#1E2337"
  },
  "fonts": {
    "family": "Inter"
  },
  "appearance": {
    "default": "light",
    "strict": false
  },
  "styling": {
    "eyebrows": "breadcrumbs"
  },
  "contextual": {
    "options": [
      "copy",
      "chatgpt",
      "claude",
      "perplexity",
      "mcp",
      "cursor",
      "vscode"
    ]
  },
  "navigation": {
    "pages": [
      "start-here",
      "get-support",
      {
        "group": "Step by step",
        "pages": [
          "guidebook/first-dapp",
          "guidebook/first-smart-contract",
          "guidebook/from-ethereum",
          "guidebook/payment",
          "guidebook/nft",
          "guidebook/tokens",
          "guidebook/airdrop",
          "guidebook/debug",
          "guidebook/telegram",
          "guidebook/tma",
          "guidebook/react",
          "guidebook/auth",
          "guidebook/game",
          "guidebook/dapp",
          "guidebook/wallet",
          "guidebook/cex",
          {
            "group": "Frontend",
            "expanded": true,
            "pages": []
          },
          {
            "group": "Backend",
            "pages": []
          },
          {
            "group": "Mobile",
            "pages": []
          },
          "guidebook/more"
        ]
      },
      {
        "group": "Ecosystem",
        "pages": [
          "ecosystem/overview",
          {
            "group": "Wallet apps",
            "pages": [
              "ecosystem/wallet-apps/overview",
              "ecosystem/wallet-apps/tonkeeper",
              "ecosystem/wallet-apps/web",
              "ecosystem/wallet-apps/dev"
            ]
          },
          {
            "group": "Explorers",
            "pages": [
              "ecosystem/explorers/overview",
              "ecosystem/explorers/tonviewer"
            ]
          },
          {
            "group": "IDEs & plugins",
            "pages": [
              "ecosystem/ide/overview",
              "ecosystem/ide/vscode",
              "ecosystem/ide/jetbrains"
            ]
          },
          {
            "group": "Development environment",
            "pages": [
              "ecosystem/blueprint/overview",
              "ecosystem/blueprint/develop",
              {
                "group": "Smart contracts testing",
                "pages": [
                  "ecosystem/blueprint/testing/overview",
                  "ecosystem/blueprint/testing/testing-on-real-network",
                  "ecosystem/blueprint/testing/testing-guidelines",
                  "ecosystem/blueprint/testing/reference"
                ]
              },
              "ecosystem/blueprint/deploy",
              "ecosystem/blueprint/coverage",
              "ecosystem/blueprint/benchmarks",
              "ecosystem/blueprint/config",
              "ecosystem/blueprint/reference"
            ]
          },
          {
            "group": "TON Connect",
            "pages": [
              "ecosystem/ton-connect/index",
              "ecosystem/ton-connect/manifest",
              "ecosystem/ton-connect/message-lookup",
              {
                "group": "Applications (dApps)",
                "pages": [
                  "ecosystem/ton-connect/dapps/send-toncoin",
                  "ecosystem/ton-connect/dapps/send-usdt",
                  "ecosystem/ton-connect/dapps/send-jetton",
                  "ecosystem/ton-connect/dapps/send-nft",
                  "ecosystem/ton-connect/dapps/check-toncoin-balance",
                  "ecosystem/ton-connect/dapps/check-usdt-balance",
                  "ecosystem/ton-connect/dapps/check-jetton-balance",
                  "ecosystem/ton-connect/dapps/check-nfts",
                  "ecosystem/ton-connect/dapps/track-transaction",
                  "ecosystem/ton-connect/dapps/sign-data",
                  "ecosystem/ton-connect/dapps/request-proof"
                ]
              },
              {
                "group": "WalletKit",
                "pages": [
                  "ecosystem/ton-connect/walletkit/index",
                  "ecosystem/ton-connect/walletkit/qa-guide",
                  "ecosystem/ton-connect/walletkit/native-web",
                  "ecosystem/ton-connect/walletkit/browser-extension"
                ]
              }
            ]
          },
          "ecosystem/sdks",
          "ecosystem/analytics",
          "ecosystem/status",
          {
            "group": "Oracles",
            "pages": [
              "ecosystem/interoperability/oracles/overview",
              "ecosystem/interoperability/oracles/redstone",
              "ecosystem/interoperability/oracles/pyth"
            ]
          },
          {
            "group": "Bridges",
            "pages": ["ecosystem/interoperability/bridges/overview"]
          },
          {
            "group": "RPC providers",
            "pages": [
              "ecosystem/rpc/overview",
              {
                "group": "TON Center",
                "pages": [
                  {
                    "group": "API v2",
                    "openapi": "./ecosystem/rpc/ton-center-http-api-v-2.json"
                  },
                  {
                    "group": "API v3",
                    "openapi": "./ecosystem/rpc/ton-center-http-api-v-3.yaml"
                  }
                ]
              }
            ]
          },
          {
            "group": "Blockchain node",
            "pages": [
              "ecosystem/node/overview",
              "ecosystem/node/usage",
              "ecosystem/node/mytonctrl"
            ]
          },
          "ecosystem/ai",
          "ecosystem/more"
        ]
      },
      {
        "group": "Standard contracts",
        "pages": [
          "standard/overview",
          {
            "group": "Wallets",
<<<<<<< HEAD
            "pages": [
              "standard/wallets/how-it-works",
              "standard/wallets/mnemonics",
              "standard/wallets/comparison"
            ]
=======
            "pages": ["standard/wallets/comparison"]
>>>>>>> 9cafb911
          },
          {
            "group": "Tokens",
            "pages": [
              "standard/tokens/overview",
              {
                "group": "Jettons",
                "pages": [
                  "standard/tokens/jettons/overview",
                  "standard/tokens/jettons/comparison"
                ]
              },
              {
                "group": "NFT",
                "pages": [
                  "standard/tokens/nft/overview",
                  "standard/tokens/nft/how-works"
                ]
              },
              {
                "group": "SBT",
                "pages": [
                  "standard/tokens/sbt/overview",
                  "standard/tokens/sbt/how-works"
                ]
              },
              "standard/tokens/airdrop"
            ]
          },
          "standard/dex",
          "standard/vesting",
          "standard/governance"
        ]
      },
      {
        "group": "Contract patterns",
        "pages": [
          "techniques/examples",
          "techniques/carry-value",
          "techniques/sharding",
          "techniques/security",
          "techniques/gas",
          "techniques/using-onchain-libraries",
          "techniques/random",
          "techniques/offchaining",
          "techniques/tokens",
          "techniques/upgrades",
          "techniques/zk"
        ]
      },
      {
        "group": "Languages",
        "pages": [
          "language/tolk",
          {
            "group": "TL-B",
            "pages": [
              "language/TL-B/overview",
              "language/TL-B/syntax-and-semantics",
              "language/TL-B/complex-and-non-trivial-examples",
              "language/TL-B/tooling"
            ]
          },
          {
            "group": "Fift",
            "pages": [
              "language/fift/index",
              "language/fift/fift-and-tvm-assembly",
              "language/fift/deep-dive",
              "language/fift/multisig",
              "language/fift/whitepaper"
            ]
          },
          {
            "group": "FunC",
            "pages": [
              "language/func/index",
              "language/func/cookbook",
              "language/func/changelog",
              {
                "group": "Language",
                "expanded": true,
                "pages": [
                  "language/func/comments",
                  "language/func/types",
                  "language/func/literals",
                  "language/func/statements",
                  "language/func/functions",
                  "language/func/global-variables",
                  "language/func/compiler-directives",
                  "language/func/built-ins",
                  "language/func/dictionaries"
                ]
              },
              {
                "group": "Libraries",
                "expanded": true,
                "pages": ["language/func/stdlib", "language/func/libraries"]
              }
            ]
          },
          "language/tact"
        ]
      },
      {
        "group": "TVM: TON Virtual Machine",
        "pages": [
          "tvm/overview",
          {
            "group": "Serialization",
            "pages": [
              "tvm/serialization/cells",
              "tvm/serialization/library",
              "tvm/serialization/merkle",
              "tvm/serialization/merkle-update",
              "tvm/serialization/pruned",
              "tvm/serialization/boc"
            ]
          },
          "tvm/exit-codes",
          "tvm/instructions",
          "tvm/changelog"
        ]
      },
      {
        "group": "Blockchain foundations",
        "pages": [
          "ton/overview",
          {
            "group": "Cells",
            "pages": ["ton/cells/library-cells"]
          },
          {
            "group": "Addresses",
            "pages": [
              "ton/addresses/addresses-general-info",
              "ton/addresses/address-formats",
              "ton/addresses/writing-and-reading-addresses"
            ]
          },
          "ton/statuses",
          "ton/transaction",
          "ton/phases-and-fees",
          "ton/shards",
          "ton/config",
          "ton/proofs",
          "ton/shards",
          "ton/consensus",
          "ton/precompiled",
          "ton/network",
          "ton/blocks",
          "ton/tvm",
          "ton/tbl",
          "ton/ton",
          "ton/catchain",
          "ton/glossary"
        ]
      },
      {
        "group": "Web3 services",
        "pages": [
          "services/overview",
          "services/dns",
          "services/payment",
          "services/sites",
          "services/proxy",
          "services/storage"
        ]
      },
      {
        "group": "Contribute",
        "pages": [
          "contribute/index",
          "contribute/style-guide",
          {
            "group": "Components and snippets",
            "pages": [
              "contribute/snippets/index",
              "contribute/snippets/aside",
              "contribute/snippets/image",
              "contribute/snippets/filetree"
            ]
          }
        ]
      }
    ]
  },
  "footer": {
    "socials": {
      "github": "https://github.com/ton-blockchain",
      "x": "https://twitter.com/ton_blockchain",
      "telegram": "https://t.me/addlist/1r5Vcb8eljk5Yzcy"
    }
  },
  "redirects": [
    {
      "source": "/v3/concepts/dive-into-ton/introduction",
      "destination": "/pending/discover/pending/dive-into-ton-introduction"
    },
    {
      "source": "/v3/concepts/dive-into-ton/ton-ecosystem/wallet-apps",
      "destination": "/pending/discover/tools/wallets"
    },
    {
      "source": "/v3/concepts/dive-into-ton/ton-ecosystem/explorers-in-ton",
      "destination": "/pending/discover/tools/explorers"
    },
    {
      "source": "/v3/concepts/dive-into-ton/ton-ecosystem/nft",
      "destination": "TODO-NFT-use-cases-into-customer-docs-or-cookbook-with-examples"
    },
    {
      "source": "/v3/concepts/dive-into-ton/ton-blockchain/blockchain-of-blockchains",
      "destination": "TODO-backport-changes"
    },
    {
      "source": "/v3/concepts/dive-into-ton/ton-blockchain/smart-contract-addresses",
      "destination": "/pending/reference/blockchain/accounts/addresses"
    },
    {
      "source": "/v3/concepts/dive-into-ton/ton-blockchain/cells-as-data-storage",
      "destination": "/pending/discover/ton-fundamentals/cells"
    },
    {
      "source": "/v3/concepts/dive-into-ton/ton-blockchain/ton-networking",
      "destination": "TODO-rather-useless-might-be-edited-into-fundamentals"
    },
    {
      "source": "/v3/concepts/dive-into-ton/ton-blockchain/sharding",
      "destination": "/pending/discover/ton-fundamentals/sharding"
    },
    {
      "source": "/v3/concepts/dive-into-ton/ton-blockchain/blockchain-comparison",
      "destination": "/pending/discover/differences/common"
    },
    {
      "source": "/v3/concepts/dive-into-ton/ton-blockchain/security-measures",
      "destination": "/pending/discover/security-audits"
    },
    {
      "source": "/v3/concepts/dive-into-ton/go-from-ethereum/blockchain-services",
      "destination": "/pending/discover/differences/ethereum"
    },
    {
      "source": "/v3/concepts/dive-into-ton/go-from-ethereum/difference-of-blockchains",
      "destination": "/pending/discover/differences/ethereum"
    },
    {
      "source": "/v3/concepts/dive-into-ton/go-from-ethereum/solidity-vs-func",
      "destination": "/pending/discover/differences/ethereum"
    },
    {
      "source": "/v3/concepts/dive-into-ton/go-from-ethereum/tvm-vs-evm",
      "destination": "/pending/discover/differences/ethereum"
    },
    {
      "source": "/v3/concepts/educational-resources",
      "destination": "/pending/discover/education"
    },
    {
      "source": "/v3/concepts/glossary",
      "destination": "/pending/discover/blockchain-basics/glossary"
    },
    {
      "source": "/v3/guidelines/quick-start/:slug*",
      "destination": "/pending/build/quick-start/tutorial-TODO-all-inner-guidelines/quick-start"
    },
    {
      "source": "/v3/guidelines/get-started-with-ton",
      "destination": "/pending/build/quick-start/tutorial"
    },
    {
      "source": "/guidelines/hello-world",
      "destination": "/pending/build/quick-start/tutorial"
    },
    {
      "source": "/guidelines/smat-contracts-guidelines",
      "destination": "/pending/build/on-chain"
    },
    {
      "source": "/v3/guidelines/smart-contracts/guidelines",
      "destination": "/pending/build/on-chain"
    },
    {
      "source": "/v3/guidelines/smart-contracts/get-methods",
      "destination": "/pending/build/off-chain/web3/get-methods"
    },
    {
      "source": "/v3/guidelines/smart-contracts/fee-calculation",
      "destination": "/pending/build/on-chain/fees"
    },
    {
      "source": "/guidelines/testing",
      "destination": "/pending/build/on-chain/testing"
    },
    {
      "source": "/v3/guidelines/smart-contracts/testing/overview",
      "destination": "/pending/build/on-chain/testing"
    },
    {
      "source": "/v3/guidelines/smart-contracts/testing/blueprint-config",
      "destination": "/pending/build/on-chain/testing"
    },
    {
      "source": "/v3/guidelines/smart-contracts/testing/writing-test-examples",
      "destination": "/pending/build/on-chain/testing/exit-codes"
    },
    {
      "source": "/v3/guidelines/smart-contracts/testing/collect-contract-gas-metric",
      "destination": "/pending/build/on-chain/testing/gas-consumption"
    },
    {
      "source": "/guidelines/security-measures",
      "destination": "/pending/build/on-chain/security"
    },
    {
      "source": "/v3/guidelines/smart-contracts/security/overview",
      "destination": "/pending/build/on-chain/security"
    },
    {
      "source": "/v3/guidelines/smart-contracts/security/common-vulnerabilities",
      "destination": "/pending/build/on-chain/security/best-practices"
    },
    {
      "source": "/v3/guidelines/smart-contracts/security/secure-programming",
      "destination": "/pending/build/on-chain/security/best-practices"
    },
    {
      "source": "/v3/guidelines/smart-contracts/security/things-to-focus",
      "destination": "/pending/build/on-chain/security/best-practices"
    },
    {
      "source": "/v3/guidelines/smart-contracts/security/ton-hack-challenge-1",
      "destination": "/pending/build/on-chain/security/hack-challenges"
    },
    {
      "source": "/v3/guidelines/smart-contracts/security/random-number-generation",
      "destination": "/pending/build/on-chain/security/best-practices"
    },
    {
      "source": "/v3/guidelines/smart-contracts/security/random",
      "destination": "/pending/build/on-chain/security/best-practices"
    },
    {
      "source": "/guidelines/how-to",
      "destination": "/pending/build/on-chain/standard-smart-contracts"
    },
    {
      "source": "/guidelines/compile-from-sources",
      "destination": "/pending/build/on-chain/legacy-examples"
    },
    {
      "source": "/v3/guidelines/smart-contracts/howto/compile/compilation-instructions",
      "destination": "/pending/build/on-chain/legacy-examples"
    },
    {
      "source": "/v3/guidelines/smart-contracts/howto/compile/instructions-low-memory",
      "destination": "/pending/build/on-chain/legacy-examples"
    },
    {
      "source": "/v3/guidelines/smart-contracts/howto/multisig",
      "destination": "/pending/build/on-chain/legacy-examples"
    },
    {
      "source": "/v3/guidelines/smart-contracts/howto/multisig-js",
      "destination": "/pending/build/on-chain/legacy-examples"
    },
    {
      "source": "/v3/guidelines/smart-contracts/howto/airdrop-claim-best-practice",
      "destination": "/pending/build/on-chain/standard-smart-contracts/airdrop"
    },
    {
      "source": "/v3/guidelines/smart-contracts/howto/shard-optimization",
      "destination": "/pending/build/on-chain/patterns/sharding"
    },
    {
      "source": "/v3/guidelines/smart-contracts/howto/wallet",
      "destination": "/pending/build/on-chain/standard-smart-contracts/wallet"
    },
    {
      "source": "/v3/guidelines/smart-contracts/howto/nominator-pool",
      "destination": "/participate/nominator-pool"
    },
    {
      "source": "/v3/guidelines/smart-contracts/howto/single-nominator-pool",
      "destination": "/participate/nominator-pool"
    },
    {
      "source": "/guidelines/dapps",
      "destination": "/pending/build/off-chain"
    },
    {
      "source": "/v3/guidelines/dapps/overview",
      "destination": "/pending/build/off-chain"
    },
    {
      "source": "/v3/guidelines/dapps/cookbook",
      "destination": "/pending/build/off-chain"
    },
    {
      "source": "/v3/guidelines/dapps/transactions/overview",
      "destination": "/pending/discover/ton-fundamentals/transactions"
    },
    {
      "source": "/v3/guidelines/dapps/transactions/foundations-of-blockchain",
      "destination": "TODO-might-go-to-Discover"
    },
    {
      "source": "/v3/guidelines/dapps/transactions/message-driven-execution",
      "destination": "/pending/discover/ton-fundamentals/messages"
    },
    {
      "source": "/v3/guidelines/dapps/transactions/hash-based-tracking",
      "destination": "TODO"
    },
    {
      "source": "/v3/guidelines/dapps/transactions/api-based-retrieval",
      "destination": "TODO"
    },
    {
      "source": "/v3/guidelines/dapps/transactions/explore-transactions",
      "destination": "TODO"
    },
    {
      "source": "/guidelines/api-sdk",
      "destination": "/pending/discover/tools/sdks"
    },
    {
      "source": "/v3/guidelines/dapps/apis-sdks/overview",
      "destination": "/pending/discover/tools/sdks"
    },
    {
      "source": "/v3/guidelines/dapps/apis-sdks/sdk",
      "destination": "/pending/discover/tools/sdks"
    },
    {
      "source": "/v3/guidelines/dapps/apis-sdks/api-types",
      "destination": "/pending/discover/apis"
    },
    {
      "source": "/v3/guidelines/dapps/apis-sdks/ton-http-apis",
      "destination": "/pending/discover/apis"
    },
    {
      "source": "/v3/guidelines/dapps/apis-sdks/ton-adnl-apis",
      "destination": "/pending/discover/apis"
    },
    {
      "source": "/guidelines/tutorials-and-examples",
      "destination": "/pending/build/off-chain/web3"
    },
    {
      "source": "/v3/guidelines/dapps/tutorials/jetton-airdrop",
      "destination": "TODO"
    },
    {
      "source": "/v3/guidelines/dapps/apis-sdks/api-keys",
      "destination": "TODO-how-to-get-ton-center-API-key"
    },
    {
      "source": "/v3/guidelines/dapps/apis-sdks/getblock-ton-api",
      "destination": "TODO-http-api-by-GetBlock"
    },
    {
      "source": "/v3/guidelines/dapps/tutorials/nft-minting-guide",
      "destination": "TODO"
    },
    {
      "source": "/v3/guidelines/dapps/tutorials/mint-your-first-token",
      "destination": "TODO"
    },
    {
      "source": "/v3/guidelines/dapps/tutorials/zero-knowledge-proofs",
      "destination": "TODO"
    },
    {
      "source": "/v3/guidelines/dapps/tutorials/web3-game-example",
      "destination": "TODO-in-complete-examples"
    },
    {
      "source": "/guidelines/tg-bot-examples",
      "destination": "/pending/build/off-chain/telegram-bots"
    },
    {
      "source": "/v3/guidelines/dapps/tutorials/telegram-bot-examples/accept-payments-in-a-telegram-bot",
      "destination": "/pending/build/off-chain/telegram-bots/ton-store"
    },
    {
      "source": "/v3/guidelines/dapps/tutorials/telegram-bot-examples/accept-payments-in-a-telegram-bot-2",
      "destination": "/pending/build/off-chain/telegram-bots/ton-balance"
    },
    {
      "source": "/v3/guidelines/dapps/tutorials/telegram-bot-examples/accept-payments-in-a-telegram-bot-js",
      "destination": "TODO-burgers-and-ice-cream"
    },
    {
      "source": "/guidelines/tma",
      "destination": "/pending/build/off-chain/telegram-mini-apps"
    },
    {
      "source": "/v3/guidelines/dapps/tma/overview",
      "destination": "/pending/build/off-chain/telegram-mini-apps"
    },
    {
      "source": "/guidelines/tma-guidelines",
      "destination": "/pending/build/off-chain/telegram-mini-apps"
    },
    {
      "source": "/v3/guidelines/dapps/tma/guidelines/testing-apps",
      "destination": "/pending/build/off-chain/telegram-mini-apps"
    },
    {
      "source": "/v3/guidelines/dapps/tma/guidelines/publishing",
      "destination": "/pending/build/off-chain/telegram-mini-apps"
    },
    {
      "source": "/v3/guidelines/dapps/tma/guidelines/monetization",
      "destination": "/pending/build/off-chain/telegram-mini-apps"
    },
    {
      "source": "/v3/guidelines/dapps/tma/guidelines/tips-and-tricks",
      "destination": "/pending/build/off-chain/telegram-mini-apps"
    },
    {
      "source": "/guidelines/tma-tutorials-and-examples",
      "destination": "/pending/build/off-chain/telegram-mini-apps"
    },
    {
      "source": "/v3/guidelines/dapps/tma/tutorials/step-by-step-guide",
      "destination": "/pending/build/off-chain/telegram-mini-apps"
    },
    {
      "source": "/v3/guidelines/dapps/tma/tutorials/app-examples",
      "destination": "/pending/build/off-chain/telegram-mini-apps"
    },
    {
      "source": "/v3/guidelines/dapps/tma/tutorials/design-guidelines",
      "destination": "/pending/build/off-chain/telegram-mini-apps"
    },
    {
      "source": "/v3/guidelines/dapps/tma/notcoin",
      "destination": "TODO-low-value"
    },
    {
      "source": "/v3/guidelines/dapps/tma/grants",
      "destination": "TODO-low-value"
    },
    {
      "source": "/guidelines/advanced-asset-processing",
      "destination": "/pending/build/off-chain/web3"
    },
    {
      "source": "/v3/guidelines/dapps/asset-processing/payments-processing",
      "destination": "/pending/build/off-chain/web3/toncoin"
    },
    {
      "source": "/v3/guidelines/dapps/asset-processing/jettons",
      "destination": "/pending/build/off-chain/standard-smart-contracts/jetton"
    },
    {
      "source": "/v3/guidelines/dapps/asset-processing/mintless-jettons",
      "destination": "/pending/build/off-chain/standard-smart-contracts/mintless-jetton"
    },
    {
      "source": "/v3/guidelines/dapps/asset-processing/compressed-nfts",
      "destination": "/pending/build/off-chain/standard-smart-contracts/compressed-nft"
    },
    {
      "source": "/v3/guidelines/dapps/asset-processing/mass-mint-tools",
      "destination": "TODO-more-likely-to-be-part-of-Discover-or-Overview"
    },
    {
      "source": "/guidelines/nft-processing",
      "destination": "/pending/build/off-chain/standard-smart-contracts/nft"
    },
    {
      "source": "/v3/guidelines/dapps/asset-processing/nft-processing/nfts",
      "destination": "/pending/build/off-chain/standard-smart-contracts/nft"
    },
    {
      "source": "/v3/guidelines/dapps/asset-processing/nft-processing/metadata-parsing",
      "destination": "/pending/build/off-chain/standard-smart-contracts/nft"
    },
    {
      "source": "/guidelines/nodes-guidelines",
      "destination": "/participate"
    },
    {
      "source": "/v3/guidelines/nodes/overview",
      "destination": "/participate"
    },
    {
      "source": "/guidelines/running-nodes",
      "destination": "/participate"
    },
    {
      "source": "/v3/guidelines/nodes/running-nodes/archive-node",
      "destination": "/participate/nodes/archive-node"
    },
    {
      "source": "/v3/guidelines/nodes/running-nodes/full-node",
      "destination": "/participate/nodes/full-node"
    },
    {
      "source": "/v3/guidelines/nodes/running-nodes/liteserver-node",
      "destination": "/participate/nodes/liteserver-node"
    },
    {
      "source": "/v3/guidelines/nodes/running-nodes/validator-node",
      "destination": "/participate/nodes/validator-node"
    },
    {
      "source": "/v3/guidelines/nodes/running-nodes/staking-with-nominator-pools",
      "destination": "/participate/nominator-pool"
    },
    {
      "source": "/v3/guidelines/nodes/running-nodes/run-mytonctrl-docker",
      "destination": "/participate"
    },
    {
      "source": "/v3/guidelines/nodes/running-nodes/running-a-local-ton",
      "destination": "/pending/build/local-blockchain"
    },
    {
      "source": "/v3/guidelines/nodes/running-nodes/secure-guidelines",
      "destination": "/participate/nodes/security"
    },
    {
      "source": "/guidelines/maintenance-guidelines",
      "destination": "TODO-this-and-the-rest-of-guidelines"
    },
    {
      "source": "/guidelines/ton-connect",
      "destination": "TODO"
    },
    {
      "source": "/v3/guidelines/ton-connect/overview",
      "destination": "TODO-same-as-before"
    },
    {
      "source": "/v3/guidelines/ton-connect/quick-start",
      "destination": "TODO"
    },
    {
      "source": "/guidelines/dapp-guide",
      "destination": "TODO"
    },
    {
      "source": "/v3/guidelines/ton-connect/creating-manifest",
      "destination": "TODO"
    },
    {
      "source": "/guidelines/install-ton-connect",
      "destination": "TODO"
    },
    {
      "source": "/v3/guidelines/ton-connect/frameworks/react",
      "destination": "TODO"
    },
    {
      "source": "/v3/guidelines/ton-connect/frameworks/web",
      "destination": "TODO"
    },
    {
      "source": "/v3/guidelines/ton-connect/frameworks/python",
      "destination": "TODO"
    },
    {
      "source": "/v3/guidelines/ton-connect/verifying-signed-in-users",
      "destination": "TODO"
    },
    {
      "source": "/guidelines/cookbook",
      "destination": "TODO"
    },
    {
      "source": "/v3/guidelines/ton-connect/cookbook/cells",
      "destination": "TODO-message-body"
    },
    {
      "source": "/v3/guidelines/ton-connect/cookbook/ton-transfer",
      "destination": "TODO"
    },
    {
      "source": "/v3/guidelines/ton-connect/cookbook/jetton-transfer",
      "destination": "TODO"
    },
    {
      "source": "/v3/guidelines/ton-connect/cookbook/nft-transfer",
      "destination": "TODO"
    },
    {
      "source": "/v3/guidelines/ton-connect/guidelines/transaction-by-external-message",
      "destination": "TODO"
    },
    {
      "source": "/v3/guidelines/ton-connect/wallet",
      "destination": "TODO"
    },
    {
      "source": "/v3/guidelines/ton-connect/guidelines/developers",
      "destination": "TODO"
    },
    {
      "source": "/guidelines/advanced",
      "destination": "TODO-with-two-external-links"
    },
    {
      "source": "/guidelines/business",
      "destination": "TODO"
    },
    {
      "source": "/v3/guidelines/ton-connect/business/ton-connect-for-business",
      "destination": "TODO-should-be-same-as-before"
    },
    {
      "source": "/v3/guidelines/ton-connect/business/ton-connect-for-security",
      "destination": "TODO"
    },
    {
      "source": "/guidelines/web3-guidelines",
      "destination": "TODO"
    },
    {
      "source": "/v3/guidelines/web3/overview",
      "destination": "TODO-should-be-same"
    },
    {
      "source": "/guidelines/ton-dns",
      "destination": "TODO"
    },
    {
      "source": "/v3/guidelines/web3/ton-dns/dns",
      "destination": "TODO"
    },
    {
      "source": "/v3/guidelines/web3/ton-dns/subresolvers",
      "destination": "TODO"
    },
    {
      "source": "/guidelines/proxy-and-sites",
      "destination": "TODO"
    },
    {
      "source": "/v3/guidelines/web3/ton-proxy-sites/how-to-run-ton-site",
      "destination": "TODO"
    },
    {
      "source": "/v3/guidelines/web3/ton-proxy-sites/ton-sites-for-applications",
      "destination": "TODO"
    },
    {
      "source": "/v3/guidelines/web3/ton-proxy-sites/connect-with-ton-proxy",
      "destination": "TODO"
    },
    {
      "source": "/v3/guidelines/web3/ton-proxy-sites/how-to-open-any-ton-site",
      "destination": "TODO"
    },
    {
      "source": "/v3/guidelines/web3/ton-proxy-sites/site-and-domain-management",
      "destination": "TODO"
    },
    {
      "source": "/v3/guidelines/web3/ton-proxy-sites/running-your-own-ton-proxy",
      "destination": "TODO"
    },
    {
      "source": "/guidelines/ton-storage",
      "destination": "TODO"
    },
    {
      "source": "/v3/guidelines/web3/ton-storage/storage-daemon",
      "destination": "TODO"
    },
    {
      "source": "/v3/guidelines/web3/ton-storage/storage-provider",
      "destination": "TODO"
    },
    {
      "source": "/v3/guidelines/web3/ton-storage/storage-faq",
      "destination": "TODO"
    },
    {
      "source": "/v3/documentation/ton-documentation",
      "destination": "/"
    },
    {
      "source": "/v3/documentation/faq",
      "destination": "/pending/discover"
    },
    {
      "source": "/v3/documentation/smart-contracts/overview",
      "destination": "/pending/reference/blockchain/standard-smart-contracts"
    },
    {
      "source": "/v3/documentation/smart-contracts/addresses",
      "destination": "/pending/reference/blockchain/accounts/addresses"
    },
    {
      "source": "/v3/documentation/smart-contracts/getting-started/javascript",
      "destination": "/pending/build/setup"
    },
    {
      "source": "/v3/documentation/smart-contracts/getting-started/ide-plugins",
      "destination": "/pending/build/setup"
    },
    {
      "source": "/v3/documentation/smart-contracts/getting-started/testnet",
      "destination": "/pending/reference/blockchain/network/testnet"
    },
    {
      "source": "/v3/documentation/smart-contracts/contracts-specs/wallet-contracts",
      "destination": "/pending/reference/blockchain/standard-smart-contracts/wallets"
    },
    {
      "source": "/v3/documentation/smart-contracts/contracts-specs/highload-wallet",
      "destination": "/pending/reference/blockchain/standard-smart-contracts/highload-wallets"
    },
    {
      "source": "/v3/documentation/smart-contracts/contracts-specs/vesting-contract",
      "destination": "/pending/reference/blockchain/standard-smart-contracts/wallets/vesting"
    },
    {
      "source": "/v3/documentation/smart-contracts/contracts-specs/governance",
      "destination": "/pending/reference/blockchain/standard-smart-contracts/core/governance"
    },
    {
      "source": "/v3/documentation/smart-contracts/contracts-specs/nominator-pool",
      "destination": "/pending/reference/blockchain/standard-smart-contracts/core/nominator-pool"
    },
    {
      "source": "/v3/documentation/smart-contracts/contracts-specs/single-nominator-pool",
      "destination": "/pending/reference/blockchain/standard-smart-contracts/core/nominator-pool"
    },
    {
      "source": "/v3/documentation/smart-contracts/contracts-specs/precompiled-contracts",
      "destination": "/pending/reference/blockchain/standard-smart-contracts/core/precompiled"
    },
    {
      "source": "/v3/documentation/smart-contracts/contracts-specs/examples",
      "destination": "/pending/reference/blockchain/standard-smart-contracts"
    },
    {
      "source": "/v3/documentation/smart-contracts/limits",
      "destination": "/pending/reference/blockchain/limits"
    },
    {
      "source": "/v3/documentation/smart-contracts/message-management/messages-and-transactions",
      "destination": "TODO"
    },
    {
      "source": "/v3/documentation/smart-contracts/message-management/sending-messages",
      "destination": "TODO"
    },
    {
      "source": "/v3/documentation/smart-contracts/message-management/internal-messages",
      "destination": "TODO"
    },
    {
      "source": "/v3/documentation/smart-contracts/message-management/external-messages",
      "destination": "TODO"
    },
    {
      "source": "/v3/documentation/smart-contracts/message-management/non-bounceable-messages",
      "destination": "TODO"
    },
    {
      "source": "/v3/documentation/smart-contracts/message-management/message-modes-cookbook",
      "destination": "TODO"
    },
    {
      "source": "/v3/documentation/smart-contracts/message-management/ecosystem-messages-layout",
      "destination": "TODO"
    },
    {
      "source": "/v3/documentation/smart-contracts/transaction-fees/fees",
      "destination": "/pending/reference/blockchain/fees"
    },
    {
      "source": "/v3/documentation/smart-contracts/transaction-fees/fees-low-level",
      "destination": "/pending/reference/blockchain/fees"
    },
    {
      "source": "/v3/documentation/smart-contracts/transaction-fees/accept-message-effects",
      "destination": "/pending/reference/blockchain/fees"
    },
    {
      "source": "/v3/documentation/smart-contracts/transaction-fees/forward-fees",
      "destination": "/pending/reference/blockchain/fees"
    },
    {
      "source": "/v3/documentation/smart-contracts/shards/shards-intro",
      "destination": "/pending/reference/blockchain/sharding"
    },
    {
      "source": "/v3/documentation/smart-contracts/shards/infinity-sharding-paradigm",
      "destination": "/pending/reference/blockchain/sharding"
    },
    {
      "source": "/v3/documentation/smart-contracts/tact",
      "destination": "/pending/reference/blockchain/standard-smart-contracts"
    },
    {
      "source": "/v3/documentation/smart-contracts/tolk/overview",
      "destination": "/pending/reference/tolk"
    },
    {
      "source": "/v3/documentation/smart-contracts/tolk/environment-setup",
      "destination": "/pending/reference/tolk"
    },
    {
      "source": "/v3/documentation/smart-contracts/tolk/counter-smart-contract",
      "destination": "/pending/reference/tolk"
    },
    {
      "source": "/v3/documentation/smart-contracts/tolk/language-guide",
      "destination": "/pending/reference/tolk"
    },
    {
      "source": "/v3/documentation/smart-contracts/tolk/tolk-vs-func/in-short",
      "destination": "/pending/reference/tolk"
    },
    {
      "source": "/v3/documentation/smart-contracts/tolk/tolk-vs-func/in-detail",
      "destination": "/pending/reference/tolk"
    },
    {
      "source": "/v3/documentation/smart-contracts/tolk/tolk-vs-func/mutability",
      "destination": "/pending/reference/tolk"
    },
    {
      "source": "/v3/documentation/smart-contracts/tolk/tolk-vs-func/stdlib",
      "destination": "/pending/reference/tolk"
    },
    {
      "source": "/v3/documentation/smart-contracts/tolk/tolk-vs-func/pack-to-from-cells",
      "destination": "/pending/reference/tolk"
    },
    {
      "source": "/v3/documentation/smart-contracts/tolk/tolk-vs-func/create-message",
      "destination": "/pending/reference/tolk"
    },
    {
      "source": "/v3/documentation/smart-contracts/tolk/tolk-vs-func/lazy-loading",
      "destination": "/pending/reference/tolk"
    },
    {
      "source": "/v3/documentation/smart-contracts/tolk/changelog",
      "destination": "/pending/changelog/tolk"
    },
    {
      "source": "/v3/documentation/smart-contracts/func/overview",
      "destination": "/pending/reference/blockchain/standard-smart-contracts"
    },
    {
      "source": "/v3/documentation/smart-contracts/func/cookbook",
      "destination": "/pending/reference/blockchain/legacy/func/cookbook"
    },
    {
      "source": "/v3/documentation/smart-contracts/func/docs/types",
      "destination": "/pending/reference/blockchain/legacy/func/types"
    },
    {
      "source": "/v3/documentation/smart-contracts/func/docs/comments",
      "destination": "/pending/reference/blockchain/legacy/func/comments"
    },
    {
      "source": "/v3/documentation/smart-contracts/func/docs/literals_identifiers",
      "destination": "/pending/reference/blockchain/legacy/func/literals"
    },
    {
      "source": "/v3/documentation/smart-contracts/func/docs/functions",
      "destination": "/pending/reference/blockchain/legacy/func/functions"
    },
    {
      "source": "/v3/documentation/smart-contracts/func/docs/global_variables",
      "destination": "/pending/reference/blockchain/legacy/func/global-variables"
    },
    {
      "source": "/v3/documentation/smart-contracts/func/docs/compiler_directives",
      "destination": "/pending/reference/blockchain/legacy/func/compiler-directives"
    },
    {
      "source": "/v3/documentation/smart-contracts/func/docs/statements",
      "destination": "/pending/reference/blockchain/legacy/func/statements"
    },
    {
      "source": "/v3/documentation/smart-contracts/func/docs/builtins",
      "destination": "/pending/reference/blockchain/legacy/func/build-ins"
    },
    {
      "source": "/v3/documentation/smart-contracts/func/docs/dictionaries",
      "destination": "/pending/reference/blockchain/legacy/func/dictionaries"
    },
    {
      "source": "/v3/documentation/smart-contracts/func/docs/stdlib",
      "destination": "/pending/reference/blockchain/legacy/func/stdlib"
    },
    {
      "source": "/v3/documentation/smart-contracts/func/libraries",
      "destination": "/pending/reference/blockchain/legacy/func/libraries"
    },
    {
      "source": "/v3/documentation/smart-contracts/func/changelog",
      "destination": "/pending/changelog/func"
    },
    {
      "source": "/v3/documentation/smart-contracts/fift/overview",
      "destination": "/language/fift"
    },
    {
      "source": "/v3/documentation/smart-contracts/fift/fift-and-tvm-assembly",
      "destination": "/language/fift/fift-and-tvm-assembly"
    },
    {
      "source": "/v3/documentation/smart-contracts/fift/fift-deep-dive",
      "destination": "/language/fift/deep-dive"
    },
    {
      "source": "/v3/documentation/dapps/dapps-overview",
      "destination": "TODO"
    },
    {
      "source": "/v3/documentation/dapps/defi/coins",
      "destination": "TODO"
    },
    {
      "source": "/v3/documentation/dapps/defi/tokens",
      "destination": "TODO"
    },
    {
      "source": "/v3/documentation/dapps/defi/nft",
      "destination": "TODO"
    },
    {
      "source": "/v3/documentation/dapps/defi/subscriptions",
      "destination": "TODO"
    },
    {
      "source": "/v3/documentation/dapps/defi/ton-payments",
      "destination": "TODO"
    },
    {
      "source": "/v3/documentation/dapps/assets/overview",
      "destination": "TODO"
    },
    {
      "source": "/v3/documentation/dapps/assets/usdt",
      "destination": "TODO"
    },
    {
      "source": "/v3/documentation/dapps/oracles/about_blockchain_oracles",
      "destination": "/pending/discover/oracles"
    },
    {
      "source": "/v3/documentation/dapps/oracles/pyth",
      "destination": "/pending/discover/oracles"
    },
    {
      "source": "/v3/documentation/dapps/oracles/red_stone",
      "destination": "/pending/discover/oracles"
    },
    {
      "source": "/v3/documentation/infra/nodes/node-types",
      "destination": "/pending/reference/blockchain/nodes"
    },
    {
      "source": "/v3/documentation/infra/nodes/mytonctrl/mytonctrl-overview",
      "destination": "/pending/reference/blockchain/nodes"
    },
    {
      "source": "/v3/documentation/infra/nodes/mytonctrl/mytonctrl-status",
      "destination": "/pending/reference/blockchain/nodes"
    },
    {
      "source": "/v3/documentation/infra/nodes/mytonctrl/mytonctrl-errors",
      "destination": "/pending/reference/blockchain/nodes"
    },
    {
      "source": "/v3/documentation/infra/nodes/node-commands",
      "destination": "/pending/reference/blockchain/nodes"
    },
    {
      "source": "/v3/documentation/infra/nodes/validation/staking-incentives",
      "destination": "TODO"
    },
    {
      "source": "/v3/documentation/infra/nodes/validation/collators",
      "destination": "TODO"
    },
    {
      "source": "/v3/documentation/infra/minter-flow",
      "destination": "TODO"
    },
    {
      "source": "/v3/documentation/infra/crosschain/overview",
      "destination": "/pending/discover/bridges"
    },
    {
      "source": "/v3/documentation/infra/crosschain/bridge-addresses",
      "destination": "/pending/discover/bridges"
    },
    {
      "source": "/v3/documentation/network/configs/network-configs",
      "destination": "/pending/reference/blockchain/config"
    },
    {
      "source": "/v3/documentation/network/configs/blockchain-configs",
      "destination": "/pending/reference/blockchain/config"
    },
    {
      "source": "/v3/documentation/network/configs/config-params",
      "destination": "/pending/reference/blockchain/config"
    },
    {
      "source": "/v3/documentation/network/protocols/adnl/overview",
      "destination": "/pending/reference/blockchain/network/adnl"
    },
    {
      "source": "/v3/documentation/network/protocols/adnl/low-level-adnl",
      "destination": "/pending/reference/blockchain/network/adnl"
    },
    {
      "source": "/v3/documentation/network/protocols/adnl/adnl-tcp",
      "destination": "/pending/reference/blockchain/network/adnl"
    },
    {
      "source": "/v3/documentation/network/protocols/adnl/adnl-udp",
      "destination": "/pending/reference/blockchain/network/adnl"
    },
    {
      "source": "/v3/documentation/network/protocols/dht/ton-dht",
      "destination": "/pending/reference/blockchain/network/dht"
    },
    {
      "source": "/v3/documentation/network/protocols/dht/dht-deep-dive",
      "destination": "/pending/reference/blockchain/network/dht"
    },
    {
      "source": "/v3/documentation/network/protocols/rldp",
      "destination": "/pending/reference/blockchain/network/rldp"
    },
    {
      "source": "/v3/documentation/network/protocols/overlay",
      "destination": "/pending/reference/blockchain/network/overlay-subnets"
    },
    {
      "source": "/v3/documentation/data-formats/tlb/tl-b-language",
      "destination": "/pending/reference/serialization/tlb"
    },
    {
      "source": "/v3/documentation/data-formats/tlb/cell-boc",
      "destination": "/pending/reference/serialization/boc"
    },
    {
      "source": "/v3/documentation/data-formats/tlb/exotic-cells",
      "destination": "/pending/reference/serialization/cells"
    },
    {
      "source": "/v3/documentation/data-formats/tlb/library-cells",
      "destination": "/pending/reference/serialization/cells"
    },
    {
      "source": "/v3/documentation/data-formats/tlb/proofs",
      "destination": "TODO"
    },
    {
      "source": "/v3/documentation/data-formats/tlb/basic-proofing-concepts",
      "destination": "/pending/reference/serialization/proofs/basic"
    },
    {
      "source": "/v3/documentation/data-formats/tlb/tl-b-types",
      "destination": "/pending/reference/serialization/tlb-builtins"
    },
    {
      "source": "/v3/documentation/data-formats/tlb/canonical-cell-serialization",
      "destination": "/pending/reference/serialization/canonical"
    },
    {
      "source": "/v3/documentation/data-formats/tlb/msg-tlb",
      "destination": "/pending/reference/serialization/tlb-schemas/message"
    },
    {
      "source": "/v3/documentation/data-formats/tlb/block-layout",
      "destination": "/pending/reference/serialization/tlb-schemas/block"
    },
    {
      "source": "/v3/documentation/data-formats/tlb/transaction-layout",
      "destination": "/pending/reference/serialization/tlb-schemas/transaction"
    },
    {
      "source": "/v3/documentation/data-formats/tlb/crc32",
      "destination": "/pending/reference/serialization/tlb"
    },
    {
      "source": "/v3/documentation/data-formats/tlb/tlb-ide",
      "destination": "/pending/discover/tools/editors"
    },
    {
      "source": "/v3/documentation/data-formats/tlb/tlb-tools",
      "destination": "/pending/discover/tools/sdks"
    },
    {
      "source": "/v3/documentation/data-formats/tl",
      "destination": "/pending/reference/blockchain/network/tl"
    },
    {
      "source": "/v3/documentation/tvm/tvm-overview",
      "destination": "/pending/reference/tvm"
    },
    {
      "source": "/v3/documentation/tvm/tvm-initialization",
      "destination": "/pending/reference/tvm/init"
    },
    {
      "source": "/v3/documentation/tvm/tvm-exit-codes",
      "destination": "/pending/reference/tvm/exit-codes"
    },
    {
      "source": "/v3/documentation/tvm/instructions",
      "destination": "/pending/reference/tvm/instructions"
    },
    {
      "source": "/v3/documentation/tvm/specification/runvm",
      "destination": "/pending/reference/tvm/runvm"
    },
    {
      "source": "/v3/documentation/tvm/changelog/tvm-upgrade-2025-02",
      "destination": "/pending/changelog/tvm"
    },
    {
      "source": "/v3/documentation/tvm/changelog/tvm-upgrade-2024-04",
      "destination": "/pending/changelog/tvm"
    },
    {
      "source": "/v3/documentation/tvm/changelog/tvm-upgrade-2023-07",
      "destination": "/pending/changelog/tvm"
    },
    {
      "source": "/v3/documentation/whitepapers/overview",
      "destination": "/pending/reference/blockchain/legacy/whitepapers"
    },
    {
      "source": "/ton.pdf",
      "destination": "/resources/pdfs/ton.pdf"
    },
    {
      "source": "/tvm.pdf",
      "destination": "/resources/pdfs/tvm.pdf"
    },
    {
      "source": "/tblkch.pdf",
      "destination": "/resources/pdfs/tblkch.pdf"
    },
    {
      "source": "/catchain.pdf",
      "destination": "/resources/pdfs/catchain.pdf"
    },
    {
      "source": "/fiftbase.pdf",
      "destination": "/resources/pdfs/fiftbase.pdf"
    },
    {
      "source": "/v3/contribute",
      "destination": "/contribute"
    },
    {
      "source": "/v3/contribute/style-guide",
      "destination": "/contribute/style-guide"
    },
    {
      "source": "/v3/contribute/content-standardization",
      "destination": "/contribute"
    },
    {
      "source": "/v3/contribute/typography",
      "destination": "/contribute"
    },
    {
      "source": "/v3/contribute/localization-program/translation-style-guide",
      "destination": "/contribute"
    },
    {
      "source": "/v3/contribute/maintainers",
      "destination": "/contribute"
    }
  ]
}<|MERGE_RESOLUTION|>--- conflicted
+++ resolved
@@ -206,15 +206,11 @@
           "standard/overview",
           {
             "group": "Wallets",
-<<<<<<< HEAD
             "pages": [
               "standard/wallets/how-it-works",
               "standard/wallets/mnemonics",
               "standard/wallets/comparison"
             ]
-=======
-            "pages": ["standard/wallets/comparison"]
->>>>>>> 9cafb911
           },
           {
             "group": "Tokens",
