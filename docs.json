--- conflicted
+++ resolved
@@ -342,18 +342,6 @@
       {
         "group": "Contract development",
         "pages": [
-<<<<<<< HEAD
-          "patterns/carry-value",
-          "patterns/reserve",
-          "patterns/contract-sharding",
-          "patterns/security",
-          "patterns/gas",
-          "patterns/using-onchain-libraries",
-          "patterns/random",
-          "patterns/offchaining",
-          "patterns/upgrades",
-          "patterns/zk"
-=======
           {
             "group": "IDEs and editor plugins",
             "pages": [
@@ -394,7 +382,6 @@
           "contract-dev/offchaining",
           "contract-dev/upgrades",
           "contract-dev/zk"
->>>>>>> 7344599f
         ]
       },
       {
