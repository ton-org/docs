{
  "$schema": "https://mintlify.com/docs.json",
  "theme": "maple",
  "name": "TON Docs",
  "logo": {
    "light": "/resources/logo/light.svg",
    "dark": "/resources/logo/dark.svg"
  },
  "favicon": "/favicon.png",
  "colors": {
    "primary": "#0098EA",
    "light": "#F7F9FB",
    "dark": "#1E2337"
  },
  "fonts": {
    "family": "Inter"
  },
  "appearance": {
    "default": "system",
    "strict": false
  },
  "thumbnails": {
    "appearance": "dark",
    "background": "/resources/logo/og-image-bg.svg"
  },
  "styling": {
    "eyebrows": "breadcrumbs"
  },
  "contextual": {
    "options": [
      "copy",
      "chatgpt",
      "claude",
      "perplexity",
      "mcp",
      "cursor",
      "vscode"
    ]
  },
  "navigation": {
    "pages": [
      "start-here",
      "get-support",
      "from-ethereum",
      "more-tutorials",
      {
        "group": "Ecosystem",
        "pages": [
          "ecosystem/overview",
          {
            "group": "Wallet apps",
            "pages": [
              "ecosystem/wallet-apps/overview",
              "ecosystem/wallet-apps/tonkeeper",
              "ecosystem/wallet-apps/web",
              "ecosystem/wallet-apps/dev",
              "ecosystem/wallet-apps/addresses-workflow"
            ]
          },
          {
            "group": "Explorers",
            "pages": [
              "ecosystem/explorers/overview",
              "ecosystem/explorers/tonviewer"
            ]
          },
          "ecosystem/sdks",
          {
            "group": "APIs",
            "pages": [
              "ecosystem/api/overview",
              {
                "group": "TON Center",
                "expanded": true,
                "pages": [
                  "ecosystem/api/toncenter/overview",
                  "ecosystem/api/toncenter/get-api-key",
                  {
                    "group": "API v2",
                    "openapi": {
                      "source": "ecosystem/api/toncenter/v2.json",
                      "directory": "ecosystem/api/toncenter/v2"
                    }
                  },
                  {
                    "group": "API v3",
                    "openapi": {
                      "source": "ecosystem/api/toncenter/v3.yaml",
                      "directory": "ecosystem/api/toncenter/v3"
                    }
                  }
                ]
              },
              "ecosystem/api/price"
            ]
          },
          "ecosystem/status",
          {
            "group": "DEX: decentralized exchange",
            "pages": [
              "ecosystem/dex/overview"
            ]
          },
          {
            "group": "Oracles",
            "pages": [
              "ecosystem/oracles/overview",
              "ecosystem/oracles/redstone",
              "ecosystem/oracles/pyth"
            ]
          },
          "ecosystem/bridges",
          {
            "group": "TON Connect",
            "pages": [
              "ecosystem/ton-connect/index",
              "ecosystem/ton-connect/dapp",
              "ecosystem/ton-connect/wallet",
              "ecosystem/ton-connect/manifest",
              "ecosystem/ton-connect/message-lookup",
              {
                "group": "Applications (dApps)",
                "pages": [
                  "ecosystem/ton-connect/dapps/send-toncoin",
                  "ecosystem/ton-connect/dapps/send-usdt",
                  "ecosystem/ton-connect/dapps/send-jetton",
                  "ecosystem/ton-connect/dapps/send-nft",
                  "ecosystem/ton-connect/dapps/check-toncoin-balance",
                  "ecosystem/ton-connect/dapps/check-usdt-balance",
                  "ecosystem/ton-connect/dapps/check-jetton-balance",
                  "ecosystem/ton-connect/dapps/check-nfts",
                  "ecosystem/ton-connect/dapps/track-transaction",
                  "ecosystem/ton-connect/dapps/sign-data",
                  "ecosystem/ton-connect/dapps/request-proof"
                ]
              },
              {
                "group": "WalletKit",
                "pages": [
                  "ecosystem/ton-connect/walletkit/index",
                  {
                    "group": "Web",
                    "pages": [
                      "ecosystem/ton-connect/walletkit/web/init",
                      "ecosystem/ton-connect/walletkit/web/wallets",
                      "ecosystem/ton-connect/walletkit/web/connections"
                    ]
                  },
                  "ecosystem/ton-connect/walletkit/qa-guide",
                  "ecosystem/ton-connect/walletkit/native-web",
                  "ecosystem/ton-connect/walletkit/browser-extension"
                ]
              }
            ]
          },
          {
            "group": "TMA: Telegram Mini Apps",
            "pages": [
              "ecosystem/tma/overview",
              "ecosystem/tma/create-mini-app",
              {
                "group": "Telegram UI",
                "pages": [
                  "ecosystem/tma/telegram-ui/overview",
                  "ecosystem/tma/telegram-ui/getting-started",
                  "ecosystem/tma/telegram-ui/platform-and-palette",
                  {
                    "group": "Reference",
                    "pages": [
                      "ecosystem/tma/telegram-ui/reference/avatar"
                    ]
                  }
                ]
              },
              {
                "group": "Mate",
                "pages": [
                  "ecosystem/tma/mate/telegram-apps-mate",
                  "ecosystem/tma/mate/getting-started",
                  "ecosystem/tma/mate/hosting"
                ]
              },
              {
                "group": "Analytics",
                "pages": [
                  "ecosystem/tma/analytics/analytics",
                  "ecosystem/tma/analytics/supported-events",
                  "ecosystem/tma/analytics/preparation",
                  "ecosystem/tma/analytics/install-via-script",
                  "ecosystem/tma/analytics/install-via-npm",
                  "ecosystem/tma/analytics/api-endpoints",
                  "ecosystem/tma/analytics/managing-integration",
                  "ecosystem/tma/analytics/faq"
                ]
              }
            ]
          },
          {
            "group": "Blockchain node",
            "pages": [
              "ecosystem/node/overview",
              "ecosystem/node/setup-mytonctrl",
              "ecosystem/node/setup-mylocalton",
              {
                "group": "MyTonCtrl Reference",
                "pages": [
                  "ecosystem/node/mytonctrl/overview",
                  "ecosystem/node/mytonctrl/core",
                  "ecosystem/node/mytonctrl/installer",
                  "ecosystem/node/mytonctrl/wallet",
                  "ecosystem/node/mytonctrl/validator",
                  "ecosystem/node/mytonctrl/collator",
                  "ecosystem/node/mytonctrl/pools",
                  "ecosystem/node/mytonctrl/liquid_staking",
                  "ecosystem/node/mytonctrl/custom_overlays",
                  "ecosystem/node/mytonctrl/utilities",
                  "ecosystem/node/mytonctrl/alerting",
                  "ecosystem/node/mytonctrl/backups",
                  "ecosystem/node/mytonctrl/btc_teleport"
                ]
              }
            ]
          },
          {
            "group": "Staking",
            "pages": [
              "ecosystem/staking/overview"
            ]
          },
          "ecosystem/analytics"
        ]
      },
      {
        "group": "Payment processing",
        "pages": [
          "payments/overview",
          "payments/toncoin",
          "payments/jettons"
        ]
      },
      {
        "group": "Standard contracts",
        "pages": [
          "standard/overview",
          {
            "group": "Wallets",
            "pages": [
              "standard/wallets/how-it-works",
              "standard/wallets/mnemonics",
              "standard/wallets/comparison",
              "standard/wallets/creation",
              "standard/wallets/history",
              "standard/wallets/v4",
              {
                "group": "V5",
                "pages": [
                  "standard/wallets/v5",
                  "standard/wallets/v5-api"
                ]
              },
              {
                "group": "Highload Wallets",
                "pages": [
                  "standard/wallets/highload/overview",
                  {
                    "group": "Highload Wallet v3",
                    "pages": [
                      "standard/wallets/highload/v3/create",
                      "standard/wallets/highload/v3/send-single-transfer",
                      "standard/wallets/highload/v3/send-batch-transfers",
                      "standard/wallets/highload/v3/verify-is-processed",
                      "standard/wallets/highload/v3/specification"
                    ]
                  },
                  {
                    "group": "Highload Wallet v2",
                    "pages": [
                      "standard/wallets/highload/v2/specification"
                    ]
                  }
                ]
              },
<<<<<<< HEAD
              "standard/wallets/lockup",
=======
              {
                "group": "Preprocessed Wallet V2",
                "pages": [
                  "standard/wallets/preprocessed-v2/specification",
                  "standard/wallets/preprocessed-v2/interact"
                ]
              },
>>>>>>> e4a62cb4
              "standard/wallets/restricted",
              "standard/wallets/multisig"
            ]
          },
          {
            "group": "Tokens",
            "expanded": true,
            "pages": [
              "standard/tokens/overview",
              "standard/tokens/metadata",
              {
                "group": "Jettons",
                "pages": [
                  "standard/tokens/jettons/overview",
                  "standard/tokens/jettons/how-it-works",
                  "standard/tokens/jettons/comparison",
                  "standard/tokens/jettons/how-to-burning",
                  "standard/tokens/jettons/mintless/overview",
                  "standard/tokens/jettons/mint",
                  "standard/tokens/jettons/burn",
                  "standard/tokens/jettons/find",
                  "standard/tokens/jettons/transfer",
                  "standard/tokens/jettons/wallet-data",
                  "standard/tokens/jettons/supply-data",
                  "standard/tokens/jettons/mintless/deploy",
                  "standard/tokens/jettons/api"
                ]
              },
              {
                "group": "NFT",
                "pages": [
                  "standard/tokens/nft/overview",
                  "standard/tokens/nft/how-it-works",
                  "standard/tokens/nft/how-to-deploy-item",
                  "standard/tokens/nft/how-to-transfer",
                  "standard/tokens/nft/how-to-get-metadata",
                  "standard/tokens/nft/how-to-verify-item",
                  "standard/tokens/nft/comparison",
                  "standard/tokens/nft/cNFT-how-it-works",
                  "standard/tokens/nft/reference-implementation",
                  "standard/tokens/nft/nft-2.0",
                  "standard/tokens/nft/api"
                ]
              },
              {
                "group": "SBT",
                "pages": [
                  "standard/tokens/sbt/overview",
                  "standard/tokens/sbt/how-it-works"
                ]
              },
              "standard/tokens/airdrop"
            ]
          },
          "standard/vesting"
        ]
      },
      {
        "group": "Contract development",
        "pages": [
          "contract-dev/first-smart-contract",
          {
            "group": "IDEs and editor plugins",
            "pages": [
              "contract-dev/ide/overview",
              "contract-dev/ide/vscode",
              "contract-dev/ide/jetbrains"
            ]
          },
          {
            "group": "Development environment",
            "pages": [
              "contract-dev/blueprint/overview",
              "contract-dev/blueprint/develop",
              "contract-dev/blueprint/deploy",
              "contract-dev/blueprint/coverage",
              "contract-dev/blueprint/benchmarks",
              "contract-dev/blueprint/config",
              "contract-dev/blueprint/cli",
              "contract-dev/blueprint/api"
            ]
          },
          {
            "group": "Testing",
            "pages": [
              "contract-dev/testing/overview",
              "contract-dev/testing/testing-on-real-network",
              "contract-dev/testing/styleguide",
              "contract-dev/testing/reference"
            ]
          },
          "contract-dev/debug",
          "contract-dev/carry-value",
          "contract-dev/contract-sharding",
          "contract-dev/security",
          "contract-dev/gas",
          "contract-dev/using-onchain-libraries",
          "contract-dev/random",
          "contract-dev/offchaining",
          "contract-dev/upgrades",
          "contract-dev/vanity",
          "contract-dev/zk"
        ]
      },
      {
        "group": "Languages",
        "pages": [
          "languages/tolk",
          {
            "group": "TL-B",
            "pages": [
              "languages/TL-B/overview",
              "languages/TL-B/syntax-and-semantics",
              "languages/TL-B/simple-examples",
              "languages/TL-B/complex-and-non-trivial-examples",
              "languages/TL-B/tep-examples",
              "languages/TL-B/tooling"
            ]
          },
          {
            "group": "Fift",
            "pages": [
              "languages/fift/overview",
              "languages/fift/fift-and-tvm-assembly",
              "languages/fift/deep-dive",
              "languages/fift/multisig",
              "languages/fift/whitepaper"
            ]
          },
          {
            "group": "FunC",
            "pages": [
              "languages/func/index",
              "languages/func/cookbook",
              {
                "group": "Language",
                "expanded": true,
                "pages": [
                  "languages/func/comments",
                  "languages/func/types",
                  "languages/func/literals",
                  "languages/func/operators",
                  "languages/func/expressions",
                  "languages/func/statements",
                  {
                    "group": "Program declarations",
                    "expanded": true,
                    "pages": [
                      "languages/func/declarations-overview",
                      "languages/func/functions",
                      "languages/func/special-functions",
                      "languages/func/asm-functions",
                      "languages/func/global-variables",
                      "languages/func/compiler-directives"
                    ]
                  },
                  "languages/func/built-ins",
                  "languages/func/dictionaries"
                ]
              },
              {
                "group": "Libraries",
                "expanded": true,
                "pages": [
                  "languages/func/stdlib",
                  "languages/func/libraries"
                ]
              },
              "languages/func/changelog"
            ]
          },
          "languages/tact"
        ]
      },
      {
        "group": "TVM: TON Virtual Machine",
        "pages": [
          "tvm/overview",
          {
            "group": "Tools",
            "pages": [
              "tvm/tools/txtracer",
              "tvm/tools/retracer",
              "tvm/tools/tvm-explorer",
              "tvm/tools/ton-decompiler"
            ]
          },
          "tvm/instructions",
          "tvm/builders-and-slices",
          "tvm/continuations",
          "tvm/registers",
          "tvm/gas",
          "tvm/initialization",
          "tvm/exit-codes",
          "tvm/changelog"
        ]
      },
      {
        "group": "Blockchain foundations",
        "pages": [
          "foundations/overview",
          {
            "group": "Serialization",
            "pages": [
              "foundations/serialization/cells",
              "foundations/serialization/library",
              "foundations/serialization/merkle",
              "foundations/serialization/merkle-update",
              "foundations/serialization/pruned",
              "foundations/serialization/boc"
            ]
          },
          {
            "group": "Addresses",
            "pages": [
              "foundations/addresses/overview",
              "foundations/addresses/formats",
              "foundations/addresses/serialize"
            ]
          },
          {
            "group": "Messages",
            "pages": [
              "foundations/messages/overview",
              "foundations/messages/internal"
            ]
          },
          "foundations/status",
          "foundations/phases",
          "foundations/fees",
          "foundations/shards",
          "foundations/limits",
          "foundations/config",
          "foundations/network",
          "foundations/blocks",
          {
            "group": "Advanced topics",
            "pages": [
              {
                "group": "Merkle proofs",
                "pages": [
                  "foundations/proofs/overview",
                  "foundations/proofs/verifying-liteserver-proofs"
                ]
              },
              "foundations/consensus",
              "foundations/system",
              "foundations/precompiled"
            ]
          },
          {
            "group": "Whitepapers",
            "pages": [
              "foundations/whitepapers/overview",
              "foundations/whitepapers/tvm",
              "foundations/whitepapers/tblkch",
              "foundations/whitepapers/ton",
              "foundations/whitepapers/catchain"
            ]
          },
          "foundations/glossary"
        ]
      },
      {
        "group": "Web3 services",
        "pages": [
          "services/overview",
          "services/dns",
          "services/payment",
          "services/sites",
          "services/proxy",
          "services/storage"
        ]
      },
      {
        "group": "Contribute",
        "pages": [
          "contribute/index",
          "contribute/style-guide",
          {
            "group": "Components and snippets",
            "pages": [
              "contribute/snippets/index",
              "contribute/snippets/aside",
              "contribute/snippets/image",
              "contribute/snippets/filetree"
            ]
          }
        ]
      }
    ]
  },
  "footer": {
    "socials": {
      "github": "https://github.com/ton-blockchain",
      "x": "https://twitter.com/ton_blockchain",
      "telegram": "https://t.me/addlist/1r5Vcb8eljk5Yzcy"
    }
  },
  "errors": {
    "404": {
      "redirect": false,
      "title": "Page not found",
      "description": "Maybe you were looking for one of these pages below?"
    }
  },
  "redirects": [
    {
      "source": "/v3/concepts/dive-into-ton/introduction",
      "destination": "/",
      "permanent": true
    },
    {
      "source": "/v3/concepts/dive-into-ton/ton-ecosystem/wallet-apps",
      "destination": "/ecosystem/wallet-apps/overview",
      "permanent": true
    },
    {
      "source": "/v3/concepts/dive-into-ton/ton-ecosystem/explorers-in-ton",
      "destination": "/ecosystem/explorers/overview",
      "permanent": true
    },
    {
      "source": "/v3/concepts/dive-into-ton/ton-ecosystem/blockchain-tech",
      "destination": "/services/overview",
      "permanent": true
    },
    {
      "source": "/v3/concepts/dive-into-ton/ton-blockchain/overview",
      "destination": "/start-here",
      "permanent": true
    },
    {
      "source": "/v3/concepts/dive-into-ton/ton-blockchain/asynchrony",
      "destination": "/start-here",
      "permanent": true
    },
    {
      "source": "/v3/concepts/dive-into-ton/ton-blockchain/sharding",
      "destination": "/start-here",
      "permanent": true
    },
    {
      "source": "/v3/concepts/dive-into-ton/ton-blockchain/accounts",
      "destination": "/start-here",
      "permanent": true
    },
    {
      "source": "/v3/concepts/dive-into-ton/ton-blockchain/addresses",
      "destination": "/start-here",
      "permanent": true
    },
    {
      "source": "/v3/concepts/dive-into-ton/ton-blockchain/smart-contracts",
      "destination": "/start-here",
      "permanent": true
    },
    {
      "source": "/v3/concepts/dive-into-ton/ton-blockchain/operations",
      "destination": "/start-here",
      "permanent": true
    },
    {
      "source": "/v3/concepts/dive-into-ton/ton-blockchain/ton-virtual-machine",
      "destination": "/start-here",
      "permanent": true
    },
    {
      "source": "/v3/concepts/dive-into-ton/ton-blockchain/cells",
      "destination": "/start-here",
      "permanent": true
    },
    {
      "source": "/v3/concepts/dive-into-ton/ton-blockchain/nodes",
      "destination": "/start-here",
      "permanent": true
    },
    {
      "source": "/v3/concepts/dive-into-ton/ton-blockchain/network",
      "destination": "/start-here",
      "permanent": true
    },
    {
      "source": "/v3/concepts/dive-into-ton/go-from-ethereum/difference-of-blockchains",
      "destination": "/from-ethereum",
      "permanent": true
    },
    {
      "source": "/v3/concepts/dive-into-ton/go-from-ethereum/solidity-vs-func",
      "destination": "/from-ethereum",
      "permanent": true
    },
    {
      "source": "/v3/concepts/dive-into-ton/go-from-ethereum/tvm-vs-evm",
      "destination": "/from-ethereum",
      "permanent": true
    },
    {
      "source": "/v3/concepts/dive-into-ton/go-from-ethereum/blockchain-comparison",
      "destination": "/from-ethereum",
      "permanent": true
    },
    {
      "source": "/v3/concepts/security-measures",
      "destination": "https://github.com/ton-org/docs/issues/1106",
      "permanent": true
    },
    {
      "source": "/v3/concepts/educational-resources",
      "destination": "/more-tutorials",
      "permanent": true
    },
    {
      "source": "/v3/concepts/glossary",
      "destination": "/foundations/glossary",
      "permanent": true
    },
    {
      "source": "/v3/documentation/introduction",
      "destination": "/",
      "permanent": true
    },
    {
      "source": "/v3/documentation/smart-contracts/overview",
      "destination": "/contract-dev/first-smart-contract",
      "permanent": true
    },
    {
      "source": "/v3/documentation/smart-contracts/getting-started/javascript",
      "destination": "/contract-dev/blueprint/overview",
      "permanent": true
    },
    {
      "source": "/v3/documentation/smart-contracts/getting-started/ide-plugins",
      "destination": "/contract-dev/ide/overview",
      "permanent": true
    },
    {
      "source": "/v3/documentation/smart-contracts/getting-started/testnet",
      "destination": "https://github.com/ton-org/docs/issues/51",
      "permanent": true
    },
    {
      "source": "/v3/documentation/smart-contracts/addresses/address",
      "destination": "/foundations/addresses/overview",
      "permanent": true
    },
    {
      "source": "/v3/documentation/smart-contracts/addresses/address-formats",
      "destination": "/foundations/addresses/formats",
      "permanent": true
    },
    {
      "source": "/v3/documentation/smart-contracts/addresses/address-states",
      "destination": "/foundations/status",
      "permanent": true
    },
    {
      "source": "/v3/documentation/smart-contracts/message-management/messages-and-transactions",
      "destination": "/foundations/messages/overview",
      "permanent": true
    },
    {
      "source": "/v3/documentation/smart-contracts/message-management/sending-messages",
      "destination": "https://github.com/ton-org/docs/issues/44",
      "permanent": true
    },
    {
      "source": "/v3/documentation/smart-contracts/message-management/internal-messages",
      "destination": "/foundations/messages/internal",
      "permanent": true
    },
    {
      "source": "/v3/documentation/smart-contracts/message-management/external-messages",
      "destination": "https://github.com/ton-org/docs/issues/44",
      "permanent": true
    },
    {
      "source": "/v3/documentation/smart-contracts/message-management/non-bounceable-messages",
      "destination": "https://github.com/ton-org/docs/issues/1086",
      "permanent": true
    },
    {
      "source": "/v3/documentation/smart-contracts/message-management/message-modes-cookbook",
      "destination": "https://github.com/ton-org/docs/issues/703",
      "permanent": true
    },
    {
      "source": "/v3/documentation/smart-contracts/message-management/ecosystem-messages-layout",
      "destination": "https://github.com/ton-org/docs/issues/44",
      "permanent": true
    },
    {
      "source": "/v3/documentation/smart-contracts/transaction-fees/fees",
      "destination": "/contract-dev/gas",
      "permanent": true
    },
    {
      "source": "/v3/documentation/smart-contracts/transaction-fees/fees-low-level",
      "destination": "/foundations/fees",
      "permanent": true
    },
    {
      "source": "/v3/documentation/smart-contracts/transaction-fees/accept-message-effects",
      "destination": "https://github.com/ton-org/docs/issues/1104",
      "permanent": true
    },
    {
      "source": "/v3/documentation/smart-contracts/transaction-fees/forward-fees",
      "destination": "/foundations/fees#forward-fee",
      "permanent": true
    },
    {
      "source": "/v3/documentation/smart-contracts/shards/shards-intro",
      "destination": "/foundations/shards",
      "permanent": true
    },
    {
      "source": "/v3/documentation/smart-contracts/shards/infinity-sharding-paradigm",
      "destination": "/foundations/shards",
      "permanent": true
    },
    {
      "source": "/v3/documentation/smart-contracts/limits",
      "destination": "/foundations/limits",
      "permanent": true
    },
    {
      "source": "/v3/documentation/smart-contracts/contracts-specs/wallet-contracts",
      "destination": "/standard/wallets/comparison",
      "permanent": true
    },
    {
      "source": "/v3/documentation/smart-contracts/contracts-specs/highload-wallet",
      "destination": "/standard/wallets/highload/overview",
      "permanent": true
    },
    {
      "source": "/v3/documentation/smart-contracts/contracts-specs/vesting-contract",
      "destination": "/standard/vesting",
      "permanent": true
    },
    {
      "source": "/v3/documentation/smart-contracts/contracts-specs/governance",
      "destination": "/foundations/system",
      "permanent": true
    },
    {
      "source": "/v3/documentation/smart-contracts/contracts-specs/nominator-pool",
      "destination": "https://github.com/ton-org/docs/issues/107",
      "permanent": true
    },
    {
      "source": "/v3/documentation/smart-contracts/contracts-specs/single-nominator-pool",
      "destination": "https://github.com/ton-org/docs/issues/107",
      "permanent": true
    },
    {
      "source": "/v3/documentation/smart-contracts/contracts-specs/precompiled-contracts",
      "destination": "/foundations/precompiled",
      "permanent": true
    },
    {
      "source": "/v3/documentation/smart-contracts/contracts-specs/examples",
      "destination": "/more-tutorials",
      "permanent": true
    },
    {
      "source": "/v3/documentation/smart-contracts/tolk/overview",
      "destination": "/languages/tolk",
      "permanent": true
    },
    {
      "source": "/v3/documentation/smart-contracts/tolk/environment-setup",
      "destination": "/languages/tolk",
      "permanent": true
    },
    {
      "source": "/v3/documentation/smart-contracts/tolk/counter-smart-contract",
      "destination": "/languages/tolk",
      "permanent": true
    },
    {
      "source": "/v3/documentation/smart-contracts/tolk/language-guide",
      "destination": "/languages/tolk",
      "permanent": true
    },
    {
      "source": "/v3/documentation/smart-contracts/tolk/tolk-vs-func/in-short",
      "destination": "/languages/tolk",
      "permanent": true
    },
    {
      "source": "/v3/documentation/smart-contracts/tolk/tolk-vs-func/in-detail",
      "destination": "/languages/tolk",
      "permanent": true
    },
    {
      "source": "/v3/documentation/smart-contracts/tolk/tolk-vs-func/mutability",
      "destination": "/languages/tolk",
      "permanent": true
    },
    {
      "source": "/v3/documentation/smart-contracts/tolk/tolk-vs-func/stdlib",
      "destination": "/languages/tolk",
      "permanent": true
    },
    {
      "source": "/v3/documentation/smart-contracts/tolk/tolk-vs-func/pack-to-from-cells",
      "destination": "/languages/tolk",
      "permanent": true
    },
    {
      "source": "/v3/documentation/smart-contracts/tolk/tolk-vs-func/create-message",
      "destination": "/languages/tolk",
      "permanent": true
    },
    {
      "source": "/v3/documentation/smart-contracts/tolk/tolk-vs-func/lazy-loading",
      "destination": "/languages/tolk",
      "permanent": true
    },
    {
      "source": "/v3/documentation/smart-contracts/tolk/changelog",
      "destination": "/languages/tolk",
      "permanent": true
    },
    {
      "source": "/v3/documentation/smart-contracts/func/overview",
      "destination": "/languages/func",
      "permanent": true
    },
    {
      "source": "/v3/documentation/smart-contracts/func/cookbook",
      "destination": "/languages/func/cookbook",
      "permanent": true
    },
    {
      "source": "/v3/documentation/smart-contracts/func/docs/types",
      "destination": "/languages/func/types",
      "permanent": true
    },
    {
      "source": "/v3/documentation/smart-contracts/func/docs/comments",
      "destination": "/languages/func/comments",
      "permanent": true
    },
    {
      "source": "/v3/documentation/smart-contracts/func/docs/literals_identifiers",
      "destination": "/languages/func/literals",
      "permanent": true
    },
    {
      "source": "/v3/documentation/smart-contracts/func/docs/functions",
      "destination": "/languages/func/functions",
      "permanent": true
    },
    {
      "source": "/v3/documentation/smart-contracts/func/docs/global_variables",
      "destination": "/languages/func/global-variables",
      "permanent": true
    },
    {
      "source": "/v3/documentation/smart-contracts/func/docs/compiler_directives",
      "destination": "/languages/func/compiler-directives",
      "permanent": true
    },
    {
      "source": "/v3/documentation/smart-contracts/func/docs/statements",
      "destination": "/languages/func/statements",
      "permanent": true
    },
    {
      "source": "/v3/documentation/smart-contracts/func/docs/builtins",
      "destination": "/languages/func/built-ins",
      "permanent": true
    },
    {
      "source": "/v3/documentation/smart-contracts/func/docs/dictionaries",
      "destination": "/languages/func/dictionaries",
      "permanent": true
    },
    {
      "source": "/v3/documentation/smart-contracts/func/docs/stdlib",
      "destination": "/languages/func/stdlib",
      "permanent": true
    },
    {
      "source": "/v3/documentation/smart-contracts/func/libraries",
      "destination": "/languages/func/libraries",
      "permanent": true
    },
    {
      "source": "/v3/documentation/smart-contracts/func/changelog",
      "destination": "/languages/func/changelog",
      "permanent": true
    },
    {
      "source": "/v3/documentation/smart-contracts/fift/overview",
      "destination": "/languages/fift",
      "permanent": true
    },
    {
      "source": "/v3/documentation/smart-contracts/fift/fift-and-tvm-assembly",
      "destination": "/languages/fift/fift-and-tvm-assembly",
      "permanent": true
    },
    {
      "source": "/v3/documentation/smart-contracts/fift/fift-deep-dive",
      "destination": "/languages/fift/deep-dive",
      "permanent": true
    },
    {
      "source": "/v3/documentation/smart-contracts/tact",
      "destination": "/languages/tact",
      "permanent": true
    },
    {
      "source": "/v3/documentation/dapps/dapps-overview",
      "destination": "/",
      "permanent": true
    },
    {
      "source": "/v3/documentation/dapps/assets/toncoin",
      "destination": "/standard/wallets/how-it-works",
      "permanent": true
    },
    {
      "source": "/v3/documentation/dapps/assets/jetton",
      "destination": "/standard/tokens/jettons/overview",
      "permanent": true
    },
    {
      "source": "/v3/documentation/dapps/assets/nft",
      "destination": "/standard/tokens/nft/overview",
      "permanent": true
    },
    {
      "source": "/v3/documentation/dapps/assets/nft-2.0",
      "destination": "/standard/tokens/nft/nft-2.0",
      "permanent": true
    },
    {
      "source": "/v3/documentation/dapps/assets/usdt",
      "destination": "https://github.com/ton-org/docs/issues/191",
      "permanent": true
    },
    {
      "source": "/v3/documentation/dapps/assets/extra-currencies",
      "destination": "https://github.com/ton-org/docs/issues/1107",
      "permanent": true
    },
    {
      "source": "/v3/documentation/dapps/assets/overview",
      "destination": "/standard/tokens/overview",
      "permanent": true
    },
    {
      "source": "/v3/documentation/dapps/defi/nft",
      "destination": "/standard/tokens/nft/overview",
      "permanent": true
    },
    {
      "source": "/v3/documentation/dapps/defi/subscriptions",
      "destination": "https://github.com/ton-org/docs/issues/1108",
      "permanent": true
    },
    {
      "source": "/v3/documentation/dapps/defi/ton-payments",
      "destination": "/services/payment",
      "permanent": true
    },
    {
      "source": "/v3/documentation/infra/oracles/overview",
      "destination": "/ecosystem/oracles/overview",
      "permanent": true
    },
    {
      "source": "/v3/documentation/infra/oracles/pyth",
      "destination": "/ecosystem/oracles/pyth",
      "permanent": true
    },
    {
      "source": "/v3/documentation/infra/oracles/redstone",
      "destination": "/ecosystem/oracles/redstone",
      "permanent": true
    },
    {
      "source": "/v3/documentation/nodes/overview",
      "destination": "/ecosystem/node/overview",
      "permanent": true
    },
    {
      "source": "/v3/documentation/nodes/validation/collators",
      "destination": "/ecosystem/node/mytonctrl/collator",
      "permanent": true
    },
    {
      "source": "/v3/documentation/nodes/validation/staking-incentives",
      "destination": "/ecosystem/node/mytonctrl/liquid_staking",
      "permanent": true
    },
    {
      "source": "/v3/documentation/dapps/proofs",
      "destination": "/foundations/proofs/overview",
      "permanent": true
    },
    {
      "source": "/v3/documentation/dapps/basic-proofing-concepts",
      "destination": "/foundations/proofs/overview",
      "permanent": true
    },
    {
      "source": "/v3/documentation/nodes/mytonctrl/overview",
      "destination": "/ecosystem/node/mytonctrl/overview",
      "permanent": true
    },
    {
      "source": "/v3/documentation/nodes/mytonctrl/commands",
      "destination": "/ecosystem/node/mytonctrl/overview",
      "permanent": true
    },
    {
      "source": "/v3/documentation/nodes/mytonctrl/status",
      "destination": "/ecosystem/node/setup-mytonctrl#verify-services-and-synchronization",
      "permanent": true
    },
    {
      "source": "/v3/documentation/nodes/mytonctrl/errors",
      "destination": "/ecosystem/node/setup-mytonctrl#troubleshooting-imports",
      "permanent": true
    },
    {
      "source": "/v3/documentation/infra/bridges/toncoin",
      "destination": "/ecosystem/bridges",
      "permanent": true
    },
    {
      "source": "/v3/documentation/infra/bridges/toncoin-addresses",
      "destination": "/ecosystem/bridges",
      "permanent": true
    },
    {
      "source": "/v3/documentation/network/global-config",
      "destination": "/ecosystem/node/setup-mytonctrl",
      "permanent": true
    },
    {
      "source": "/v3/documentation/network/config-params/overview",
      "destination": "/foundations/config",
      "permanent": true
    },
    {
      "source": "/v3/documentation/network/config-params/update",
      "destination": "/foundations/system#config",
      "permanent": true
    },
    {
      "source": "/v3/documentation/network/config-params/extra-currency",
      "destination": "https://github.com/ton-org/docs/issues/1107",
      "permanent": true
    },
    {
      "source": "/v3/documentation/network/protocols/adnl/overview",
      "destination": "https://github.com/ton-org/docs/issues/1035",
      "permanent": true
    },
    {
      "source": "/v3/documentation/network/protocols/adnl/low-level",
      "destination": "https://github.com/ton-org/docs/issues/1035",
      "permanent": true
    },
    {
      "source": "/v3/documentation/network/protocols/adnl/tcp",
      "destination": "https://github.com/ton-org/docs/issues/1035",
      "permanent": true
    },
    {
      "source": "/v3/documentation/network/protocols/adnl/udp",
      "destination": "https://github.com/ton-org/docs/issues/1035",
      "permanent": true
    },
    {
      "source": "/v3/documentation/network/protocols/dht/overview",
      "destination": "/foundations/network",
      "permanent": true
    },
    {
      "source": "/v3/documentation/network/protocols/dht/deep-dive",
      "destination": "/foundations/network",
      "permanent": true
    },
    {
      "source": "/v3/documentation/network/protocols/rldp",
      "destination": "/foundations/network",
      "permanent": true
    },
    {
      "source": "/v3/documentation/network/protocols/overlay",
      "destination": "/ecosystem/node/mytonctrl/custom_overlays",
      "permanent": true
    },
    {
      "source": "/v3/documentation/data-formats/tlb/overview",
      "destination": "/languages/TL-B/overview",
      "permanent": true
    },
    {
      "source": "/v3/documentation/data-formats/tlb/types",
      "destination": "/languages/TL-B/syntax-and-semantics",
      "permanent": true
    },
    {
      "source": "/v3/documentation/data-formats/tlb/crc32",
      "destination": "https://en.wikipedia.org/wiki/Cyclic_redundancy_check",
      "permanent": true
    },
    {
      "source": "/v3/documentation/data-formats/tlb/tools",
      "destination": "/languages/TL-B/tooling",
      "permanent": true
    },
    {
      "source": "/v3/documentation/data-formats/layout/messages",
      "destination": "/foundations/messages/overview",
      "permanent": true
    },
    {
      "source": "/v3/documentation/data-formats/layout/transactions",
      "destination": "/foundations/phases",
      "permanent": true
    },
    {
      "source": "/v3/documentation/data-formats/layout/blocks",
      "destination": "/foundations/blocks",
      "permanent": true
    },
    {
      "source": "/v3/documentation/data-formats/cells/overview",
      "destination": "/foundations/serialization/cells",
      "permanent": true
    },
    {
      "source": "/v3/documentation/data-formats/cells/exotic",
      "destination": "/foundations/serialization/cells#kinds-of-cells",
      "permanent": true
    },
    {
      "source": "/v3/documentation/data-formats/cells/library",
      "destination": "/foundations/serialization/library",
      "permanent": true
    },
    {
      "source": "/v3/documentation/data-formats/cells/serialization",
      "destination": "/foundations/serialization/boc",
      "permanent": true
    },
    {
      "source": "/v3/documentation/data-formats/tl",
      "destination": "https://core.telegram.org/mtproto/TL",
      "permanent": true
    },
    {
      "source": "/v3/documentation/tvm/overview",
      "destination": "/tvm/overview",
      "permanent": true
    },
    {
      "source": "/v3/documentation/tvm/initialization",
      "destination": "/tvm/initialization",
      "permanent": true
    },
    {
      "source": "/v3/documentation/tvm/exit-codes",
      "destination": "/tvm/exit-codes",
      "permanent": true
    },
    {
      "source": "/v3/documentation/tvm/instructions",
      "destination": "/tvm/instructions",
      "permanent": true
    },
    {
      "source": "/v3/documentation/tvm/specification/runvm",
      "destination": "https://github.com/ton-org/docs/issues/22",
      "permanent": true
    },
    {
      "source": "/v3/documentation/tvm/changelog/tvm-upgrade-2025-02",
      "destination": "/tvm/changelog",
      "permanent": true
    },
    {
      "source": "/v3/documentation/tvm/changelog/tvm-upgrade-2024-04",
      "destination": "/tvm/changelog",
      "permanent": true
    },
    {
      "source": "/v3/documentation/tvm/changelog/tvm-upgrade-2023-07",
      "destination": "/tvm/changelog",
      "permanent": true
    },
    {
      "source": "/v3/documentation/whitepapers/overview",
      "destination": "/foundations/whitepapers/overview#overview",
      "permanent": true
    },
    {
      "source": "/v3/documentation/faq",
      "destination": "/get-support",
      "permanent": true
    },
    {
      "source": "/v3/guidelines/quick-start/getting-started",
      "destination": "/contract-dev/first-smart-contract",
      "permanent": true
    },
    {
      "source": "/v3/guidelines/quick-start/blockchain-interaction/reading-from-network",
      "destination": "/contract-dev/first-smart-contract",
      "permanent": true
    },
    {
      "source": "/v3/guidelines/quick-start/blockchain-interaction/writing-to-network",
      "destination": "/contract-dev/first-smart-contract",
      "permanent": true
    },
    {
      "source": "/v3/guidelines/quick-start/developing-smart-contracts/setup-environment",
      "destination": "/contract-dev/first-smart-contract",
      "permanent": true
    },
    {
      "source": "/v3/guidelines/quick-start/developing-smart-contracts/func-tolk-folder/blueprint-sdk-overview",
      "destination": "/contract-dev/first-smart-contract",
      "permanent": true
    },
    {
      "source": "/v3/guidelines/quick-start/developing-smart-contracts/func-tolk-folder/storage-and-get-methods",
      "destination": "/contract-dev/first-smart-contract",
      "permanent": true
    },
    {
      "source": "/v3/guidelines/quick-start/developing-smart-contracts/func-tolk-folder/processing-messages",
      "destination": "/contract-dev/first-smart-contract",
      "permanent": true
    },
    {
      "source": "/v3/guidelines/quick-start/developing-smart-contracts/func-tolk-folder/deploying-to-network",
      "destination": "/contract-dev/first-smart-contract",
      "permanent": true
    },
    {
      "source": "/v3/guidelines/quick-start/developing-smart-contracts/tact-folder/tact-blueprint-sdk-overview",
      "destination": "/contract-dev/first-smart-contract",
      "permanent": true
    },
    {
      "source": "/v3/guidelines/quick-start/developing-smart-contracts/tact-folder/tact-storage-and-get-methods",
      "destination": "/contract-dev/first-smart-contract",
      "permanent": true
    },
    {
      "source": "/v3/guidelines/quick-start/developing-smart-contracts/tact-folder/tact-deploying-to-network",
      "destination": "/contract-dev/first-smart-contract",
      "permanent": true
    },
    {
      "source": "/v3/guidelines/get-started-with-ton",
      "destination": "/contract-dev/first-smart-contract",
      "permanent": true
    },
    {
      "source": "/guidelines/hello-world",
      "destination": "/contract-dev/first-smart-contract",
      "permanent": true
    },
    {
      "source": "/guidelines/smat-contracts-guidelines",
      "destination": "/contract-dev/debug",
      "permanent": true
    },
    {
      "source": "/v3/guidelines/smart-contracts/guidelines",
      "destination": "/contract-dev/debug",
      "permanent": true
    },
    {
      "source": "/v3/guidelines/smart-contracts/get-methods",
      "destination": "/contract-dev/blueprint/deploy#executing-get-methods",
      "permanent": true
    },
    {
      "source": "/v3/guidelines/smart-contracts/fee-calculation",
      "destination": "/foundations/fees",
      "permanent": true
    },
    {
      "source": "/guidelines/testing",
      "destination": "/contract-dev/testing/overview",
      "permanent": true
    },
    {
      "source": "/v3/guidelines/smart-contracts/testing/overview",
      "destination": "/contract-dev/testing/overview",
      "permanent": true
    },
    {
      "source": "/v3/guidelines/smart-contracts/testing/blueprint-config",
      "destination": "/contract-dev/blueprint/config",
      "permanent": true
    },
    {
      "source": "/v3/guidelines/smart-contracts/testing/writing-test-examples",
      "destination": "/contract-dev/testing/overview",
      "permanent": true
    },
    {
      "source": "/v3/guidelines/smart-contracts/testing/collect-contract-gas-metric",
      "destination": "/contract-dev/blueprint/benchmarks",
      "permanent": true
    },
    {
      "source": "/guidelines/security-measures",
      "destination": "/contract-dev/security",
      "permanent": true
    },
    {
      "source": "/v3/guidelines/smart-contracts/security/overview",
      "destination": "/contract-dev/security",
      "permanent": true
    },
    {
      "source": "/v3/guidelines/smart-contracts/security/common-vulnerabilities",
      "destination": "/contract-dev/security",
      "permanent": true
    },
    {
      "source": "/v3/guidelines/smart-contracts/security/secure-programming",
      "destination": "/contract-dev/security",
      "permanent": true
    },
    {
      "source": "/v3/guidelines/smart-contracts/security/things-to-focus",
      "destination": "/contract-dev/security",
      "permanent": true
    },
    {
      "source": "/v3/guidelines/smart-contracts/security/ton-hack-challenge-1",
      "destination": "https://github.com/ton-blockchain/hack-challenge-1",
      "permanent": true
    },
    {
      "source": "/v3/guidelines/smart-contracts/security/random-number-generation",
      "destination": "/contract-dev/random",
      "permanent": true
    },
    {
      "source": "/v3/guidelines/smart-contracts/security/random",
      "destination": "/contract-dev/random",
      "permanent": true
    },
    {
      "source": "/guidelines/how-to",
      "destination": "/",
      "permanent": true
    },
    {
      "source": "/guidelines/compile-from-sources",
      "destination": "https://github.com/ton-blockchain/ton#build-ton-blockchain",
      "permanent": true
    },
    {
      "source": "/v3/guidelines/smart-contracts/howto/compile/compilation-instructions",
      "destination": "https://github.com/ton-blockchain/ton#build-ton-blockchain",
      "permanent": true
    },
    {
      "source": "/v3/guidelines/smart-contracts/howto/compile/instructions-low-memory",
      "destination": "https://github.com/ton-blockchain/ton#build-ton-blockchain",
      "permanent": true
    },
    {
      "source": "/v3/guidelines/smart-contracts/howto/multisig",
      "destination": "/standard/wallets/multisig",
      "permanent": true
    },
    {
      "source": "/v3/guidelines/smart-contracts/howto/multisig-js",
      "destination": "/standard/wallets/multisig",
      "permanent": true
    },
    {
      "source": "/v3/guidelines/smart-contracts/howto/airdrop-claim-best-practice",
      "destination": "/standard/tokens/airdrop",
      "permanent": true
    },
    {
      "source": "/v3/guidelines/smart-contracts/howto/shard-optimization",
      "destination": "/contract-dev/contract-sharding",
      "permanent": true
    },
    {
      "source": "/v3/guidelines/smart-contracts/howto/wallet",
      "destination": "/standard/wallets/how-it-works",
      "permanent": true
    },
    {
      "source": "/v3/guidelines/smart-contracts/howto/nominator-pool",
      "destination": "/ecosystem/node/mytonctrl/pools",
      "permanent": true
    },
    {
      "source": "/v3/guidelines/smart-contracts/howto/single-nominator-pool",
      "destination": "/ecosystem/node/mytonctrl/pools",
      "permanent": true
    },
    {
      "source": "/guidelines/dapps",
      "destination": "/",
      "permanent": true
    },
    {
      "source": "/v3/guidelines/dapps/overview",
      "destination": "/",
      "permanent": true
    },
    {
      "source": "/v3/guidelines/dapps/cookbook",
      "destination": "/",
      "permanent": true
    },
    {
      "source": "/v3/guidelines/dapps/transactions/overview",
      "destination": "/foundations/overview",
      "permanent": true
    },
    {
      "source": "/v3/guidelines/dapps/transactions/foundations-of-blockchain",
      "destination": "/foundations/overview",
      "permanent": true
    },
    {
      "source": "/v3/guidelines/dapps/transactions/message-driven-execution",
      "destination": "/foundations/overview",
      "permanent": true
    },
    {
      "source": "/v3/guidelines/dapps/transactions/hash-based-tracking",
      "destination": "/ecosystem/api/overview",
      "permanent": true
    },
    {
      "source": "/v3/guidelines/dapps/transactions/api-based-retrieval",
      "destination": "/ecosystem/api/overview",
      "permanent": true
    },
    {
      "source": "/v3/guidelines/dapps/transactions/explore-transactions",
      "destination": "/foundations/overview",
      "permanent": true
    },
    {
      "source": "/guidelines/api-sdk",
      "destination": "/ecosystem/api/overview",
      "permanent": true
    },
    {
      "source": "/v3/guidelines/dapps/apis-sdks/overview",
      "destination": "/ecosystem/api/overview",
      "permanent": true
    },
    {
      "source": "/v3/guidelines/dapps/apis-sdks/api-types",
      "destination": "/ecosystem/api/overview",
      "permanent": true
    },
    {
      "source": "/v3/guidelines/dapps/apis-sdks/sdk",
      "destination": "/ecosystem/sdks",
      "permanent": true
    },
    {
      "source": "/v3/guidelines/dapps/apis-sdks/ton-adnl-apis",
      "destination": "https://github.com/ton-org/docs/issues/1035",
      "permanent": true
    },
    {
      "source": "/v3/guidelines/dapps/apis-sdks/analytics-and-data",
      "destination": "/ecosystem/analytics#analytics-and-data-providers",
      "permanent": true
    },
    {
      "source": "/guidelines/tutorials-and-examples",
      "destination": "/standard/overview",
      "permanent": true
    },
    {
      "source": "/v3/guidelines/dapps/tutorials/jetton-airdrop",
      "destination": "/standard/tokens/airdrop",
      "permanent": true
    },
    {
      "source": "/v3/guidelines/dapps/apis-sdks/api-keys",
      "destination": "/ecosystem/api/toncenter/get-api-key",
      "permanent": true
    },
    {
      "source": "/v3/guidelines/dapps/apis-sdks/getblock-ton-api",
      "destination": "/ecosystem/api/toncenter/overview",
      "permanent": true
    },
    {
      "source": "/v3/guidelines/dapps/tutorials/nft-minting-guide",
      "destination": "https://github.com/ton-org/docs/issues/586",
      "permanent": true
    },
    {
      "source": "/v3/guidelines/dapps/tutorials/mint-your-first-token",
      "destination": "/standard/tokens/jettons/mint",
      "permanent": true
    },
    {
      "source": "/v3/guidelines/dapps/tutorials/zero-knowledge-proofs",
      "destination": "https://github.com/ton-org/docs/issues/111",
      "permanent": true
    },
    {
      "source": "/v3/guidelines/dapps/tutorials/web3-game-example",
      "destination": "https://github.com/ton-org/docs/issues/91",
      "permanent": true
    },
    {
      "source": "/guidelines/tg-bot-examples",
      "destination": "https://github.com/ton-org/docs/issues/87",
      "permanent": true
    },
    {
      "source": "/v3/guidelines/dapps/tutorials/telegram-bot-examples/accept-payments-in-a-telegram-bot",
      "destination": "https://github.com/ton-org/docs/issues/87",
      "permanent": true
    },
    {
      "source": "/v3/guidelines/dapps/tutorials/telegram-bot-examples/accept-payments-in-a-telegram-bot-2",
      "destination": "https://github.com/ton-org/docs/issues/87",
      "permanent": true
    },
    {
      "source": "/v3/guidelines/dapps/tutorials/telegram-bot-examples/accept-payments-in-a-telegram-bot-js",
      "destination": "https://github.com/ton-org/docs/issues/87",
      "permanent": true
    },
    {
      "source": "/guidelines/tma",
      "destination": "/ecosystem/tma/overview",
      "permanent": true
    },
    {
      "source": "/v3/guidelines/dapps/tma/overview",
      "destination": "/ecosystem/tma/overview",
      "permanent": true
    },
    {
      "source": "/guidelines/tma-guidelines",
      "destination": "/ecosystem/tma/overview",
      "permanent": true
    },
    {
      "source": "/v3/guidelines/dapps/tma/guidelines/testing-apps",
      "destination": "/ecosystem/tma/overview",
      "permanent": true
    },
    {
      "source": "/v3/guidelines/dapps/tma/guidelines/publishing",
      "destination": "/ecosystem/tma/overview",
      "permanent": true
    },
    {
      "source": "/v3/guidelines/dapps/tma/guidelines/monetization",
      "destination": "/ecosystem/tma/overview",
      "permanent": true
    },
    {
      "source": "/v3/guidelines/dapps/tma/guidelines/tips-and-tricks",
      "destination": "/ecosystem/tma/overview",
      "permanent": true
    },
    {
      "source": "/guidelines/tma-tutorials-and-examples",
      "destination": "/ecosystem/tma/overview",
      "permanent": true
    },
    {
      "source": "/v3/guidelines/dapps/tma/tutorials/step-by-step-guide",
      "destination": "/ecosystem/tma/overview",
      "permanent": true
    },
    {
      "source": "/v3/guidelines/dapps/tma/tutorials/app-examples",
      "destination": "/ecosystem/tma/overview",
      "permanent": true
    },
    {
      "source": "/v3/guidelines/dapps/tma/tutorials/design-guidelines",
      "destination": "/ecosystem/tma/overview",
      "permanent": true
    },
    {
      "source": "/guidelines/advanced-asset-processing",
      "destination": "/payments/overview",
      "permanent": true
    },
    {
      "source": "/v3/guidelines/dapps/asset-processing/payments-processing",
      "destination": "/payments/overview",
      "permanent": true
    },
    {
      "source": "/v3/guidelines/dapps/asset-processing/jettons",
      "destination": "/standard/tokens/jettons/overview",
      "permanent": true
    },
    {
      "source": "/v3/guidelines/dapps/asset-processing/mintless-jettons",
      "destination": "/standard/tokens/jettons/mintless/overview",
      "permanent": true
    },
    {
      "source": "/v3/guidelines/dapps/asset-processing/compressed-nfts",
      "destination": "/standard/tokens/nft/cNFT-how-it-works",
      "permanent": true
    },
    {
      "source": "/v3/guidelines/dapps/asset-processing/mass-mint-tools",
      "destination": "/standard/tokens/nft/overview",
      "permanent": true
    },
    {
      "source": "/guidelines/nft-processing",
      "destination": "/standard/tokens/nft/overview",
      "permanent": true
    },
    {
      "source": "/v3/guidelines/dapps/asset-processing/nft-processing/nfts",
      "destination": "/standard/tokens/nft/overview",
      "permanent": true
    },
    {
      "source": "/v3/guidelines/dapps/asset-processing/nft-processing/metadata-parsing",
      "destination": "/standard/tokens/nft/how-to-get-metadata",
      "permanent": true
    },
    {
      "source": "/guidelines/nodes-guidelines",
      "destination": "/ecosystem/node/overview",
      "permanent": true
    },
    {
      "source": "/v3/guidelines/nodes/overview",
      "destination": "/ecosystem/node/overview",
      "permanent": true
    },
    {
      "source": "/guidelines/running-nodes",
      "destination": "/ecosystem/node/overview",
      "permanent": true
    },
    {
      "source": "/v3/guidelines/nodes/running-nodes/archive-node",
      "destination": "/ecosystem/node/overview",
      "permanent": true
    },
    {
      "source": "/v3/guidelines/nodes/running-nodes/full-node",
      "destination": "/ecosystem/node/overview",
      "permanent": true
    },
    {
      "source": "/v3/guidelines/nodes/running-nodes/liteserver-node",
      "destination": "/ecosystem/node/overview",
      "permanent": true
    },
    {
      "source": "/v3/guidelines/nodes/running-nodes/validator-node",
      "destination": "/ecosystem/node/overview",
      "permanent": true
    },
    {
      "source": "/v3/guidelines/nodes/running-nodes/collators-validators",
      "destination": "/ecosystem/node/overview",
      "permanent": true
    },
    {
      "source": "/v3/guidelines/nodes/running-nodes/staking-with-nominator-pools",
      "destination": "https://github.com/ton-org/docs/issues/1000",
      "permanent": true
    },
    {
      "source": "/v3/guidelines/nodes/running-nodes/run-mytonctrl-docker",
      "destination": "/ecosystem/node/setup-mytonctrl",
      "permanent": true
    },
    {
      "source": "/v3/guidelines/nodes/running-nodes/running-a-local-ton",
      "destination": "/ecosystem/node/setup-mylocalton",
      "permanent": true
    },
    {
      "source": "/v3/guidelines/nodes/running-nodes/secure-guidelines",
      "destination": "/ecosystem/node/overview",
      "permanent": true
    },
    {
      "source": "/guidelines/maintenance-guidelines",
      "destination": "/ecosystem/node/overview",
      "permanent": true
    },
    {
      "source": "/v3/guidelines/nodes/maintenance-guidelines/mytonctrl-backup-restore",
      "destination": "/ecosystem/node/overview",
      "permanent": true
    },
    {
      "source": "/v3/guidelines/nodes/maintenance-guidelines/mytonctrl-validator-standby",
      "destination": "/ecosystem/node/overview",
      "permanent": true
    },
    {
      "source": "/v3/guidelines/nodes/maintenance-guidelines/mytonctrl-private-alerting",
      "destination": "/ecosystem/node/overview",
      "permanent": true
    },
    {
      "source": "/v3/guidelines/nodes/maintenance-guidelines/mytonctrl-prometheus",
      "destination": "/ecosystem/node/overview",
      "permanent": true
    },
    {
      "source": "/v3/guidelines/nodes/maintenance-guidelines/mytonctrl-remote-controller",
      "destination": "/ecosystem/node/overview",
      "permanent": true
    },
    {
      "source": "/v3/guidelines/nodes/custom-overlays",
      "destination": "/ecosystem/node/overview",
      "permanent": true
    },
    {
      "source": "/v3/guidelines/nodes/nodes-troubleshooting",
      "destination": "/ecosystem/node/overview",
      "permanent": true
    },
    {
      "source": "/v3/guidelines/nodes/node-maintenance-and-security",
      "destination": "/ecosystem/node/overview",
      "permanent": true
    },
    {
      "source": "/v3/guidelines/nodes/monitoring/performance-monitoring",
      "destination": "/ecosystem/node/overview",
      "permanent": true
    },
    {
      "source": "/v3/guidelines/nodes/persistent-states",
      "destination": "/ecosystem/node/overview",
      "permanent": true
    },
    {
      "source": "/v3/guidelines/nodes/faq",
      "destination": "/ecosystem/node/overview",
      "permanent": true
    },
    {
      "source": "/guidelines/ton-connect",
      "destination": "/ecosystem/ton-connect",
      "permanent": true
    },
    {
      "source": "/v3/guidelines/ton-connect/overview",
      "destination": "/ecosystem/ton-connect",
      "permanent": true
    },
    {
      "source": "/v3/guidelines/ton-connect/quick-start",
      "destination": "/ecosystem/ton-connect/dapp",
      "permanent": true
    },
    {
      "source": "/guidelines/dapp-guide",
      "destination": "/ecosystem/ton-connect/dapp",
      "permanent": true
    },
    {
      "source": "/v3/guidelines/ton-connect/creating-manifest",
      "destination": "/ecosystem/ton-connect/manifest",
      "permanent": true
    },
    {
      "source": "/guidelines/install-ton-connect",
      "destination": "/ecosystem/ton-connect/dapp",
      "permanent": true
    },
    {
      "source": "/v3/guidelines/ton-connect/frameworks/react",
      "destination": "/ecosystem/ton-connect/dapp",
      "permanent": true
    },
    {
      "source": "/v3/guidelines/ton-connect/frameworks/web",
      "destination": "/ecosystem/ton-connect/dapp",
      "permanent": true
    },
    {
      "source": "/v3/guidelines/ton-connect/frameworks/python",
      "destination": "/ecosystem/ton-connect/dapp",
      "permanent": true
    },
    {
      "source": "/v3/guidelines/ton-connect/verifying-signed-in-users",
      "destination": "https://github.com/ton-org/docs/issues/90",
      "permanent": true
    },
    {
      "source": "/guidelines/cookbook",
      "destination": "/ecosystem/ton-connect/dapp",
      "permanent": true
    },
    {
      "source": "/v3/guidelines/ton-connect/cookbook/cells",
      "destination": "/ecosystem/ton-connect",
      "permanent": true
    },
    {
      "source": "/v3/guidelines/ton-connect/cookbook/ton-transfer",
      "destination": "/ecosystem/ton-connect/dapps/send-toncoin",
      "permanent": true
    },
    {
      "source": "/v3/guidelines/ton-connect/cookbook/jetton-transfer",
      "destination": "/ecosystem/ton-connect/dapps/send-jetton",
      "permanent": true
    },
    {
      "source": "/v3/guidelines/ton-connect/cookbook/nft-transfer",
      "destination": "/ecosystem/ton-connect/dapps/send-nft",
      "permanent": true
    },
    {
      "source": "/v3/guidelines/ton-connect/guidelines/transaction-by-external-message",
      "destination": "/ecosystem/ton-connect/message-lookup",
      "permanent": true
    },
    {
      "source": "/v3/guidelines/ton-connect/wallet",
      "destination": "/ecosystem/ton-connect/wallet",
      "permanent": true
    },
    {
      "source": "/v3/guidelines/ton-connect/guidelines/developers",
      "destination": "/ecosystem/ton-connect",
      "permanent": true
    },
    {
      "source": "/guidelines/advanced",
      "destination": "/ecosystem/ton-connect",
      "permanent": true
    },
    {
      "source": "/guidelines/web3-guidelines",
      "destination": "/services/overview",
      "permanent": true
    },
    {
      "source": "/v3/guidelines/web3/overview",
      "destination": "/services/overview",
      "permanent": true
    },
    {
      "source": "/guidelines/ton-dns",
      "destination": "/services/dns",
      "permanent": true
    },
    {
      "source": "/v3/guidelines/web3/ton-dns/dns",
      "destination": "/services/dns",
      "permanent": true
    },
    {
      "source": "/v3/guidelines/web3/ton-dns/subresolvers",
      "destination": "/services/dns",
      "permanent": true
    },
    {
      "source": "/guidelines/proxy-and-sites",
      "destination": "/services/sites",
      "permanent": true
    },
    {
      "source": "/v3/guidelines/web3/ton-proxy-sites/how-to-run-ton-site",
      "destination": "/services/sites",
      "permanent": true
    },
    {
      "source": "/v3/guidelines/web3/ton-proxy-sites/ton-sites-for-applications",
      "destination": "/services/sites",
      "permanent": true
    },
    {
      "source": "/v3/guidelines/web3/ton-proxy-sites/connect-with-ton-proxy",
      "destination": "/services/proxy",
      "permanent": true
    },
    {
      "source": "/v3/guidelines/web3/ton-proxy-sites/how-to-open-any-ton-site",
      "destination": "/services/sites",
      "permanent": true
    },
    {
      "source": "/v3/guidelines/web3/ton-proxy-sites/site-and-domain-management",
      "destination": "/services/sites",
      "permanent": true
    },
    {
      "source": "/v3/guidelines/web3/ton-proxy-sites/running-your-own-ton-proxy",
      "destination": "/services/proxy",
      "permanent": true
    },
    {
      "source": "/guidelines/ton-storage",
      "destination": "/services/storage",
      "permanent": true
    },
    {
      "source": "/v3/guidelines/web3/ton-storage/storage-daemon",
      "destination": "/services/storage",
      "permanent": true
    },
    {
      "source": "/v3/guidelines/web3/ton-storage/storage-provider",
      "destination": "/services/storage",
      "permanent": true
    },
    {
      "source": "/v3/guidelines/web3/ton-storage/storage-faq",
      "destination": "/services/storage",
      "permanent": true
    },
    {
      "source": "/v3/contribute/README",
      "destination": "/contribute",
      "permanent": true
    },
    {
      "source": "/v3/contribute",
      "destination": "/contribute",
      "permanent": true
    },
    {
      "source": "/v3/contribute/style-guide",
      "destination": "/contribute/style-guide",
      "permanent": true
    },
    {
      "source": "/v3/contribute/content-standardization",
      "destination": "/contribute",
      "permanent": true
    },
    {
      "source": "/v3/contribute/typography",
      "destination": "/contribute",
      "permanent": true
    },
    {
      "source": "/v3/contribute/localization-program/translation-style-guide",
      "destination": "/contribute",
      "permanent": true
    },
    {
      "source": "/v3/contribute/maintainers",
      "destination": "/contribute",
      "permanent": true
    }
  ]
}<|MERGE_RESOLUTION|>--- conflicted
+++ resolved
@@ -280,9 +280,7 @@
                   }
                 ]
               },
-<<<<<<< HEAD
               "standard/wallets/lockup",
-=======
               {
                 "group": "Preprocessed Wallet V2",
                 "pages": [
@@ -290,7 +288,6 @@
                   "standard/wallets/preprocessed-v2/interact"
                 ]
               },
->>>>>>> e4a62cb4
               "standard/wallets/restricted",
               "standard/wallets/multisig"
             ]
