--- conflicted
+++ resolved
@@ -37,43 +37,8 @@
     "pages": [
       "start-here",
       "get-support",
-<<<<<<< HEAD
+      "from-ethereum",
       "more-tutorials",
-      {
-        "group": "Step-by-step guides",
-        "pages": [
-          "guides/first-dapp",
-          "guides/first-smart-contract",
-          "guides/from-ethereum",
-          "guides/payment",
-          "guides/airdrop",
-          "guides/debug",
-          "guides/telegram",
-          "guides/tma",
-          "guides/react",
-          "guides/auth",
-          "guides/game",
-          "guides/dapp",
-          "guides/wallet",
-          "guides/cex",
-          {
-            "group": "Frontend",
-            "expanded": true,
-            "pages": []
-          },
-          {
-            "group": "Backend",
-            "pages": []
-          },
-          {
-            "group": "Mobile",
-            "pages": []
-          }
-        ]
-      },
-=======
-      "from-ethereum",
->>>>>>> 15b98012
       {
         "group": "Ecosystem",
         "pages": [
