--- conflicted
+++ resolved
@@ -323,11 +323,8 @@
                 "pages": [
                   "standard/tokens/nft/overview",
                   "standard/tokens/nft/how-works",
-<<<<<<< HEAD
                   "standard/tokens/nft/reference-implementation",
-=======
                   "standard/tokens/nft/сomparison",
->>>>>>> 5b1ef64f
                   "standard/tokens/nft/cNFT-how-it-works"
                 ]
               },
