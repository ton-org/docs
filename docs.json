--- conflicted
+++ resolved
@@ -322,16 +322,12 @@
                 "group": "NFT",
                 "pages": [
                   "standard/tokens/nft/overview",
-<<<<<<< HEAD
                   "standard/tokens/nft/how-it-works",
                   "standard/tokens/nft/how-to-deploy-item",
                   "standard/tokens/nft/how-to-transfer",
                   "standard/tokens/nft/how-to-get-metadata",
                   "standard/tokens/nft/how-to-verify-item",
-=======
-                  "standard/tokens/nft/how-works",
                   "standard/tokens/nft/сomparison",
->>>>>>> 5b1ef64f
                   "standard/tokens/nft/cNFT-how-it-works"
                 ]
               },
