{
  "$schema": "https://mintlify.com/docs.json",
  "theme": "maple",
  "name": "TON Docs",
  "logo": {
    "light": "/resources/logo/light.svg",
    "dark": "/resources/logo/dark.svg"
  },
  "favicon": "/favicon.png",
  "colors": {
    "primary": "#0098EA",
    "light": "#F7F9FB",
    "dark": "#1E2337"
  },
  "fonts": {
    "family": "Inter"
  },
  "appearance": {
    "default": "system",
    "strict": false
  },
  "styling": {
    "eyebrows": "breadcrumbs"
  },
  "contextual": {
    "options": [
      "copy",
      "chatgpt",
      "claude",
      "perplexity",
      "mcp",
      "cursor",
      "vscode"
    ]
  },
  "navigation": {
    "pages": [
      "start-here",
      "get-support",
      {
        "group": "Step-by-step guides",
        "pages": [
          "guides/first-dapp",
          "guides/first-smart-contract",
          "guides/from-ethereum",
          "guides/payment",
          "guides/airdrop",
          "guides/debug",
          "guides/telegram",
          "guides/tma",
          "guides/react",
          "guides/auth",
          "guides/game",
          "guides/dapp",
          "guides/wallet",
          "guides/cex",
          {
            "group": "Frontend",
            "expanded": true,
            "pages": []
          },
          {
            "group": "Backend",
            "pages": []
          },
          {
            "group": "Mobile",
            "pages": []
          },
          "guides/more"
        ]
      },
      {
        "group": "Ecosystem",
        "pages": [
          "ecosystem/overview",
          {
            "group": "Wallet apps",
            "pages": [
              "ecosystem/wallet-apps/overview",
              "ecosystem/wallet-apps/tonkeeper",
              "ecosystem/wallet-apps/web",
              "ecosystem/wallet-apps/dev",
              "ecosystem/wallet-apps/addresses-workflow"
            ]
          },
          {
            "group": "Explorers",
            "pages": [
              "ecosystem/explorers/overview",
              "ecosystem/explorers/tonviewer"
            ]
          },
          {
            "group": "Telegram Mini Apps (TMA)",
            "pages": [
              "ecosystem/tma/overview",
              "ecosystem/tma/create-mini-app",
              {
                "group": "Telegram UI",
                "pages": [
                  "ecosystem/tma/telegram-ui/overview",
                  "ecosystem/tma/telegram-ui/getting-started",
                  "ecosystem/tma/telegram-ui/platform-and-palette",
                  {
                    "group": "Reference",
                    "pages": [
                      "ecosystem/tma/telegram-ui/reference/avatar"
                    ]
                  }
                ]
              },
              {
                "group": "Mate",
                "pages": [
                  "ecosystem/tma/mate/telegram-apps-mate",
                  "ecosystem/tma/mate/getting-started",
                  "ecosystem/tma/mate/hosting"
                ]
              },
              {
                "group": "Analytics",
                "pages": [
                  "ecosystem/tma/analytics/analytics",
                  "ecosystem/tma/analytics/supported-events",
                  "ecosystem/tma/analytics/preparation",
                  "ecosystem/tma/analytics/install-via-script",
                  "ecosystem/tma/analytics/install-via-npm",
                  "ecosystem/tma/analytics/api-endpoints",
                  "ecosystem/tma/analytics/managing-integration",
                  "ecosystem/tma/analytics/faq"
                ]
              }
            ]
          },
          {
            "group": "IDEs and editor plugins",
            "pages": [
              "ecosystem/ide/overview",
              "ecosystem/ide/vscode",
              "ecosystem/ide/jetbrains"
            ]
          },
          {
            "group": "Development environment",
            "pages": [
              "ecosystem/blueprint/overview",
              "ecosystem/blueprint/develop",
              {
                "group": "Smart contracts testing",
                "pages": [
                  "ecosystem/blueprint/testing/overview",
                  "ecosystem/blueprint/testing/testing-on-real-network",
                  "ecosystem/blueprint/testing/styleguide",
                  "ecosystem/blueprint/testing/reference"
                ]
              },
              "ecosystem/blueprint/deploy",
              "ecosystem/blueprint/coverage",
              "ecosystem/blueprint/benchmarks",
              "ecosystem/blueprint/config",
              "ecosystem/blueprint/cli",
              "ecosystem/blueprint/api"
            ]
          },
          {
            "group": "TON Connect",
            "pages": [
              "ecosystem/ton-connect/index",
              "ecosystem/ton-connect/manifest",
              "ecosystem/ton-connect/message-lookup",
              {
                "group": "Applications (dApps)",
                "pages": [
                  "ecosystem/ton-connect/dapps/send-toncoin",
                  "ecosystem/ton-connect/dapps/send-usdt",
                  "ecosystem/ton-connect/dapps/send-jetton",
                  "ecosystem/ton-connect/dapps/send-nft",
                  "ecosystem/ton-connect/dapps/check-toncoin-balance",
                  "ecosystem/ton-connect/dapps/check-usdt-balance",
                  "ecosystem/ton-connect/dapps/check-jetton-balance",
                  "ecosystem/ton-connect/dapps/check-nfts",
                  "ecosystem/ton-connect/dapps/track-transaction",
                  "ecosystem/ton-connect/dapps/sign-data",
                  "ecosystem/ton-connect/dapps/request-proof"
                ]
              },
              {
                "group": "WalletKit",
                "pages": [
                  "ecosystem/ton-connect/walletkit/index",
                  {
                    "group": "Web",
                    "pages": [
                      "ecosystem/ton-connect/walletkit/web/init"
                    ]
                  },
                  "ecosystem/ton-connect/walletkit/qa-guide",
                  "ecosystem/ton-connect/walletkit/native-web",
                  "ecosystem/ton-connect/walletkit/browser-extension"
                ]
              }
            ]
          },
          "ecosystem/sdks",
          "ecosystem/analytics",
          "ecosystem/status",
          {
            "group": "Oracles",
            "pages": [
              "ecosystem/interoperability/oracles/overview",
              "ecosystem/interoperability/oracles/redstone",
              "ecosystem/interoperability/oracles/pyth"
            ]
          },
          {
            "group": "Bridges",
            "pages": [
              "ecosystem/interoperability/bridges/overview"
            ]
          },
          {
            "group": "RPC providers",
            "pages": [
              "ecosystem/rpc/overview",
              {
                "group": "TON Center",
                "expanded": true,
                "pages": [
                  "ecosystem/rpc/toncenter/overview",
                  "ecosystem/rpc/toncenter/get-api-key",
                  {
                    "group": "API v2",
                    "openapi": {
                      "source": "ecosystem/rpc/toncenter/v2.json",
                      "directory": "ecosystem/rpc/toncenter/v2"
                    }
                  },
                  {
                    "group": "API v3",
                    "openapi": {
                      "source": "ecosystem/rpc/toncenter/v3.yaml",
                      "directory": "ecosystem/rpc/toncenter/v3"
                    }
                  }
                ]
              },
              "ecosystem/rpc/price"
            ]
          },
          {
            "group": "Blockchain node",
            "pages": [
              "ecosystem/node/overview",
              "ecosystem/node/setup-mytonctrl",
              "ecosystem/node/setup-mylocalton",
              {
                "group": "MyTonCtrl Reference",
                "pages": [
                  "ecosystem/node/mytonctrl/overview",
                  "ecosystem/node/mytonctrl/core",
                  "ecosystem/node/mytonctrl/installer",
                  "ecosystem/node/mytonctrl/wallet",
                  "ecosystem/node/mytonctrl/validator",
                  "ecosystem/node/mytonctrl/collator",
                  "ecosystem/node/mytonctrl/pools",
                  "ecosystem/node/mytonctrl/liquid_staking",
                  "ecosystem/node/mytonctrl/custom_overlays",
                  "ecosystem/node/mytonctrl/utilities",
                  "ecosystem/node/mytonctrl/alerting",
                  "ecosystem/node/mytonctrl/backups",
                  "ecosystem/node/mytonctrl/btc_teleport"
                ]
              }
            ]
          },
          "ecosystem/ai"
        ]
      },
      {
        "group": "Standard contracts",
        "pages": [
          "standard/overview",
          {
            "group": "Wallets",
            "pages": [
              "standard/wallets/how-it-works",
              "standard/wallets/mnemonics",
              "standard/wallets/comparison",
              "standard/wallets/history",
              "standard/wallets/v4",
              {
                "group": "V5",
                "pages": [
                  "standard/wallets/v5",
                  "standard/wallets/v5-api"
                ]
              },
              {
                "group": "Highload Wallets",
                "pages": [
                  "standard/wallets/highload/overview",
                  {
                    "group": "Highload Wallet v3",
                    "pages": [
                      "standard/wallets/highload/v3/create",
                      "standard/wallets/highload/v3/send-single-transfer",
                      "standard/wallets/highload/v3/send-batch-transfers",
                      "standard/wallets/highload/v3/verify-is-processed",
                      "standard/wallets/highload/v3/specification"
                    ]
                  },
                  {
                    "group": "Highload Wallet v2",
                    "pages": [
                      "standard/wallets/highload/v2/specification"
                    ]
                  }
                ]
              },
              "standard/wallets/multisig"
            ]
          },
          {
            "group": "Tokens",
            "expanded": true,
            "pages": [
              "standard/tokens/overview",
              "standard/tokens/metadata",
              {
                "group": "Jettons",
                "pages": [
                  "standard/tokens/jettons/overview",
                  "standard/tokens/jettons/how-it-works",
                  "standard/tokens/jettons/comparison",
                  "standard/tokens/jettons/mintless/overview",
                  "standard/tokens/jettons/how-to-mint",
                  "standard/tokens/jettons/how-to-burning",
                  "standard/tokens/jettons/how-to-find",
                  "standard/tokens/jettons/how-to-transfer",
                  "standard/tokens/jettons/how-to-get-wallet-data",
                  "standard/tokens/jettons/how-to-get-supply-data",
                  "standard/tokens/jettons/mintless/deploy",
                  "standard/tokens/jettons/api"
                ]
              },
              {
                "group": "NFT",
                "pages": [
                  "standard/tokens/nft/overview",
<<<<<<< HEAD
                  "standard/tokens/nft/how-it-works",
                  "standard/tokens/nft/how-to-deploy-item",
                  "standard/tokens/nft/how-to-transfer",
                  "standard/tokens/nft/how-to-get-metadata",
                  "standard/tokens/nft/how-to-verify-item",
=======
                  "standard/tokens/nft/how-works",
                  "standard/tokens/nft/reference-implementation",
>>>>>>> b2467d7d
                  "standard/tokens/nft/comparison",
                  "standard/tokens/nft/cNFT-how-it-works",
                  "standard/tokens/nft/api"
                ]
              },
              {
                "group": "SBT",
                "pages": [
                  "standard/tokens/sbt/overview",
                  "standard/tokens/sbt/how-it-works"
                ]
              },
              "standard/tokens/airdrop"
            ]
          },
          "standard/dex",
          "standard/vesting",
          "standard/governance"
        ]
      },
      {
        "group": "Contract patterns",
        "pages": [
          "patterns/carry-value",
          "patterns/contract-sharding",
          "patterns/security",
          "patterns/gas",
          "patterns/using-onchain-libraries",
          "patterns/random",
          "patterns/offchaining",
          "patterns/upgrades",
          "patterns/zk"
        ]
      },
      {
        "group": "Languages",
        "pages": [
          "languages/tolk",
          {
            "group": "TL-B",
            "pages": [
              "languages/TL-B/overview",
              "languages/TL-B/syntax-and-semantics",
              "languages/TL-B/simple-examples",
              "languages/TL-B/complex-and-non-trivial-examples",
              "languages/TL-B/tep-examples",
              "languages/TL-B/tooling"
            ]
          },
          {
            "group": "Fift",
            "pages": [
              "languages/fift/index",
              "languages/fift/fift-and-tvm-assembly",
              "languages/fift/deep-dive",
              "languages/fift/multisig",
              "languages/fift/whitepaper"
            ]
          },
          {
            "group": "FunC",
            "pages": [
              "languages/func/index",
              "languages/func/cookbook",
              {
                "group": "Language",
                "expanded": true,
                "pages": [
                  "languages/func/comments",
                  "languages/func/types",
                  "languages/func/literals",
                  "languages/func/operators",
                  "languages/func/expressions",
                  "languages/func/statements",
                  "languages/func/functions",
                  "languages/func/global-variables",
                  "languages/func/compiler-directives",
                  "languages/func/built-ins",
                  "languages/func/dictionaries"
                ]
              },
              {
                "group": "Libraries",
                "expanded": true,
                "pages": [
                  "languages/func/stdlib",
                  "languages/func/libraries"
                ]
              },
              "languages/func/changelog"
            ]
          },
          "languages/tact"
        ]
      },
      {
        "group": "TVM: TON Virtual Machine",
        "pages": [
          "tvm/overview",
          {
            "group": "Tools",
            "pages": [
              "tvm/tools/txtracer",
              "tvm/tools/retracer",
              "tvm/tools/tvm-explorer",
              "tvm/tools/ton-decompiler"
            ]
          },
          {
            "group": "Serialization",
            "pages": [
              "tvm/serialization/cells",
              "tvm/serialization/library",
              "tvm/serialization/merkle",
              "tvm/serialization/merkle-update",
              "tvm/serialization/pruned",
              "tvm/serialization/boc"
            ]
          },
          "tvm/exit-codes",
          "tvm/builders-and-slices",
          "tvm/instructions",
          "tvm/changelog"
        ]
      },
      {
        "group": "Blockchain foundations",
        "pages": [
          "foundations/overview",
          {
            "group": "Addresses",
            "pages": [
              "foundations/addresses/overview",
              "foundations/addresses/formats",
              "foundations/addresses/serialize"
            ]
          },
          {
            "group": "Merkle proofs",
            "pages": [
              "foundations/proofs/overview",
              "foundations/proofs/verifying-liteserver-proofs"
            ]
          },
          {
            "group": "Messages",
            "pages": [
              "foundations/messages/overview",
              "foundations/messages/internal"
            ]
          },
          "foundations/hypercube-routing",
          "foundations/statuses",
          "foundations/phases",
          "foundations/fees",
          "foundations/shards",
          "foundations/limits",
          "foundations/config",
          "foundations/proofs",
          "foundations/consensus",
          "foundations/system-contracts",
          "foundations/precompiled",
          "foundations/network",
          "foundations/blocks",
          {
            "group": "Whitepapers",
            "expanded": true,
            "pages": [
              "foundations/whitepapers/overview",
              "foundations/whitepapers/tvm",
              "foundations/whitepapers/tblkch",
              "foundations/whitepapers/ton",
              "foundations/whitepapers/catchain"
            ]
          },
          "foundations/glossary"
        ]
      },
      {
        "group": "Web3 services",
        "pages": [
          "services/overview",
          "services/dns",
          "services/payment",
          "services/sites",
          "services/proxy",
          "services/storage"
        ]
      },
      {
        "group": "Contribute",
        "pages": [
          "contribute/index",
          "contribute/style-guide",
          {
            "group": "Components and snippets",
            "pages": [
              "contribute/snippets/index",
              "contribute/snippets/aside",
              "contribute/snippets/image",
              "contribute/snippets/filetree"
            ]
          }
        ]
      }
    ]
  },
  "footer": {
    "socials": {
      "github": "https://github.com/ton-blockchain",
      "x": "https://twitter.com/ton_blockchain",
      "telegram": "https://t.me/addlist/1r5Vcb8eljk5Yzcy"
    }
  },
  "errors": {
    "404": {
      "redirect": false,
      "title": "Page not found",
      "description": "Maybe you were looking for one of these pages below?"
    }
  },
  "redirects": [
    {
      "source": "/v3/concepts/dive-into-ton/introduction",
      "destination": "/pending/discover/pending/dive-into-ton-introduction"
    },
    {
      "source": "/v3/concepts/dive-into-ton/ton-ecosystem/wallet-apps",
      "destination": "/pending/discover/tools/wallets"
    },
    {
      "source": "/v3/concepts/dive-into-ton/ton-ecosystem/explorers-in-ton",
      "destination": "/pending/discover/tools/explorers"
    },
    {
      "source": "/v3/concepts/dive-into-ton/ton-ecosystem/nft",
      "destination": "TODO-NFT-use-cases-into-customer-docs-or-cookbook-with-examples"
    },
    {
      "source": "/v3/concepts/dive-into-ton/ton-blockchain/blockchain-of-blockchains",
      "destination": "TODO-backport-changes"
    },
    {
      "source": "/v3/concepts/dive-into-ton/ton-blockchain/smart-contract-addresses",
      "destination": "/pending/reference/blockchain/accounts/addresses"
    },
    {
      "source": "/v3/concepts/dive-into-ton/ton-blockchain/cells-as-data-storage",
      "destination": "/pending/discover/ton-fundamentals/cells"
    },
    {
      "source": "/v3/concepts/dive-into-ton/ton-blockchain/ton-networking",
      "destination": "TODO-rather-useless-might-be-edited-into-fundamentals"
    },
    {
      "source": "/v3/concepts/dive-into-ton/ton-blockchain/sharding",
      "destination": "/pending/discover/ton-fundamentals/sharding"
    },
    {
      "source": "/v3/concepts/dive-into-ton/ton-blockchain/blockchain-comparison",
      "destination": "/pending/discover/differences/common"
    },
    {
      "source": "/v3/concepts/dive-into-ton/ton-blockchain/security-measures",
      "destination": "/pending/discover/security-audits"
    },
    {
      "source": "/v3/concepts/dive-into-ton/go-from-ethereum/blockchain-services",
      "destination": "/pending/discover/differences/ethereum"
    },
    {
      "source": "/v3/concepts/dive-into-ton/go-from-ethereum/difference-of-blockchains",
      "destination": "/pending/discover/differences/ethereum"
    },
    {
      "source": "/v3/concepts/dive-into-ton/go-from-ethereum/solidity-vs-func",
      "destination": "/pending/discover/differences/ethereum"
    },
    {
      "source": "/v3/concepts/dive-into-ton/go-from-ethereum/tvm-vs-evm",
      "destination": "/pending/discover/differences/ethereum"
    },
    {
      "source": "/v3/concepts/educational-resources",
      "destination": "/pending/discover/education"
    },
    {
      "source": "/v3/concepts/glossary",
      "destination": "/pending/discover/blockchain-basics/glossary"
    },
    {
      "source": "/v3/guidelines/quick-start/:slug*",
      "destination": "/pending/build/quick-start/tutorial-TODO-all-inner-guidelines/quick-start"
    },
    {
      "source": "/v3/guidelines/get-started-with-ton",
      "destination": "/pending/build/quick-start/tutorial"
    },
    {
      "source": "/guidelines/hello-world",
      "destination": "/pending/build/quick-start/tutorial"
    },
    {
      "source": "/guidelines/smat-contracts-guidelines",
      "destination": "/pending/build/on-chain"
    },
    {
      "source": "/v3/guidelines/smart-contracts/guidelines",
      "destination": "/pending/build/on-chain"
    },
    {
      "source": "/v3/guidelines/smart-contracts/get-methods",
      "destination": "/pending/build/off-chain/web3/get-methods"
    },
    {
      "source": "/v3/guidelines/smart-contracts/fee-calculation",
      "destination": "/pending/build/on-chain/fees"
    },
    {
      "source": "/guidelines/testing",
      "destination": "/pending/build/on-chain/testing"
    },
    {
      "source": "/v3/guidelines/smart-contracts/testing/overview",
      "destination": "/pending/build/on-chain/testing"
    },
    {
      "source": "/v3/guidelines/smart-contracts/testing/blueprint-config",
      "destination": "/pending/build/on-chain/testing"
    },
    {
      "source": "/v3/guidelines/smart-contracts/testing/writing-test-examples",
      "destination": "/pending/build/on-chain/testing/exit-codes"
    },
    {
      "source": "/v3/guidelines/smart-contracts/testing/collect-contract-gas-metric",
      "destination": "/pending/build/on-chain/testing/gas-consumption"
    },
    {
      "source": "/guidelines/security-measures",
      "destination": "/pending/build/on-chain/security"
    },
    {
      "source": "/v3/guidelines/smart-contracts/security/overview",
      "destination": "/pending/build/on-chain/security"
    },
    {
      "source": "/v3/guidelines/smart-contracts/security/common-vulnerabilities",
      "destination": "/pending/build/on-chain/security/best-practices"
    },
    {
      "source": "/v3/guidelines/smart-contracts/security/secure-programming",
      "destination": "/pending/build/on-chain/security/best-practices"
    },
    {
      "source": "/v3/guidelines/smart-contracts/security/things-to-focus",
      "destination": "/pending/build/on-chain/security/best-practices"
    },
    {
      "source": "/v3/guidelines/smart-contracts/security/ton-hack-challenge-1",
      "destination": "/pending/build/on-chain/security/hack-challenges"
    },
    {
      "source": "/v3/guidelines/smart-contracts/security/random-number-generation",
      "destination": "/pending/build/on-chain/security/best-practices"
    },
    {
      "source": "/v3/guidelines/smart-contracts/security/random",
      "destination": "/pending/build/on-chain/security/best-practices"
    },
    {
      "source": "/guidelines/how-to",
      "destination": "/pending/build/on-chain/standard-smart-contracts"
    },
    {
      "source": "/guidelines/compile-from-sources",
      "destination": "/pending/build/on-chain/legacy-examples"
    },
    {
      "source": "/v3/guidelines/smart-contracts/howto/compile/compilation-instructions",
      "destination": "/pending/build/on-chain/legacy-examples"
    },
    {
      "source": "/v3/guidelines/smart-contracts/howto/compile/instructions-low-memory",
      "destination": "/pending/build/on-chain/legacy-examples"
    },
    {
      "source": "/v3/guidelines/smart-contracts/howto/multisig",
      "destination": "/pending/build/on-chain/legacy-examples"
    },
    {
      "source": "/v3/guidelines/smart-contracts/howto/multisig-js",
      "destination": "/pending/build/on-chain/legacy-examples"
    },
    {
      "source": "/v3/guidelines/smart-contracts/howto/airdrop-claim-best-practice",
      "destination": "/pending/build/on-chain/standard-smart-contracts/airdrop"
    },
    {
      "source": "/v3/guidelines/smart-contracts/howto/shard-optimization",
      "destination": "/pending/build/on-chain/patterns/sharding"
    },
    {
      "source": "/v3/guidelines/smart-contracts/howto/wallet",
      "destination": "/pending/build/on-chain/standard-smart-contracts/wallet"
    },
    {
      "source": "/v3/guidelines/smart-contracts/howto/nominator-pool",
      "destination": "/participate/nominator-pool"
    },
    {
      "source": "/v3/guidelines/smart-contracts/howto/single-nominator-pool",
      "destination": "/participate/nominator-pool"
    },
    {
      "source": "/guidelines/dapps",
      "destination": "/pending/build/off-chain"
    },
    {
      "source": "/v3/guidelines/dapps/overview",
      "destination": "/pending/build/off-chain"
    },
    {
      "source": "/v3/guidelines/dapps/cookbook",
      "destination": "/pending/build/off-chain"
    },
    {
      "source": "/v3/guidelines/dapps/transactions/overview",
      "destination": "/pending/discover/ton-fundamentals/transactions"
    },
    {
      "source": "/v3/guidelines/dapps/transactions/foundations-of-blockchain",
      "destination": "TODO-might-go-to-Discover"
    },
    {
      "source": "/v3/guidelines/dapps/transactions/message-driven-execution",
      "destination": "/pending/discover/ton-fundamentals/messages"
    },
    {
      "source": "/v3/guidelines/dapps/transactions/hash-based-tracking",
      "destination": "TODO"
    },
    {
      "source": "/v3/guidelines/dapps/transactions/api-based-retrieval",
      "destination": "TODO"
    },
    {
      "source": "/v3/guidelines/dapps/transactions/explore-transactions",
      "destination": "TODO"
    },
    {
      "source": "/guidelines/api-sdk",
      "destination": "/pending/discover/tools/sdks"
    },
    {
      "source": "/v3/guidelines/dapps/apis-sdks/overview",
      "destination": "/pending/discover/tools/sdks"
    },
    {
      "source": "/v3/guidelines/dapps/apis-sdks/sdk",
      "destination": "/pending/discover/tools/sdks"
    },
    {
      "source": "/v3/guidelines/dapps/apis-sdks/api-types",
      "destination": "/pending/discover/apis"
    },
    {
      "source": "/v3/guidelines/dapps/apis-sdks/ton-http-apis",
      "destination": "/pending/discover/apis"
    },
    {
      "source": "/v3/guidelines/dapps/apis-sdks/ton-adnl-apis",
      "destination": "/pending/discover/apis"
    },
    {
      "source": "/guidelines/tutorials-and-examples",
      "destination": "/pending/build/off-chain/web3"
    },
    {
      "source": "/v3/guidelines/dapps/tutorials/jetton-airdrop",
      "destination": "TODO"
    },
    {
      "source": "/v3/guidelines/dapps/apis-sdks/api-keys",
      "destination": "TODO-how-to-get-ton-center-API-key"
    },
    {
      "source": "/v3/guidelines/dapps/apis-sdks/getblock-ton-api",
      "destination": "TODO-http-api-by-GetBlock"
    },
    {
      "source": "/v3/guidelines/dapps/tutorials/nft-minting-guide",
      "destination": "TODO"
    },
    {
      "source": "/v3/guidelines/dapps/tutorials/mint-your-first-token",
      "destination": "TODO"
    },
    {
      "source": "/v3/guidelines/dapps/tutorials/zero-knowledge-proofs",
      "destination": "TODO"
    },
    {
      "source": "/v3/guidelines/dapps/tutorials/web3-game-example",
      "destination": "TODO-in-complete-examples"
    },
    {
      "source": "/guidelines/tg-bot-examples",
      "destination": "/pending/build/off-chain/telegram-bots"
    },
    {
      "source": "/v3/guidelines/dapps/tutorials/telegram-bot-examples/accept-payments-in-a-telegram-bot",
      "destination": "/pending/build/off-chain/telegram-bots/ton-store"
    },
    {
      "source": "/v3/guidelines/dapps/tutorials/telegram-bot-examples/accept-payments-in-a-telegram-bot-2",
      "destination": "/pending/build/off-chain/telegram-bots/ton-balance"
    },
    {
      "source": "/v3/guidelines/dapps/tutorials/telegram-bot-examples/accept-payments-in-a-telegram-bot-js",
      "destination": "TODO-burgers-and-ice-cream"
    },
    {
      "source": "/guidelines/tma",
      "destination": "/pending/build/off-chain/telegram-mini-apps"
    },
    {
      "source": "/v3/guidelines/dapps/tma/overview",
      "destination": "/pending/build/off-chain/telegram-mini-apps"
    },
    {
      "source": "/guidelines/tma-guidelines",
      "destination": "/pending/build/off-chain/telegram-mini-apps"
    },
    {
      "source": "/v3/guidelines/dapps/tma/guidelines/testing-apps",
      "destination": "/pending/build/off-chain/telegram-mini-apps"
    },
    {
      "source": "/v3/guidelines/dapps/tma/guidelines/publishing",
      "destination": "/pending/build/off-chain/telegram-mini-apps"
    },
    {
      "source": "/v3/guidelines/dapps/tma/guidelines/monetization",
      "destination": "/pending/build/off-chain/telegram-mini-apps"
    },
    {
      "source": "/v3/guidelines/dapps/tma/guidelines/tips-and-tricks",
      "destination": "/pending/build/off-chain/telegram-mini-apps"
    },
    {
      "source": "/guidelines/tma-tutorials-and-examples",
      "destination": "/pending/build/off-chain/telegram-mini-apps"
    },
    {
      "source": "/v3/guidelines/dapps/tma/tutorials/step-by-step-guide",
      "destination": "/pending/build/off-chain/telegram-mini-apps"
    },
    {
      "source": "/v3/guidelines/dapps/tma/tutorials/app-examples",
      "destination": "/pending/build/off-chain/telegram-mini-apps"
    },
    {
      "source": "/v3/guidelines/dapps/tma/tutorials/design-guidelines",
      "destination": "/pending/build/off-chain/telegram-mini-apps"
    },
    {
      "source": "/v3/guidelines/dapps/tma/notcoin",
      "destination": "TODO-low-value"
    },
    {
      "source": "/v3/guidelines/dapps/tma/grants",
      "destination": "TODO-low-value"
    },
    {
      "source": "/guidelines/advanced-asset-processing",
      "destination": "/pending/build/off-chain/web3"
    },
    {
      "source": "/v3/guidelines/dapps/asset-processing/payments-processing",
      "destination": "/pending/build/off-chain/web3/toncoin"
    },
    {
      "source": "/v3/guidelines/dapps/asset-processing/jettons",
      "destination": "/pending/build/off-chain/standard-smart-contracts/jetton"
    },
    {
      "source": "/v3/guidelines/dapps/asset-processing/mintless-jettons",
      "destination": "/pending/build/off-chain/standard-smart-contracts/mintless-jetton"
    },
    {
      "source": "/v3/guidelines/dapps/asset-processing/compressed-nfts",
      "destination": "/pending/build/off-chain/standard-smart-contracts/compressed-nft"
    },
    {
      "source": "/v3/guidelines/dapps/asset-processing/mass-mint-tools",
      "destination": "TODO-more-likely-to-be-part-of-Discover-or-Overview"
    },
    {
      "source": "/guidelines/nft-processing",
      "destination": "/pending/build/off-chain/standard-smart-contracts/nft"
    },
    {
      "source": "/v3/guidelines/dapps/asset-processing/nft-processing/nfts",
      "destination": "/pending/build/off-chain/standard-smart-contracts/nft"
    },
    {
      "source": "/v3/guidelines/dapps/asset-processing/nft-processing/metadata-parsing",
      "destination": "/pending/build/off-chain/standard-smart-contracts/nft"
    },
    {
      "source": "/guidelines/nodes-guidelines",
      "destination": "/participate"
    },
    {
      "source": "/v3/guidelines/nodes/overview",
      "destination": "/participate"
    },
    {
      "source": "/guidelines/running-nodes",
      "destination": "/participate"
    },
    {
      "source": "/v3/guidelines/nodes/running-nodes/archive-node",
      "destination": "/participate/nodes/archive-node"
    },
    {
      "source": "/v3/guidelines/nodes/running-nodes/full-node",
      "destination": "/participate/nodes/full-node"
    },
    {
      "source": "/v3/guidelines/nodes/running-nodes/liteserver-node",
      "destination": "/participate/nodes/liteserver-node"
    },
    {
      "source": "/v3/guidelines/nodes/running-nodes/validator-node",
      "destination": "/participate/nodes/validator-node"
    },
    {
      "source": "/v3/guidelines/nodes/running-nodes/staking-with-nominator-pools",
      "destination": "/participate/nominator-pool"
    },
    {
      "source": "/v3/guidelines/nodes/running-nodes/run-mytonctrl-docker",
      "destination": "/participate"
    },
    {
      "source": "/v3/guidelines/nodes/running-nodes/running-a-local-ton",
      "destination": "/pending/build/local-blockchain"
    },
    {
      "source": "/v3/guidelines/nodes/running-nodes/secure-guidelines",
      "destination": "/participate/nodes/security"
    },
    {
      "source": "/guidelines/maintenance-guidelines",
      "destination": "TODO-this-and-the-rest-of-guidelines"
    },
    {
      "source": "/guidelines/ton-connect",
      "destination": "TODO"
    },
    {
      "source": "/v3/guidelines/ton-connect/overview",
      "destination": "TODO-same-as-before"
    },
    {
      "source": "/v3/guidelines/ton-connect/quick-start",
      "destination": "TODO"
    },
    {
      "source": "/guidelines/dapp-guide",
      "destination": "TODO"
    },
    {
      "source": "/v3/guidelines/ton-connect/creating-manifest",
      "destination": "TODO"
    },
    {
      "source": "/guidelines/install-ton-connect",
      "destination": "TODO"
    },
    {
      "source": "/v3/guidelines/ton-connect/frameworks/react",
      "destination": "TODO"
    },
    {
      "source": "/v3/guidelines/ton-connect/frameworks/web",
      "destination": "TODO"
    },
    {
      "source": "/v3/guidelines/ton-connect/frameworks/python",
      "destination": "TODO"
    },
    {
      "source": "/v3/guidelines/ton-connect/verifying-signed-in-users",
      "destination": "TODO"
    },
    {
      "source": "/guidelines/cookbook",
      "destination": "TODO"
    },
    {
      "source": "/v3/guidelines/ton-connect/cookbook/cells",
      "destination": "TODO-message-body"
    },
    {
      "source": "/v3/guidelines/ton-connect/cookbook/ton-transfer",
      "destination": "TODO"
    },
    {
      "source": "/v3/guidelines/ton-connect/cookbook/jetton-transfer",
      "destination": "TODO"
    },
    {
      "source": "/v3/guidelines/ton-connect/cookbook/nft-transfer",
      "destination": "TODO"
    },
    {
      "source": "/v3/guidelines/ton-connect/guidelines/transaction-by-external-message",
      "destination": "TODO"
    },
    {
      "source": "/v3/guidelines/ton-connect/wallet",
      "destination": "TODO"
    },
    {
      "source": "/v3/guidelines/ton-connect/guidelines/developers",
      "destination": "TODO"
    },
    {
      "source": "/guidelines/advanced",
      "destination": "TODO-with-two-external-links"
    },
    {
      "source": "/guidelines/business",
      "destination": "TODO"
    },
    {
      "source": "/v3/guidelines/ton-connect/business/ton-connect-for-business",
      "destination": "TODO-should-be-same-as-before"
    },
    {
      "source": "/v3/guidelines/ton-connect/business/ton-connect-for-security",
      "destination": "TODO"
    },
    {
      "source": "/guidelines/web3-guidelines",
      "destination": "TODO"
    },
    {
      "source": "/v3/guidelines/web3/overview",
      "destination": "TODO-should-be-same"
    },
    {
      "source": "/guidelines/ton-dns",
      "destination": "TODO"
    },
    {
      "source": "/v3/guidelines/web3/ton-dns/subresolvers",
      "destination": "TODO"
    },
    {
      "source": "/guidelines/proxy-and-sites",
      "destination": "TODO"
    },
    {
      "source": "/v3/guidelines/web3/ton-proxy-sites/how-to-run-ton-site",
      "destination": "TODO"
    },
    {
      "source": "/v3/guidelines/web3/ton-proxy-sites/ton-sites-for-applications",
      "destination": "TODO"
    },
    {
      "source": "/v3/guidelines/web3/ton-proxy-sites/connect-with-ton-proxy",
      "destination": "TODO"
    },
    {
      "source": "/v3/guidelines/web3/ton-proxy-sites/how-to-open-any-ton-site",
      "destination": "TODO"
    },
    {
      "source": "/v3/guidelines/web3/ton-proxy-sites/site-and-domain-management",
      "destination": "TODO"
    },
    {
      "source": "/v3/guidelines/web3/ton-proxy-sites/running-your-own-ton-proxy",
      "destination": "TODO"
    },
    {
      "source": "/guidelines/ton-storage",
      "destination": "TODO"
    },
    {
      "source": "/v3/guidelines/web3/ton-storage/storage-daemon",
      "destination": "TODO"
    },
    {
      "source": "/v3/guidelines/web3/ton-storage/storage-provider",
      "destination": "TODO"
    },
    {
      "source": "/v3/guidelines/web3/ton-storage/storage-faq",
      "destination": "TODO"
    },
    {
      "source": "/v3/documentation/ton-documentation",
      "destination": "/"
    },
    {
      "source": "/v3/documentation/faq",
      "destination": "/pending/discover"
    },
    {
      "source": "/v3/documentation/smart-contracts/overview",
      "destination": "/pending/reference/blockchain/standard-smart-contracts"
    },
    {
      "source": "/v3/documentation/smart-contracts/addresses",
      "destination": "/pending/reference/blockchain/accounts/addresses"
    },
    {
      "source": "/v3/documentation/smart-contracts/getting-started/javascript",
      "destination": "/pending/build/setup"
    },
    {
      "source": "/v3/documentation/smart-contracts/getting-started/ide-plugins",
      "destination": "/pending/build/setup"
    },
    {
      "source": "/v3/documentation/smart-contracts/getting-started/testnet",
      "destination": "/pending/reference/blockchain/network/testnet"
    },
    {
      "source": "/v3/documentation/smart-contracts/contracts-specs/wallet-contracts",
      "destination": "/pending/reference/blockchain/standard-smart-contracts/wallets"
    },
    {
      "source": "/v3/documentation/smart-contracts/contracts-specs/highload-wallet",
      "destination": "/pending/reference/blockchain/standard-smart-contracts/highload-wallets"
    },
    {
      "source": "/v3/documentation/smart-contracts/contracts-specs/vesting-contract",
      "destination": "/pending/reference/blockchain/standard-smart-contracts/wallets/vesting"
    },
    {
      "source": "/v3/documentation/smart-contracts/contracts-specs/governance",
      "destination": "/pending/reference/blockchain/standard-smart-contracts/core/governance"
    },
    {
      "source": "/v3/documentation/smart-contracts/contracts-specs/nominator-pool",
      "destination": "/pending/reference/blockchain/standard-smart-contracts/core/nominator-pool"
    },
    {
      "source": "/v3/documentation/smart-contracts/contracts-specs/single-nominator-pool",
      "destination": "/pending/reference/blockchain/standard-smart-contracts/core/nominator-pool"
    },
    {
      "source": "/v3/documentation/smart-contracts/contracts-specs/precompiled-contracts",
      "destination": "/pending/reference/blockchain/standard-smart-contracts/core/precompiled"
    },
    {
      "source": "/v3/documentation/smart-contracts/contracts-specs/examples",
      "destination": "/pending/reference/blockchain/standard-smart-contracts"
    },
    {
      "source": "/v3/documentation/smart-contracts/limits",
      "destination": "/pending/reference/blockchain/limits"
    },
    {
      "source": "/v3/documentation/smart-contracts/message-management/messages-and-transactions",
      "destination": "TODO"
    },
    {
      "source": "/v3/documentation/smart-contracts/message-management/sending-messages",
      "destination": "TODO"
    },
    {
      "source": "/v3/documentation/smart-contracts/message-management/internal-messages",
      "destination": "TODO"
    },
    {
      "source": "/v3/documentation/smart-contracts/message-management/external-messages",
      "destination": "TODO"
    },
    {
      "source": "/v3/documentation/smart-contracts/message-management/non-bounceable-messages",
      "destination": "TODO"
    },
    {
      "source": "/v3/documentation/smart-contracts/message-management/message-modes-cookbook",
      "destination": "TODO"
    },
    {
      "source": "/v3/documentation/smart-contracts/message-management/ecosystem-messages-layout",
      "destination": "TODO"
    },
    {
      "source": "/v3/documentation/smart-contracts/transaction-fees/fees",
      "destination": "/pending/reference/blockchain/fees"
    },
    {
      "source": "/v3/documentation/smart-contracts/transaction-fees/fees-low-level",
      "destination": "/pending/reference/blockchain/fees"
    },
    {
      "source": "/v3/documentation/smart-contracts/transaction-fees/accept-message-effects",
      "destination": "/pending/reference/blockchain/fees"
    },
    {
      "source": "/v3/documentation/smart-contracts/transaction-fees/forward-fees",
      "destination": "/pending/reference/blockchain/fees"
    },
    {
      "source": "/v3/documentation/smart-contracts/shards/shards-intro",
      "destination": "/pending/reference/blockchain/sharding"
    },
    {
      "source": "/v3/documentation/smart-contracts/shards/infinity-sharding-paradigm",
      "destination": "/pending/reference/blockchain/sharding"
    },
    {
      "source": "/v3/documentation/smart-contracts/tact",
      "destination": "/pending/reference/blockchain/standard-smart-contracts"
    },
    {
      "source": "/v3/documentation/smart-contracts/tolk/overview",
      "destination": "/pending/reference/tolk"
    },
    {
      "source": "/v3/documentation/smart-contracts/tolk/environment-setup",
      "destination": "/pending/reference/tolk"
    },
    {
      "source": "/v3/documentation/smart-contracts/tolk/counter-smart-contract",
      "destination": "/pending/reference/tolk"
    },
    {
      "source": "/v3/documentation/smart-contracts/tolk/language-guide",
      "destination": "/pending/reference/tolk"
    },
    {
      "source": "/v3/documentation/smart-contracts/tolk/tolk-vs-func/in-short",
      "destination": "/pending/reference/tolk"
    },
    {
      "source": "/v3/documentation/smart-contracts/tolk/tolk-vs-func/in-detail",
      "destination": "/pending/reference/tolk"
    },
    {
      "source": "/v3/documentation/smart-contracts/tolk/tolk-vs-func/mutability",
      "destination": "/pending/reference/tolk"
    },
    {
      "source": "/v3/documentation/smart-contracts/tolk/tolk-vs-func/stdlib",
      "destination": "/pending/reference/tolk"
    },
    {
      "source": "/v3/documentation/smart-contracts/tolk/tolk-vs-func/pack-to-from-cells",
      "destination": "/pending/reference/tolk"
    },
    {
      "source": "/v3/documentation/smart-contracts/tolk/tolk-vs-func/create-message",
      "destination": "/pending/reference/tolk"
    },
    {
      "source": "/v3/documentation/smart-contracts/tolk/tolk-vs-func/lazy-loading",
      "destination": "/pending/reference/tolk"
    },
    {
      "source": "/v3/documentation/smart-contracts/tolk/changelog",
      "destination": "/pending/changelog/tolk"
    },
    {
      "source": "/v3/documentation/smart-contracts/func/overview",
      "destination": "/pending/reference/blockchain/standard-smart-contracts"
    },
    {
      "source": "/v3/documentation/smart-contracts/func/cookbook",
      "destination": "/pending/reference/blockchain/legacy/func/cookbook"
    },
    {
      "source": "/v3/documentation/smart-contracts/func/docs/types",
      "destination": "/pending/reference/blockchain/legacy/func/types"
    },
    {
      "source": "/v3/documentation/smart-contracts/func/docs/comments",
      "destination": "/pending/reference/blockchain/legacy/func/comments"
    },
    {
      "source": "/v3/documentation/smart-contracts/func/docs/literals_identifiers",
      "destination": "/pending/reference/blockchain/legacy/func/literals"
    },
    {
      "source": "/v3/documentation/smart-contracts/func/docs/functions",
      "destination": "/pending/reference/blockchain/legacy/func/functions"
    },
    {
      "source": "/v3/documentation/smart-contracts/func/docs/global_variables",
      "destination": "/pending/reference/blockchain/legacy/func/global-variables"
    },
    {
      "source": "/v3/documentation/smart-contracts/func/docs/compiler_directives",
      "destination": "/pending/reference/blockchain/legacy/func/compiler-directives"
    },
    {
      "source": "/v3/documentation/smart-contracts/func/docs/statements",
      "destination": "/pending/reference/blockchain/legacy/func/statements"
    },
    {
      "source": "/v3/documentation/smart-contracts/func/docs/builtins",
      "destination": "/pending/reference/blockchain/legacy/func/build-ins"
    },
    {
      "source": "/v3/documentation/smart-contracts/func/docs/dictionaries",
      "destination": "/pending/reference/blockchain/legacy/func/dictionaries"
    },
    {
      "source": "/v3/documentation/smart-contracts/func/docs/stdlib",
      "destination": "/pending/reference/blockchain/legacy/func/stdlib"
    },
    {
      "source": "/v3/documentation/smart-contracts/func/libraries",
      "destination": "/pending/reference/blockchain/legacy/func/libraries"
    },
    {
      "source": "/v3/documentation/smart-contracts/func/changelog",
      "destination": "/pending/changelog/func"
    },
    {
      "source": "/v3/documentation/smart-contracts/fift/overview",
      "destination": "/language/fift"
    },
    {
      "source": "/v3/documentation/smart-contracts/fift/fift-and-tvm-assembly",
      "destination": "/language/fift/fift-and-tvm-assembly"
    },
    {
      "source": "/v3/documentation/smart-contracts/fift/fift-deep-dive",
      "destination": "/language/fift/deep-dive"
    },
    {
      "source": "/v3/documentation/dapps/dapps-overview",
      "destination": "TODO"
    },
    {
      "source": "/v3/documentation/dapps/defi/coins",
      "destination": "TODO"
    },
    {
      "source": "/v3/documentation/dapps/defi/tokens",
      "destination": "TODO"
    },
    {
      "source": "/v3/documentation/dapps/defi/nft",
      "destination": "TODO"
    },
    {
      "source": "/v3/documentation/dapps/defi/subscriptions",
      "destination": "TODO"
    },
    {
      "source": "/v3/documentation/dapps/defi/ton-payments",
      "destination": "TODO"
    },
    {
      "source": "/v3/documentation/dapps/assets/overview",
      "destination": "TODO"
    },
    {
      "source": "/v3/documentation/dapps/assets/usdt",
      "destination": "TODO"
    },
    {
      "source": "/v3/documentation/dapps/oracles/about_blockchain_oracles",
      "destination": "/pending/discover/oracles"
    },
    {
      "source": "/v3/documentation/dapps/oracles/pyth",
      "destination": "/pending/discover/oracles"
    },
    {
      "source": "/v3/documentation/dapps/oracles/red_stone",
      "destination": "/pending/discover/oracles"
    },
    {
      "source": "/v3/documentation/infra/nodes/node-types",
      "destination": "/pending/reference/blockchain/nodes"
    },
    {
      "source": "/v3/documentation/infra/nodes/mytonctrl/mytonctrl-overview",
      "destination": "/pending/reference/blockchain/nodes"
    },
    {
      "source": "/v3/documentation/infra/nodes/mytonctrl/mytonctrl-status",
      "destination": "/pending/reference/blockchain/nodes"
    },
    {
      "source": "/v3/documentation/infra/nodes/mytonctrl/mytonctrl-errors",
      "destination": "/pending/reference/blockchain/nodes"
    },
    {
      "source": "/v3/documentation/infra/nodes/node-commands",
      "destination": "/pending/reference/blockchain/nodes"
    },
    {
      "source": "/v3/documentation/infra/nodes/validation/staking-incentives",
      "destination": "TODO"
    },
    {
      "source": "/v3/documentation/infra/nodes/validation/collators",
      "destination": "TODO"
    },
    {
      "source": "/v3/documentation/infra/minter-flow",
      "destination": "TODO"
    },
    {
      "source": "/v3/documentation/infra/crosschain/overview",
      "destination": "/pending/discover/bridges"
    },
    {
      "source": "/v3/documentation/infra/crosschain/bridge-addresses",
      "destination": "/pending/discover/bridges"
    },
    {
      "source": "/v3/documentation/network/configs/network-configs",
      "destination": "/pending/reference/blockchain/config"
    },
    {
      "source": "/v3/documentation/network/configs/blockchain-configs",
      "destination": "/pending/reference/blockchain/config"
    },
    {
      "source": "/v3/documentation/network/configs/config-params",
      "destination": "/pending/reference/blockchain/config"
    },
    {
      "source": "/v3/documentation/network/protocols/adnl/overview",
      "destination": "/pending/reference/blockchain/network/adnl"
    },
    {
      "source": "/v3/documentation/network/protocols/adnl/low-level-adnl",
      "destination": "/pending/reference/blockchain/network/adnl"
    },
    {
      "source": "/v3/documentation/network/protocols/adnl/adnl-tcp",
      "destination": "/pending/reference/blockchain/network/adnl"
    },
    {
      "source": "/v3/documentation/network/protocols/adnl/adnl-udp",
      "destination": "/pending/reference/blockchain/network/adnl"
    },
    {
      "source": "/v3/documentation/network/protocols/dht/ton-dht",
      "destination": "/pending/reference/blockchain/network/dht"
    },
    {
      "source": "/v3/documentation/network/protocols/dht/dht-deep-dive",
      "destination": "/pending/reference/blockchain/network/dht"
    },
    {
      "source": "/v3/documentation/network/protocols/rldp",
      "destination": "/pending/reference/blockchain/network/rldp"
    },
    {
      "source": "/v3/documentation/network/protocols/overlay",
      "destination": "/pending/reference/blockchain/network/overlay-subnets"
    },
    {
      "source": "/v3/documentation/data-formats/tlb/tl-b-language",
      "destination": "/pending/reference/serialization/tlb"
    },
    {
      "source": "/v3/documentation/data-formats/tlb/cell-boc",
      "destination": "/pending/reference/serialization/boc"
    },
    {
      "source": "/v3/documentation/data-formats/tlb/exotic-cells",
      "destination": "/pending/reference/serialization/cells"
    },
    {
      "source": "/v3/documentation/data-formats/tlb/library-cells",
      "destination": "/pending/reference/serialization/cells"
    },
    {
      "source": "/v3/documentation/data-formats/tlb/proofs",
      "destination": "TODO"
    },
    {
      "source": "/v3/documentation/data-formats/tlb/basic-proofing-concepts",
      "destination": "/pending/reference/serialization/proofs/basic"
    },
    {
      "source": "/v3/documentation/data-formats/tlb/tl-b-types",
      "destination": "/pending/reference/serialization/tlb-builtins"
    },
    {
      "source": "/v3/documentation/data-formats/tlb/canonical-cell-serialization",
      "destination": "/pending/reference/serialization/canonical"
    },
    {
      "source": "/v3/documentation/data-formats/tlb/msg-tlb",
      "destination": "/pending/reference/serialization/tlb-schemas/message"
    },
    {
      "source": "/v3/documentation/data-formats/tlb/block-layout",
      "destination": "/pending/reference/serialization/tlb-schemas/block"
    },
    {
      "source": "/v3/documentation/data-formats/tlb/transaction-layout",
      "destination": "/pending/reference/serialization/tlb-schemas/transaction"
    },
    {
      "source": "/v3/documentation/data-formats/tlb/crc32",
      "destination": "/pending/reference/serialization/tlb"
    },
    {
      "source": "/v3/documentation/data-formats/tlb/tlb-ide",
      "destination": "/pending/discover/tools/editors"
    },
    {
      "source": "/v3/documentation/data-formats/tlb/tlb-tools",
      "destination": "/pending/discover/tools/sdks"
    },
    {
      "source": "/v3/documentation/data-formats/tl",
      "destination": "/pending/reference/blockchain/network/tl"
    },
    {
      "source": "/v3/documentation/tvm/tvm-overview",
      "destination": "/pending/reference/tvm"
    },
    {
      "source": "/v3/documentation/tvm/tvm-initialization",
      "destination": "/pending/reference/tvm/init"
    },
    {
      "source": "/v3/documentation/tvm/tvm-exit-codes",
      "destination": "/pending/reference/tvm/exit-codes"
    },
    {
      "source": "/v3/documentation/tvm/instructions",
      "destination": "/pending/reference/tvm/instructions"
    },
    {
      "source": "/v3/documentation/tvm/specification/runvm",
      "destination": "/pending/reference/tvm/runvm"
    },
    {
      "source": "/v3/documentation/tvm/changelog/tvm-upgrade-2025-02",
      "destination": "/pending/changelog/tvm"
    },
    {
      "source": "/v3/documentation/tvm/changelog/tvm-upgrade-2024-04",
      "destination": "/pending/changelog/tvm"
    },
    {
      "source": "/v3/documentation/tvm/changelog/tvm-upgrade-2023-07",
      "destination": "/pending/changelog/tvm"
    },
    {
      "source": "/v3/documentation/whitepapers/overview",
      "destination": "/pending/reference/blockchain/legacy/whitepapers"
    },
    {
      "source": "/ton.pdf",
      "destination": "/resources/pdfs/ton.pdf"
    },
    {
      "source": "/tvm.pdf",
      "destination": "/resources/pdfs/tvm.pdf"
    },
    {
      "source": "/tblkch.pdf",
      "destination": "/resources/pdfs/tblkch.pdf"
    },
    {
      "source": "/catchain.pdf",
      "destination": "/resources/pdfs/catchain.pdf"
    },
    {
      "source": "/fiftbase.pdf",
      "destination": "/resources/pdfs/fiftbase.pdf"
    },
    {
      "source": "/v3/contribute",
      "destination": "/contribute"
    },
    {
      "source": "/v3/contribute/style-guide",
      "destination": "/contribute/style-guide"
    },
    {
      "source": "/v3/contribute/content-standardization",
      "destination": "/contribute"
    },
    {
      "source": "/v3/contribute/typography",
      "destination": "/contribute"
    },
    {
      "source": "/v3/contribute/localization-program/translation-style-guide",
      "destination": "/contribute"
    },
    {
      "source": "/v3/contribute/maintainers",
      "destination": "/contribute"
    }
  ]
}<|MERGE_RESOLUTION|>--- conflicted
+++ resolved
@@ -348,18 +348,14 @@
                 "group": "NFT",
                 "pages": [
                   "standard/tokens/nft/overview",
-<<<<<<< HEAD
                   "standard/tokens/nft/how-it-works",
                   "standard/tokens/nft/how-to-deploy-item",
                   "standard/tokens/nft/how-to-transfer",
                   "standard/tokens/nft/how-to-get-metadata",
                   "standard/tokens/nft/how-to-verify-item",
-=======
-                  "standard/tokens/nft/how-works",
-                  "standard/tokens/nft/reference-implementation",
->>>>>>> b2467d7d
                   "standard/tokens/nft/comparison",
                   "standard/tokens/nft/cNFT-how-it-works",
+                  "standard/tokens/nft/reference-implementation",
                   "standard/tokens/nft/api"
                 ]
               },
