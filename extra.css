/* See: https://mintlify.com/docs/settings/custom-scripts#custom-css */

/* Fixing width of the API reference navigation tags */
span.method-nav-pill {
  width: fit-content;
  /* or 3rem */
}

/* Prevent work breaks in inline code items in tables */
td>code,
td>em>code,
td>strong>code,
td>a>code {
  white-space: nowrap;
}

/* Make links not bold */
.link {
  font-weight: 400;
}

/* Enhance links that wrap inline code snippets */

.link:has(code) {
  padding-bottom: 3px;
}

.link>code {
  border-bottom-left-radius: 0;
  border-bottom-right-radius: 0;
<<<<<<< HEAD
}

/* Fix Mermaid's Sankey diagrams for both themes */

svg[aria-roledescription="sankey"]>g.links>g.link {
  mix-blend-mode: normal !important;
=======
  text-decoration: none;
>>>>>>> d970ed37
}<|MERGE_RESOLUTION|>--- conflicted
+++ resolved
@@ -28,14 +28,11 @@
 .link>code {
   border-bottom-left-radius: 0;
   border-bottom-right-radius: 0;
-<<<<<<< HEAD
+  text-decoration: none;
 }
 
 /* Fix Mermaid's Sankey diagrams for both themes */
 
 svg[aria-roledescription="sankey"]>g.links>g.link {
   mix-blend-mode: normal !important;
-=======
-  text-decoration: none;
->>>>>>> d970ed37
 }