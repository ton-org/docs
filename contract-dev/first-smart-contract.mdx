---
title: "Your first smart contract"
---

import { Aside } from "/snippets/aside.jsx";
import { FenceTable } from "/snippets/fence-table.jsx";

This tutorial covers building, deploying, and interacting with a smart contract on TON from start to finish.

## Prerequisites

- Basic programming: variables, functions, if/else statements
- Basic familiarity with a command‑line interface and executing commands
- Node.js—`v22` or later— [download here](https://nodejs.org/)
  - Check if installed: `node -v` in terminal
- Installed [TON wallet](/ecosystem/wallet-apps/web) with [Toncoin on testnet](/ecosystem/wallet-apps/get-coins)

## Development environment

<Steps>
  <Step
    title="Set up development environment"
  >
    Use the [Blueprint](/contract-dev/blueprint/overview) development toolkit for smart contracts. Start a new project with:

    ```bash
    npm create ton@latest -- Example --contractName FirstContract --type tolk-empty
    ```

    This command creates a project named "Example", containing a contract named "FirstContract".

    The generated project structure is:

    <FenceTable

    >
      Example/
      ├──contracts/                        # smart contract source code
      │   └── first\_contract.tolk          # main contract file
      ├── scripts/                         # deployment and on-chain interaction scripts
      │   └── deployFirstContract.ts       # script to deploy the contract
      ├── tests/                           # testing specifications
      │   └── FirstContract.spec.ts        # contract test file
      ├── wrappers/                        # TypeScript wrappers for contract interaction
      │   ├── FirstContract.ts             # wrapper class for the smart contract
      │   └── FirstContract.compile.ts     # configuration for compiling contract
    </FenceTable>

    <Aside>
      The TON ecosystem provides editor plugins with syntax support for IDEs and code editors. View them [here](/contract-dev/ide/overview).
    </Aside>
  </Step>

  <Step
    title="Move into the project directory"
  >
    ```bash
    cd Example
    ```
  </Step>
</Steps>

## What is a smart contract

A smart contract is a program stored on <Tooltip tip="A distributed database that many computers maintain together." cta="Learn more" href="/foundations/overview">TON blockchain</Tooltip> and executed by the <Tooltip tip="The “computer” which executes smart contracts on TON blockchain." cta="Learn more" href="/tvm/overview">TVM</Tooltip>.
On-chain, every contract consists of two components:

- Code — compiled [TVM instructions](/tvm/instructions), defines the contract's logic.
- Data — persistent state, stores information between interactions.

Both are stored at a specific [address](/foundations/addresses/overview) on TON blockchain, which is a unique identifier for each smart contract. Smart contracts interact with each other only through [messages](/foundations/messages/overview).

### Smart contract layout

A contract's code consists of three functional sections: storage, messages, and get methods:

- Storage holds the contract’s persistent state. Example: the `counter` variable keeps its value across calls from different users.
- Messages are receivers defined in the contract’s code that specify how the contract should react to each incoming message. Each message triggers a specific action or changes the state according to the contract's logic.
- [Get methods](/tvm/get-method) are read-only functions that return contract data without modifying state. Example: a get method that returns the current `counter` value.

<Aside
  type="caution"
>
  Due to the [TON architecture](/from-ethereum#on-chain-get-methods), get methods cannot be called from other contracts. Inter-contract communication uses **messages** only.
</Aside>

<<<<<<< HEAD
## Write a smart contract
=======
## Step 3: Writing the smart contract

We’ll build a simple **counter** contract:

- The counter starts from an initial number.
- Users can send an `increase` message to increment it, or a `reset` message to drop it to zero.
- A `getter` function will let anyone query the current counter value.

We'll use [**Tolk**](/languages/tolk) to implement this. Tolk looks familiar if you know TypeScript or Rust, but it's designed specifically for smart contract development.

### 3.1 Defining contract storage

First, we need a way to store the counter value. Tolk makes this simple with <Tooltip tip="A structure is a composite data type that groups named fields (each with its own type) into one unit." cta="Learn more" href="/languages/tolk">structures</Tooltip>:

```tolk title="./contracts/first_contract.tolk"
struct Storage {
    counter: uint64  // the current counter value
}

// load contract data from persistent storage
fun Storage.load() {
    return Storage.fromCell(contract.getData())
}

// save contract data to persistent storage
fun Storage.save(self) {
    contract.setData(self.toCell())
}
```

Behind the scenes, structures know how to serialize and deserialize themselves into [cells](/foundations/serialization/cells) — the fundamental way TON stores data. This happens through the `fromCell` and `toCell` functions - Tolk automatically converts between your nice structures and the cell format that TON understands.
You may think of cells like containers that hold data on TON:

- Each cell can store up to 1023 bits of data.
- Cells can reference other cells (like links).
- Everything on TON (contracts, messages, storage) is made of cells.

Now that we can store data, let’s handle our first messages.

### 3.2 Implementing message handlers

The main entry point for processing messages in a Tolk contract is the `onInternalMessage` function. It receives one argument — the incoming message. Among its fields, the most important one for us is `body`, which contains the payload sent by a user or another contract.

Tolk structures are also useful for defining message bodies. In our case, we’ll define two messages:

- `IncreaseCounter` — with one field `increaseBy`, used to increment the counter.
- `ResetCounter` — used to reset the counter to zero.
>>>>>>> 4f470a23

To build a simple counter contract:

<<<<<<< HEAD
- Start with an initial `counter` value.
- Send `increase` messages to add to the counter or `reset` messages to set it to 0.
- Call a get method to return the current `counter` value.
=======
```tolk title="./contracts/first_contract.tolk"
struct (0x7e8764ef) IncreaseCounter {
    increaseBy: uint32
}

struct (0x3a752f06) ResetCounter {}
```

To group them together, we'll use a union. Unions allow multiple types to be bundled into a single type that can be serialized and deserialized automatically:

```tolk title="./contracts/first_contract.tolk"
type AllowedMessage = IncreaseCounter | ResetCounter
```
>>>>>>> 4f470a23

The contract uses [**Tolk**](/languages/tolk) language.

<Steps>
  <Step
    title="Define contract storage"
  >
    Open the `./contracts/first_contract.tolk` file.

    To define contract storage, store the `counter` value. Tolk makes it simple with <Tooltip tip="A structure is a composite data type that groups named fields, each having its own type, into one unit." cta="Learn more" href="/languages/tolk">structures</Tooltip>:

    ```tolk title="./contracts/first_contract.tolk"
    struct Storage {
        // the current counter value
        counter: uint64;
    }

    // load contract data from persistent storage
    fun Storage.load() {
        return Storage.fromCell(contract.getData())
    }

    // save contract data to persistent storage
    fun Storage.save(self) {
        contract.setData(self.toCell())
    }
    ```

    Structures serialize and deserialize automatically into [cells](/foundations/serialization/cells), the storage unit in TON. The `fromCell` and `toCell` functions handle conversion between structures and cells.
  </Step>

  <Step
    title="Implement message handlers"
  >
    To process messages, implement the `onInternalMessage` function. It receives one argument — the incoming message. Focus on the `body` field, which contains the payload sent by a user or another contract.

    Define two message structures:

<<<<<<< HEAD
    - `IncreaseCounter` — contains one field `increaseBy` to increment the counter.
    - `ResetCounter` — resets the counter to 0.
=======
```tolk title="./contracts/first_contract.tolk" expandable
struct Storage {
    counter: uint64
}
>>>>>>> 4f470a23

    Each structure has a unique prefix —`0x7e8764ef` and `0x3a752f06`— called opcodes, that  which allows the contract to distinguish between messages.

    ```tolk title="./contracts/first_contract.tolk"
    struct(0x7e8764ef) IncreaseCounter {
        increaseBy: uint32
    }

<<<<<<< HEAD
    struct(0x3a752f06) ResetCounter {}
    ```

    To avoid manual deserialization of each message, group the messages into a union. A union bundles multiple types into a single type and supports automatic serialization and deserialization.

    ```tolk title="./contracts/first_contract.tolk"
    type AllowedMessage = IncreaseCounter | ResetCounter;
    ```
=======
struct (0x7e8764ef) IncreaseCounter {
    increaseBy: uint32
}

struct (0x3a752f06) ResetCounter {}

type AllowedMessage = IncreaseCounter | ResetCounter
>>>>>>> 4f470a23

    Now implement the message handler:

    ```tolk title="./contracts/first_contract.tolk"
    fun onInternalMessage(in: InMessage) {
        // use `lazy` to defer parsing until fields are accessed
        val msg = lazy AllowedMessage.fromSlice(in.body);

        // matching the union to determine body structure
        match (msg) {
            IncreaseCounter => {
                // load contract storage lazily (efficient for large or partial reads/updates)
                var storage = lazy Storage.load();
                storage.counter += msg.increaseBy;
                storage.save();
        }

            ResetCounter => {
                var storage = lazy Storage.load();
                storage.counter = 0;
                storage.save();
            }

            // this match branch would be executed if the message body does not match IncreaseCounter or ResetCounter structures
            else => {
                // reject user message (throw) if body is not empty
                assert(in.body.isEmpty()) throw 0xFFFF
            }
        }
    }
    ```
  </Step>

  <Step
    title="Add getter functions"
  >
    Write a getter function to return the current counter:

    ```tolk title="./contracts/first_contract.tolk"
    get fun currentCounter(): int {
        val storage = lazy Storage.load();
        return storage.counter;
    }
    ```
  </Step>

  <Step
    title="Complete contract code"
  >
    The contract now includes:

    - Storage — persistent `counter` value
    - Messages — `IncreaseCounter` and `ResetCounter` handlers
    - Get methods — `currentCounter`

    <Accordion
      title="Full source code"
    >
      ```tolk title="./contracts/first_contract.tolk"
      struct Storage {
          counter: uint64;
      }

      fun Storage.load() {
          return Storage.fromCell(contract.getData());
      }

      fun Storage.save(self) {
          contract.setData(self.toCell());
      }

      struct(0x7e8764ef) IncreaseCounter {
          increaseBy: uint32
      }

      struct(0x3a752f06) ResetCounter {}

      type AllowedMessage = IncreaseCounter | ResetCounter;

      fun onInternalMessage(in: InMessage) {
          val msg = lazy AllowedMessage.fromSlice(in.body);

          match (msg) {
              IncreaseCounter => {
                  var storage = lazy Storage.load();
                  storage.counter += msg.increaseBy;
                  storage.save();
              }

              ResetCounter => {
                  var storage = lazy Storage.load();
                  storage.counter = 0;
                  storage.save();
              }

              else => {
                  assert(in.body.isEmpty()) throw 0xFFFF;
              }
          }
      }

      get fun currentCounter(): int {
          val storage = lazy Storage.load();
          return storage.counter;
      }
      ```
    </Accordion>
  </Step>
</Steps>

## Compile the contract

To build the contract, compile it into bytecode for execution by the TVM. Use Blueprint with command:

```bash
npx blueprint build FirstContract
```

Expected output:

```ansi
Build script running, compiling FirstContract
🔧 Using tolk version 1.1.0...

✅ Compiled successfully! Cell BOC result:

{
  "hash": "fbfb4be0cf4ed74123b40d07fb5b7216b0f7d3195131ab21115dda537bad2baf",
  "hashBase64": "+/tL4M9O10EjtA0H+1tyFrD30xlRMashEV3aU3utK68=",
  "hex": "b5ee9c7241010401005b000114ff00f4a413f4bcf2c80b0102016202030078d0f891f24020d72c23f43b277c8e1331ed44d001d70b1f01d70b3fa0c8cb3fc9ed54e0d72c21d3a9783431983070c8cb3fc9ed54e0840f01c700f2f40011a195a1da89a1ae167fe3084b2d"
}

✅ Wrote compilation artifact to build/FirstContract.compiled.json
```

The compilation artifact contains the contract bytecode. This file is required for deployment.

Next, deploy the contract to the TON blockchain and interact with it using scripts and wrappers.

## Deploy to testnet

<Steps>
  <Step
    title="Create a wrapper file"
  >
    To deploy, create a wrapper class. Wrappers make it easy to interact with contracts from TypeScript.

    Open the `./wrappers/FirstContract.ts` file and replace its content with the following code:

    ```typescript title="./wrappers/FirstContract.ts"
    import { Address, beginCell, Cell, Contract, contractAddress, ContractProvider, Sender, SendMode } from '@ton/core';

    export class FirstContract implements Contract {
        constructor(
            readonly address: Address,
            readonly init?: { code: Cell; data: Cell },
        ) {}

        static createFromConfig(config: { counter: number }, code: Cell, workchain = 0) {
            const data = beginCell().storeUint(config.counter, 64).endCell();
            const init = { code, data };
            return new FirstContract(contractAddress(workchain, init), init);
        }

        async sendDeploy(provider: ContractProvider, via: Sender, value: bigint) {
            await provider.internal(via, {
                value,
                sendMode: SendMode.PAY_GAS_SEPARATELY,
            });
        }
    }
    ```

    Wrapper class details:

    - [`@ton/core`](https://www.npmjs.com/package/@ton/core) — a library with base TON types.
    - The function `createFromConfig` builds a wrapper using:
      - code — compiled bytecode
      - data — the initial storage layout
    - The contract [address](/foundations/addresses/overview) is derived deterministically from `code` and `data` using `contractAddress`.
    - The method `sendDeploy` sends the first message with `stateInit`, the structure holding the contract's initial code and data, which triggers deployment. In practice, this can be an empty message with Toncoin attached.
  </Step>

  <Step
    title="Choose the network"
  >
    TON provides two networks for deployment:

    - **testnet** — developer sandbox.
    - **mainnet** — production blockchain.

    This tutorial uses testnet. Mainnet deployment is possible once the contract is verified and ready for production.
  </Step>

  <Step
    title="Create the deployment script"
  >
    Open the `./scripts/deployFirstContract.ts` file and replace its content with the following code.
    It deploys the contract.

    ```typescript title="./scripts/deployFirstContract.ts"
    import { toNano } from '@ton/core';
    import { FirstContract } from '../wrappers/FirstContract';
    import { compile, NetworkProvider } from '@ton/blueprint';

    export async function run(provider: NetworkProvider) {
        const firstContract = provider.open(
            FirstContract.createFromConfig(
                { counter: Math.floor(Math.random() * 10000000) },
                await compile('FirstContract')
            )
        );

        await firstContract.sendDeploy(provider.sender(), toNano('0.05'));

        await provider.waitForDeploy(firstContract.address);
    }
    ```

    The `sendDeploy` method accepts three arguments. Only two arguments are passed because `provider.open` automatically provides the `ContractProvider` as the first argument.
  </Step>

  <Step
    title="Run the script"
  >
    <Aside
      type="danger"
      title="Funds at risk"
    >
      On-chain deployments spend Toncoin and are irreversible. Verify the network before executing. Use testnet for practice; use mainnet only for actual deployment.
    </Aside>

    Run the script with:

    ```bash
    npx blueprint run deployFirstContract --testnet --tonconnect --tonviewer
    ```

    For flags and options, see the [Blueprint deployment guide](/contract-dev/blueprint/deploy).
  </Step>

  <Step
    title="Confirm transaction"
  >
    <Aside
      title="Wallet required"
      type="note"
    >
      If a wallet is not installed, check the [wallet section](/ecosystem/wallet-apps/web) to select and install a wallet before deploying the contract. Make sure the wallet is funded with [Toncoin on the testnet](/ecosystem/wallet-apps/get-coins).
    </Aside>

    Scan the QR code displayed in the console, and confirm the transaction in the wallet app.

    Expected output:

    ```text
    Using file: deployFirstContract
    ? Choose your wallet Tonkeeper

    <QR_CODE_HERE>

    Connected to wallet at address: ...
    Sending transaction. Approve in your wallet...
    Sent transaction
    Contract deployed at address kQBz-OQQ0Olnd4IPdLGZCqHkpuAO3zdPqAy92y6G-UUpiC_o
    You can view it at https://testnet.tonviewer.com/kQBz-OQQ0Olnd4IPdLGZCqHkpuAO3zdPqAy92y6G-UUpiC_o
    ```

    The link opens the contract on [Tonviewer](/ecosystem/explorers/tonviewer), a [blockchain explorer](/ecosystem/explorers/overview) showing transactions, messages and [account states](/foundations/status).

    Next, interact with the contract by sending messages and calling getter functions.
  </Step>
</Steps>

## Contract interaction

Deployment also counts as a message sent to the contract. The next step is to send a message with a body to trigger contract logic.

<Steps>
  <Step
    title="Update wrapper class"
  >
    Update the wrapper class with three methods: `sendIncrease`, `sendReset`, and `getCounter`:

    ```typescript title="./wrappers/FirstContract.ts" expandable
    import { Address, beginCell, Cell, Contract, contractAddress, ContractProvider, Sender, SendMode } from '@ton/core';

    export class FirstContract implements Contract {
        constructor(
            readonly address: Address,
            readonly init?: { code: Cell; data: Cell },
        ) {}

        static createFromConfig(config: { counter: number }, code: Cell, workchain = 0) {
            const data = beginCell().storeUint(config.counter, 64).endCell();
            const init = { code, data };
            return new FirstContract(contractAddress(workchain, init), init);
        }

        async sendDeploy(provider: ContractProvider, via: Sender, value: bigint) {
            await provider.internal(via, {
                value,
                sendMode: SendMode.PAY_GAS_SEPARATELY,
                body: beginCell().endCell(),
            });
        }

        async sendIncrease(
            provider: ContractProvider,
            via: Sender,
            opts: {
                increaseBy: number;
                value: bigint;
                },
            ) {
            await provider.internal(via, {
                value: opts.value,
                sendMode: SendMode.PAY_GAS_SEPARATELY,
                body: beginCell().storeUint(0x7e8764ef, 32).storeUint(opts.increaseBy, 32).endCell(),
            });
        }

        async sendReset(
            provider: ContractProvider,
            via: Sender,
            opts: {
                value: bigint;
                },
            ) {
            await provider.internal(via, {
                value: opts.value,
                sendMode: SendMode.PAY_GAS_SEPARATELY,
                body: beginCell().storeUint(0x3a752f06, 32).endCell(),
            });
        }

        async getCounter(provider: ContractProvider) {
            const result = await provider.get('currentCounter', []);
            return result.stack.readNumber();
        }
    }
    ```

    The main difference from the deploy message is that these methods include a message body. The body is a cell that contains the instructions.

    **Building message bodies**

    Cells are constructed using the `beginCell` method:

    - `beginCell()` creates a new cell builder.
    - `storeUint(value, bits)` appends an unsigned integer with a fixed bit length.
    - `endCell()` finalizes the cell.

    **Example**

    `beginCell().storeUint(0x7e8764ef, 32).storeUint(42, 32).endCell()`

    - First 32 bits: `0x7e8764ef` — opcode for "increase"
    - Next 32 bits: `42` — increase by this amount
  </Step>

  <Step
    title="Send messages to the contract"
  >
    With the contract deployed and wrapper methods in place, the next step is to send messages to it.

    Create a script `./scripts/sendIncrease.ts` that increases the counter:

    ```typescript title="./scripts/sendIncrease.ts"
    import { Address, toNano } from '@ton/core';
    import { FirstContract } from '../wrappers/FirstContract';
    import { NetworkProvider } from '@ton/blueprint';

    // `Address.parse()` converts string to address object
    const contractAddress = Address.parse('<CONTRACT_ADDRESS>');

    export async function run(provider: NetworkProvider) {
      // `provider.open()` creates a connection to the deployed contract
      const firstContract = provider.open(new FirstContract(contractAddress));
      // `toNano('0.05')` converts 0.05 TON to nanotons
      // `increaseBy: 42` tells the contract to increase the counter by 42
      await firstContract.sendIncrease(provider.sender(), { value: toNano('0.05'), increaseBy: 42 });
      // `waitForLastTransaction()` waits for the transaction to be processed on-chain
      await provider.waitForLastTransaction();
    }
    ```

    Replace `<CONTRACT_ADDRESS>` with the address obtained in the deployment step.

    <Aside
      type="danger"
      title="Funds at risk"
    >
      On-chain deployments spend Toncoin and are irreversible. Verify the network before executing. Use testnet for practice; use mainnet only for actual deployment.
    </Aside>

    To run this script:

    ```bash
    npx blueprint run sendIncrease --testnet --tonconnect --tonviewer
    ```

    Expected result:

    ```text
    Using file: sendIncrease
    Connected to wallet at address: ...
    Sending transaction. Approve in your wallet...
    Sent transaction
    Transaction 0fc1421b06b01c65963fa76f5d24473effd6d63fc4ea3b6ea7739cc533ba62ee successfully applied!
    You can view it at https://testnet.tonviewer.com/transaction/fe6380dc2e4fab5c2caf41164d204e2f41bebe7a3ad2cb258803759be41b5734
    ```

    What happens during execution:

    1. Blueprint connects to the wallet using the [TON Connect](/ecosystem/ton-connect/overview) protocol.
    1. The script builds a transaction with a message body containing opcode `0x7e8764ef` and value `42`.
    1. The wallet displays transaction details for confirmation.
    1. After approval, the transaction is sent to the network.
    1. Validators include the transaction in a newly produced block.
    1. The contract receives the message, processes it in `onInternalMessage`, and updates the counter.
    1. The script returns the resulting transaction hash; inspect it in the explorer.

    <Aside
      title={"Composability"}
      type={"tip"}
    >
      Other contracts can also send messages to this contract. This enables composition: different contracts can combine their logic with this one, reuse it as a component, and build new behaviors that were not originally anticipated.
    </Aside>
  </Step>

  <Step
    title="Reset the counter"
  >
    To reset the counter, create a script `./scripts/sendReset.ts`:

    ```typescript title="./scripts/sendReset.ts"
    import { Address, toNano } from '@ton/core';
    import { FirstContract } from '../wrappers/FirstContract';
    import { NetworkProvider } from '@ton/blueprint';

    const contractAddress = Address.parse('<CONTRACT_ADDRESS>');

    export async function run(provider: NetworkProvider) {
      const firstContract = provider.open(new FirstContract(contractAddress));
      await firstContract.sendReset(provider.sender(), { value: toNano('0.05') });
      await provider.waitForLastTransaction();
    }
    ```

    To run this script:

    ```bash
    npx blueprint run sendReset --testnet --tonconnect --tonviewer
    ```

    Expected result:

    ```text
    Using file: sendReset
    Connected to wallet at address: ...
    Sending transaction. Approve in your wallet...
    Sent transaction
    Transaction 0fc1421b06b01c65963fa76f5d24473effd6d63fc4ea3b6ea7739cc533ba62ee successfully applied!
    You can view it at https://testnet.tonviewer.com/transaction/fe6380dc2e4fab5c2caf41164d204e2f41bebe7a3ad2cb258803759be41b5734
    ```
  </Step>

  <Step
    title="Read contract data with get methods"
  >
    Get methods are special functions in TON smart contracts that run locally on a node. Unlike message-based interactions, get methods are:

    - Free — no gas fees, as the call does not modify the blockchain state.
    - Instant — no need to wait for blockchain confirmation.
    - Read-only — can only read data; cannot modify storage or send messages.

    To call a get method, use `getCounter()`, which calls the contract's getter `provider.get('currentCounter')`:

    ```typescript title="./scripts/getCounter.ts"
    import { Address } from '@ton/core';
    import { FirstContract } from '../wrappers/FirstContract';
    import { NetworkProvider } from '@ton/blueprint';

    const contractAddress = Address.parse('<CONTRACT_ADDRESS>');

      export async function run(provider: NetworkProvider) {
        const firstContract = provider.open(new FirstContract(contractAddress));
        //  `getCounter()` сalls the contract's `currentCounter` getter
        const counter = await firstContract.getCounter(); // returns instantly
        console.log('Counter: ', counter); // wrapper parses stack into JS number
      }
    ```

    <Aside>
      Get methods are available **off-chain only** — JavaScript clients, web apps, etc. — through RPC providers. Contracts cannot call getters on other contracts — inter-contract interaction uses only messages.
    </Aside>

    <Aside
      type="danger"
      title="Funds at risk"
    >
      On-chain deployments spend Toncoin and are irreversible. Verify the network before executing. Use testnet for practice; use mainnet only for actual deployment.
    </Aside>

    To run this script:

    ```bash
    npx blueprint run getCounter --testnet --tonconnect
    ```

    Expected output:

    ```bash
    Using file: getCounter
    Counter:  42
    ```
  </Step>
</Steps>

The full code for this tutorial is available in the [GitHub repository](https://github.com/ton-org/docs-examples/tree/main/guidebook/first-smart-contract/Example). It includes all contract files, scripts, and wrappers ready to use.<|MERGE_RESOLUTION|>--- conflicted
+++ resolved
@@ -84,79 +84,13 @@
   Due to the [TON architecture](/from-ethereum#on-chain-get-methods), get methods cannot be called from other contracts. Inter-contract communication uses **messages** only.
 </Aside>
 
-<<<<<<< HEAD
 ## Write a smart contract
-=======
-## Step 3: Writing the smart contract
-
-We’ll build a simple **counter** contract:
-
-- The counter starts from an initial number.
-- Users can send an `increase` message to increment it, or a `reset` message to drop it to zero.
-- A `getter` function will let anyone query the current counter value.
-
-We'll use [**Tolk**](/languages/tolk) to implement this. Tolk looks familiar if you know TypeScript or Rust, but it's designed specifically for smart contract development.
-
-### 3.1 Defining contract storage
-
-First, we need a way to store the counter value. Tolk makes this simple with <Tooltip tip="A structure is a composite data type that groups named fields (each with its own type) into one unit." cta="Learn more" href="/languages/tolk">structures</Tooltip>:
-
-```tolk title="./contracts/first_contract.tolk"
-struct Storage {
-    counter: uint64  // the current counter value
-}
-
-// load contract data from persistent storage
-fun Storage.load() {
-    return Storage.fromCell(contract.getData())
-}
-
-// save contract data to persistent storage
-fun Storage.save(self) {
-    contract.setData(self.toCell())
-}
-```
-
-Behind the scenes, structures know how to serialize and deserialize themselves into [cells](/foundations/serialization/cells) — the fundamental way TON stores data. This happens through the `fromCell` and `toCell` functions - Tolk automatically converts between your nice structures and the cell format that TON understands.
-You may think of cells like containers that hold data on TON:
-
-- Each cell can store up to 1023 bits of data.
-- Cells can reference other cells (like links).
-- Everything on TON (contracts, messages, storage) is made of cells.
-
-Now that we can store data, let’s handle our first messages.
-
-### 3.2 Implementing message handlers
-
-The main entry point for processing messages in a Tolk contract is the `onInternalMessage` function. It receives one argument — the incoming message. Among its fields, the most important one for us is `body`, which contains the payload sent by a user or another contract.
-
-Tolk structures are also useful for defining message bodies. In our case, we’ll define two messages:
-
-- `IncreaseCounter` — with one field `increaseBy`, used to increment the counter.
-- `ResetCounter` — used to reset the counter to zero.
->>>>>>> 4f470a23
 
 To build a simple counter contract:
 
-<<<<<<< HEAD
 - Start with an initial `counter` value.
 - Send `increase` messages to add to the counter or `reset` messages to set it to 0.
 - Call a get method to return the current `counter` value.
-=======
-```tolk title="./contracts/first_contract.tolk"
-struct (0x7e8764ef) IncreaseCounter {
-    increaseBy: uint32
-}
-
-struct (0x3a752f06) ResetCounter {}
-```
-
-To group them together, we'll use a union. Unions allow multiple types to be bundled into a single type that can be serialized and deserialized automatically:
-
-```tolk title="./contracts/first_contract.tolk"
-type AllowedMessage = IncreaseCounter | ResetCounter
-```
->>>>>>> 4f470a23
 
 The contract uses [**Tolk**](/languages/tolk) language.
 
@@ -195,15 +129,8 @@
 
     Define two message structures:
 
-<<<<<<< HEAD
     - `IncreaseCounter` — contains one field `increaseBy` to increment the counter.
     - `ResetCounter` — resets the counter to 0.
-=======
-```tolk title="./contracts/first_contract.tolk" expandable
-struct Storage {
-    counter: uint64
-}
->>>>>>> 4f470a23
 
     Each structure has a unique prefix —`0x7e8764ef` and `0x3a752f06`— called opcodes, that  which allows the contract to distinguish between messages.
 
@@ -212,7 +139,6 @@
         increaseBy: uint32
     }
 
-<<<<<<< HEAD
     struct(0x3a752f06) ResetCounter {}
     ```
 
@@ -221,15 +147,6 @@
     ```tolk title="./contracts/first_contract.tolk"
     type AllowedMessage = IncreaseCounter | ResetCounter;
     ```
-=======
-struct (0x7e8764ef) IncreaseCounter {
-    increaseBy: uint32
-}
-
-struct (0x3a752f06) ResetCounter {}
-
-type AllowedMessage = IncreaseCounter | ResetCounter
->>>>>>> 4f470a23
 
     Now implement the message handler:
 
