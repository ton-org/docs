--- conflicted
+++ resolved
@@ -1,120 +1,6 @@
-<<<<<<< HEAD
 adnl
 Alefman
 Alibaba
-=======
-ABI
-ABIs
-Alefman
-Alibaba
-Altcoin
-Basechain
-Binance
-Blockchain
-Blockscout
-BoC
-BoCs
-Booleans
-Bounceable
-CEXes
-CEXs
-Codepage
-Codespaces
-Coinbase
-Cryptobot
-Cryptocurrencies
-DApp
-DApps
-DEXes
-DEXs
-Datagram
-Durov
-EVM
-EVMs
-Ethena
-Ethereum
-Ethers
-Etherscan
-FTs
-Fift
-Frontmatter
-Ganache
-Gbps
-Grafana
-Gunicorn
-Hackathon
-Hashmap
-Hashmaps
-Highload
-Inclusivity
-Jetbrains
-Jettons
-Latinisms
-Liteserver
-Liteservers
-Mainnet
-Masterchain
-Merkle
-Metaverse
-Minimalistic
-Multichain
-Multiplatform
-Mytonctrl
-NFTs
-Notcoin
-Offchaining
-PDFs
-Pavel
-Phaser
-Precompiled
-Preloads
-Reth
-Revm
-SBTs
-SDKs
-Scannability
-Sharding
-Solana
-Soulbound
-Spellbook
-Stablecoin
-TEPs
-TMAs
-TVMs
-Tencent
-Testnet
-Tokenomics
-Tolk
-Toncenter
-Toncoin
-Toncoins
-Tonhub
-Tonkeeper
-Tonkey
-Tonlib
-Tonstarter
-Tonviewer
-UIs
-USDe
-USDt
-Unary
-Uninit
-Viem
-VSCodium
-Vadim
-Validator
-Validators
-Vultr
-Wagmi
-Walkthrough
-Walletconnect
-Watchlist
-Webserver
-Whitepapers
-Workchain
-Yolo
-adnl
->>>>>>> 8389e0c9
 allowlist
 Altcoin
 altcoins
@@ -301,7 +187,6 @@
 standart
 styleguide
 subnetworks
-subpage
 subslice
 subtree
 subwallet
@@ -332,7 +217,6 @@
 tonviewer
 Tonviewer
 tonweb
-tsUSDe
 ts
 TVMs
 UIs
@@ -363,11 +247,266 @@
 whitepapers
 Whitepapers
 workchain
-<<<<<<< HEAD
 Workchain
 workchains
 Yolo
-=======
+ABI
+ABIs
+Alefman
+Alibaba
+Altcoin
+Basechain
+Binance
+Blockchain
+Blockscout
+BoC
+BoCs
+Booleans
+Bounceable
+CEXes
+CEXs
+Codepage
+Codespaces
+Coinbase
+Cryptobot
+Cryptocurrencies
+DApp
+DApps
+DEXes
+DEXs
+Datagram
+Durov
+EVM
+EVMs
+Ethena
+Ethereum
+Ethers
+Etherscan
+FTs
+Fift
+Frontmatter
+Ganache
+Gbps
+Grafana
+Gunicorn
+Hackathon
+Hashmap
+Hashmaps
+Highload
+Inclusivity
+Jetbrains
+Jettons
+Latinisms
+Liteserver
+Liteservers
+Mainnet
+Masterchain
+Merkle
+Metaverse
+Minimalistic
+Multichain
+Multiplatform
+Mytonctrl
+NFTs
+Notcoin
+Offchaining
+PDFs
+Pavel
+Phaser
+Precompiled
+Preloads
+Reth
+Revm
+SBTs
+SDKs
+Scannability
+Sharding
+Solana
+Soulbound
+Spellbook
+Stablecoin
+TEPs
+TMAs
+TVMs
+Tencent
+Testnet
+Tokenomics
+Tolk
+Toncenter
+Toncoin
+Toncoins
+Tonhub
+Tonkeeper
+Tonkey
+Tonlib
+Tonstarter
+Tonviewer
+UIs
+USDe
+USDt
+Unary
+Uninit
+Viem
+VSCodium
+Vadim
+Validator
+Validators
+Vultr
+Wagmi
+Walkthrough
+Walletconnect
+Watchlist
+Webserver
+Whitepapers
+Workchain
+Yolo
+adnl
+allowlist
+altcoins
+api
+asm
+asms
+basechain
+bene
+bitwise
+blazingly
+blockchain
+blockchains
+boc
+booleans
+bounceable
+browseability
+callout
+callouts
+canonicalization
+codegen
+codepage
+codespace
+codespaces
+codomain
+cron
+crypto
+cryptocurrencies
+cryptocurrency
+dApp
+dApps
+declarator
+decodable
+denylist
+deserialization
+dton
+fift
+forall
+frontmatter
+gasless
+gatekeeping
+geo
+getgems
+getters
+hackathons
+hashmap
+highload
+iconUrl
+impactful
+inclusivity
+infobox
+inlined
+inlining
+jettons
+js
+keystore
+keystores
+linkability
+liteserver
+liteservers
+lookups
+lt
+mainnet
+masterchain
+memecoin
+minimalistic
+minmax
+mintable
+mintless
+misclick
+misclicks
+misconfiguration
+misconfigured
+mitigations
+monorepo
+monospace
+monospaced
+montgomery
+multichain
+multiplatform
+multisig
+mytoncore
+mytonctrl
+nanoTons
+nanogram
+nanoton
+nanotoncoins
+nanotons
+nft
+nonexist
+offchain
+nota
+nonexist
+param
+performant
+pragma
+preloading
+preloads
+px
+queryable
+ragpull
+redeclaration
+redeclared
+relayer
+resharding
+savelist
+sbt
+scannability
+sdks
+semver
+seqno
+sharded
+sharding
+skillset
+sse
+stablecoin
+standart
+styleguide
+subnetworks
+subpage
+subslice
+subtree
+subwallet
+sudo
+swappable
+testnet
+tokenomics
+tolk
+toncenter
+toncoin
+tondevwallet
+tonlib
+tonscan
+tonviewer
+tonweb
+tsUSDe
+ts
+unary
+undecodable
+unintuitive
+uniswap
+vCPUs
+validator
+validators
+walkthrough
+whitepaper
+whitepapers
+workchain
 workchains
 Tblkch
 shardchain
@@ -401,5 +540,4 @@
 sidechains
 sharedlibrary
 subtransactions
-deserialized
->>>>>>> 8389e0c9
+deserialized