--- conflicted
+++ resolved
@@ -28,13 +28,10 @@
 arity
 asm
 asms
-<<<<<<< HEAD
 asynchrony
 Axios
 axios
 ^Basechain
-=======
->>>>>>> 4f5cb57d
 basechain
 Basechain
 bene
@@ -177,7 +174,6 @@
 geo
 getgems
 getters
-<<<<<<< HEAD
 Gigatons
 Gigadrop
 gigaton
@@ -186,10 +182,6 @@
 Gitpod
 grammY
 gwei
-=======
-gigaton
-Gigatons
->>>>>>> 4f5cb57d
 Grafana
 GTon
 Gunicorn
@@ -265,23 +257,17 @@
 memecoin
 Merkle
 Metaverse
-<<<<<<< HEAD
 metafile
 ^Metafile
 microton
-=======
->>>>>>> 4f5cb57d
 micropayment
 ^Micropayment
 micropayments
-<<<<<<< HEAD
 ^Micropayments
 microtransaction
 microtransactions
 ^Microtransaction
-=======
 microton
->>>>>>> 4f5cb57d
 milli
 minimalistic
 Minimalistic
@@ -362,12 +348,9 @@
 preloading
 preloads
 Preloads
-<<<<<<< HEAD
 prefetch
 PRNG
 PRNGs
-=======
->>>>>>> 4f5cb57d
 Prolog
 prometheus
 Prometheus
@@ -376,11 +359,8 @@
 pseudorandomly
 px
 Pyth
-<<<<<<< HEAD
 pytoniq
 Qodo
-=======
->>>>>>> 4f5cb57d
 queryable
 ragpull
 redeclaration
@@ -510,12 +490,9 @@
 unforgeable
 Uninit
 unintuitive
-<<<<<<< HEAD
 Universa
 untyped
 untrusted
-=======
->>>>>>> 4f5cb57d
 uniswap
 Universa
 unixtime
