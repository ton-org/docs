---
title: "Oracles overview"
sidebarTitle: "Overview"
---

Blockchain oracles are services that act as _bridges_ between blockchains and the real world. They supply smart contracts with data from off-chain sources, such as exchange rates, payment statuses, and weather conditions. By delivering this data, oracles enable automated execution of contract logic without human intervention.

## How blockchain oracles work

Although oracles are **not part** of the blockchain itself, they play a key role in its functionality by acting as **trusted intermediaries** that deliver verified external data to smart contracts.

Most oracles are decentralized, reducing the risks of relying on a single data source. The distributed design improves security and reliability by verifying data across multiple nodes before it is used in smart contracts. This approach also minimizes manipulation and errors, ensuring that the information provided is accurate and up-to-date.

## Types of blockchain oracles

Blockchain oracles can be classified by how they operate, where oracles obtain data, the direction of data flow, and their governance structure. This section focuses on the most common types.

### Push and pull oracles

Push and pull oracles differ in how data is delivered to on-chain smart contracts.

- In **push oracles**, the data provider continuously _pushes_ the latest data to the centralized trusted contract.

- In **pull oracles**, users retrieve the latest data from off-chain providers and then verify it through the oracle contract. Pull oracles work better for real-world applications in TON. Learn more about the pull model in TON [here](#oracles-in-ton).

See [ChainLink - Pull vs Push oracles](https://chain.link/education-hub/pull-oracles-vs-push-oracles) for a detailed explanation of push and pull oracle models.

### Centralized and decentralized oracles

- Centralized oracles are controlled by a single party, which creates security and reliability risks.

- Decentralized oracles use multiple nodes to verify data, making them more secure and reliable.

### Cross-chain oracles

Cross-chain oracles _transfer data between different blockchains_ and are a key component of bridges. They enable decentralized applications to perform cross-chain transactions, such as transferring crypto assets between networks.

## Application of blockchain oracles

Blockchain oracles bridge the digital world of blockchains and the real world, enabling a wide range of applications. The following are some of the most common use cases.

### DeFi (decentralized finance)

Oracles provide market price and cryptocurrency data to DeFi platforms, enabling token values to be linked to real assets. This is essential for controlling liquidity and securing users' positions. Accurate price feeds are necessary for lending platforms to ensure proper collateral valuation and risk management, improving transparency, security, and stability of financial transactions.

### Prediction markets

Oracles aggregate and analyze data from multiple sources to determine real-world events. This enables prediction and insurance contracts to automatically pay claims, reducing manual processing and speeding up response times.

### Random number generation

Generating random numbers in smart contracts is difficult because all operations must be reproducible and predictable, which contradicts the concept of randomness. Computational oracles solve this problem by supplying external data to contracts to produce verifiable random numbers for games and lotteries, ensuring fairness and transparency.

Read more: [Randomness in TON](/contract-dev/random)

## Oracles in TON

<<<<<<< HEAD
Since TON's execution model is [asynchronous](/guides/from-ethereum), classic methods for interacting with oracles, such as get methods during a transaction, cannot be applied.
=======
Since the TON execution model is asynchronous, the classic ways to interact with oracles (get methods during transaction) can't be applied here. You can learn about the differences in ["Coming from Ethereum"](/guides/from-ethereum) article. The best pattern to retrieve data from an oracle is the [Request-Response pattern](/contract-dev/carry-value) - you send an internal message to the oracle contract and verify the response, getting the needed data.

This model works well with pull oracles, since you can always guarantee the lowest possible latency for real-world data. If you use push oracle, you will still need to process two internal messages (request and response) to retrieve data. However, data relevance is limited by the data provider's up-time and pushing intervals: if the data provider pushes updated data every 10 minutes, you will commonly receive information that is outdated by 5 minutes. But using pull oracle, you can ensure pushes as often as your service needs by updating the data yourself.
>>>>>>> 7344599f

Instead, the recommended way to retrieve data from an oracle is the [carry-value pattern](/patterns/carry-value), where a contract sends an internal message to the oracle contract and verifies the response to obtain the needed data.

This pattern works efficiently with **pull** oracles, providing minimal latency. Pull oracles allow full control over update frequency, enabling contracts to obtain data as often as needed.

With **push** oracles, two internal messages — carry and value — are required to retrieve data. Data relevance depends on the provider’s up-time and update intervals. For example, if updates occur every 10 minutes, the data may be outdated by approximately 5 minutes.

### Push oracle flow

1. The data provider pushes the latest data on-chain.
1. The user contract, which needs prices on-chain, sends a request message to the trusted oracle contract.
1. The oracle contract replies to the sender address with a response internal message, containing the requested data.
1. The user contract receives an oracle response, verifies the sender address, and then is ready to use the provided data.

### Pull oracle flow

1. Users' off-chain backend calls the API method on the data provider.
1. Provider responds with signed price data, including a timestamp till this data is valid.

3-4. The user sends a message to his on-chain contract, which requires prices and other business logic.

5. User contract sends "Verify that this price is correctly signed and valid" internal message to the oracle contract
5. Oracle contract verifies signature, timestamp, and price feed ID. If everything is okay, it sends a response with the prices back
5. The user contract receives a response from the oracle contract, checks if the sender is really the oracle, and then can use the provided data

![oracle-flow](/resources/images/oracles/oracle-flow.svg)

## List of oracles in TON

- [RedStone](/ecosystem/interoperability/oracles/redstone)
- [Pyth](/ecosystem/interoperability/oracles/pyth)<|MERGE_RESOLUTION|>--- conflicted
+++ resolved
@@ -55,13 +55,7 @@
 
 ## Oracles in TON
 
-<<<<<<< HEAD
 Since TON's execution model is [asynchronous](/guides/from-ethereum), classic methods for interacting with oracles, such as get methods during a transaction, cannot be applied.
-=======
-Since the TON execution model is asynchronous, the classic ways to interact with oracles (get methods during transaction) can't be applied here. You can learn about the differences in ["Coming from Ethereum"](/guides/from-ethereum) article. The best pattern to retrieve data from an oracle is the [Request-Response pattern](/contract-dev/carry-value) - you send an internal message to the oracle contract and verify the response, getting the needed data.
-
-This model works well with pull oracles, since you can always guarantee the lowest possible latency for real-world data. If you use push oracle, you will still need to process two internal messages (request and response) to retrieve data. However, data relevance is limited by the data provider's up-time and pushing intervals: if the data provider pushes updated data every 10 minutes, you will commonly receive information that is outdated by 5 minutes. But using pull oracle, you can ensure pushes as often as your service needs by updating the data yourself.
->>>>>>> 7344599f
 
 Instead, the recommended way to retrieve data from an oracle is the [carry-value pattern](/patterns/carry-value), where a contract sends an internal message to the oracle contract and verifies the response to obtain the needed data.
 
