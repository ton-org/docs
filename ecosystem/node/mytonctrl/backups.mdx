--- conflicted
+++ resolved
@@ -1,11 +1,6 @@
 ---
-<<<<<<< HEAD
-title: "MyTonCtrl backup commands"
-sidebarTitle: "Backup commands"
-=======
 title: "Backup"
 description: "MyTonCtrl bundles helper scripts for creating and restoring node backups."
->>>>>>> 7a9c187a
 ---
 
 import { Aside } from "/snippets/aside.jsx";
