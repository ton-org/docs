---
<<<<<<< HEAD
title: "MyTonCtrl liquid staking commands"
sidebarTitle: "Liquid staking commands"
---

Liquid staking mode orchestrates controller deployment and maintenance for jetton-based staking pools. The commands below cover controller lifecycle management, funding flows, validator-set updates, and diagnostic helpers. Ensure `liquid_pool_addr` is configured and the TON HTTP API service is enabled (the mode does this automatically) before running these commands.
=======
title: "Liquid staking"
description: "Liquid staking mode orchestrates controller deployment and maintenance for jetton-based staking pools. The commands below cover controller lifecycle management, funding flows, validator-set updates, and diagnostic helpers."
---
>>>>>>> 7a9c187a

## Operational notes

- Liquid staking controllers rely on the validator wallet and liquid pool contracts. Keep the wallet funded and the pool address (`liquid_pool_addr`) set via `set liquid_pool_addr <address>` before deploying controllers.
- Pending withdrawals are stored in the local database when a controller is busy (non-zero `state`). MyTonCtrl processes them automatically as soon as the controller returns to the ready state.
- The jetton pool contracts must be available under `/usr/src/mytonctrl/contracts/jetton_pool/`. The first run of `create_controllers` downloads them if necessary.
- Commands interacting with the TON HTTP API assume the service listens on `127.0.0.1:8801` (the default when this mode is enabled).

## Controller deployment and discovery

### `create_controllers`

**Purpose:** Deploy the two standard controllers for the configured liquid staking pool if they are missing or outdated.

**Syntax**

```mytonctrl
create_controllers
```

**Behavior**

- Compares the controller addresses returned by the pool (`GetControllers`) with the addresses stored in the local database.
- If they differ, downloads the jetton pool deployment scripts (on first run), signs the deployment BOCs with the validator wallet, and sends them to the liquid pool with a small attach value.
- Stores the newly active controllers under `using_controllers` so subsequent staking and voting commands target the fresh contracts.

### `update_controllers`

**Purpose:** Re-run the controller deployment workflow to synchronize with changes on the pool side.

**Syntax**

```mytonctrl
update_controllers
```

**Behavior**

- Alias for `create_controllers`; useful after pool upgrades or migration, forcing MyTonCtrl to redeploy controllers when the contract-address mapping changes.

### `controllers_list`

**Purpose:** Inspect every controller list tracked locally.

**Syntax**

```mytonctrl
controllers_list
```

**Behavior**

- Prints tables for the active (`using`), newly detected, previously used (`old`), and user-specified controller lists.
- Each entry includes address, on-chain status, balance, approval flag, and controller state as reported by `get_validator_controller_data`.
- Allows operators to verify whether a controller is approved, funded, or stopped.

### `add_controller`

**Purpose:** Mark an additional controller address as user-managed so MyTonCtrl considers it for operations.

**Syntax**

```mytonctrl
add_controller <controller-addr>
```

**Behavior**

- Adds `<controller-addr>` to the `user_controllers` list and removes it from the stop list if present, enabling future staking or updates through MyTonCtrl.
- Accepts base64 controller addresses.

**Example**

```mytonctrl
add_controller EQDf...9A
```

## Funding and withdrawals

### `deposit_to_controller`

**Purpose:** Top up a controller contract with Toncoin from the validator wallet.

**Syntax**

```mytonctrl
deposit_to_controller <controller-addr> <amount-ton>
```

**Behavior**

- Signs the `top-up.boc` script with the validator wallet and sends `<amount-ton>` TON to `<controller-addr>`.
- Use decimal TON amounts; the command handles the nanoTON conversion internally.

**Example**

```mytonctrl
deposit_to_controller EQDf...9A 2000
```

### `withdraw_from_controller`

**Purpose:** Withdraw funds from a controller back to the validator wallet.

**Syntax**

```mytonctrl
withdraw_from_controller <controller-addr> [amount-ton]
```

**Behavior**

- Requests an immediate withdrawal when the controller state permits it, otherwise queues a pending withdrawal handled automatically later.
- If `[amount-ton]` is omitted, MyTonCtrl withdraws nearly the entire balance (leaving \~10 TON to cover rent).

**Examples**

```mytonctrl
withdraw_from_controller EQDf...9A
withdraw_from_controller EQDf...9A 750
```

### `stop_controller`

**Purpose:** Flag a controller so MyTonCtrl stops using it for future staking operations.

**Syntax**

```mytonctrl
stop_controller <controller-addr>
```

**Behavior**

- Adds `<controller-addr>` to the local stop list and removes it from the user or active lists. The contract remains on-chain but is ignored by automated workflows.

**Example**

```mytonctrl
stop_controller EQDf...9A
```

### `stop_and_withdraw_controller`

**Purpose:** Stop a controller and withdraw its funds in a single step.

**Syntax**

```mytonctrl
stop_and_withdraw_controller <controller-addr> [amount-ton]
```

**Behavior**

- Flags the controller as stopped (same as `stop_controller`).
- Triggers a withdrawal for `[amount-ton]` TON; when omitted, withdraws almost the full balance (balance minus \~10.1 TON to keep the contract alive).

**Example**

```mytonctrl
stop_and_withdraw_controller EQDf...9A
```

## Validator-set maintenance

### `controller_update_validator_set`

**Purpose:** Refresh the validator set stored on a controller contract.

**Syntax**

```mytonctrl
controller_update_validator_set <controller-addr>
```

**Behavior**

- Calls the controller’s `update_validator_set` method so it picks up the latest validator ADNL IDs from the pool.
- Use after elections or whenever the pool indicates mismatched validator sets.

**Example**

```mytonctrl
controller_update_validator_set EQDf...9A
```

### `check_liquid_pool`

**Purpose:** Scan recent liquid pool transactions and update controller validator sets automatically.

**Syntax**

```mytonctrl
check_liquid_pool
```

**Behavior**

- Looks through the liquid pool’s account history, detects controller addresses interacting with the pool, and calls `controller_update_validator_set` for each detected controller.
- Useful as a catch-up step after manual interventions or pool upgrades.

## Controller diagnostics

### `get_controller_data`

**Purpose:** Dump the full controller status JSON for inspection.

**Syntax**

```mytonctrl
get_controller_data <controller-addr>
```

**Behavior**

- Runs the controller’s `get_validator_controller_data` method and prints the resulting fields (for example: state, approval, borrowed amount, and stake timing).
- Ideal for debugging controllers stuck in a non-zero state or verifying approval.

**Example**

```mytonctrl
get_controller_data EQDf...9A
```

### `calculate_annual_controller_percentage`

**Purpose:** Convert the per-round interest rate into an annualized percentage.

**Syntax**

```mytonctrl
calculate_annual_controller_percentage [percent-per-round]
```

**Behavior**

- Uses the validators election cycle length from config 15 to compute how many rounds fit into a year and then scales the provided (or configured `max_interest_percent`) rate.
- Prints intermediate values and the final yearly percentage.

**Examples**

```mytonctrl
calculate_annual_controller_percentage
calculate_annual_controller_percentage 1.25
```

### `test_calculate_loan_amount`

**Purpose:** Test the on-chain helper that calculates controller loan amounts.

**Syntax**

```mytonctrl
test_calculate_loan_amount
```

**Behavior**

- Sends a local HTTP request to the TON HTTP API (`/runGetMethod`) using the configured loan parameters (`min_loan`, `max_loan`, `max_interest_percent`).
- Prints the raw response (nanoTON value) used to size controller loans.<|MERGE_RESOLUTION|>--- conflicted
+++ resolved
@@ -1,15 +1,7 @@
 ---
-<<<<<<< HEAD
-title: "MyTonCtrl liquid staking commands"
-sidebarTitle: "Liquid staking commands"
----
-
-Liquid staking mode orchestrates controller deployment and maintenance for jetton-based staking pools. The commands below cover controller lifecycle management, funding flows, validator-set updates, and diagnostic helpers. Ensure `liquid_pool_addr` is configured and the TON HTTP API service is enabled (the mode does this automatically) before running these commands.
-=======
 title: "Liquid staking"
 description: "Liquid staking mode orchestrates controller deployment and maintenance for jetton-based staking pools. The commands below cover controller lifecycle management, funding flows, validator-set updates, and diagnostic helpers."
 ---
->>>>>>> 7a9c187a
 
 ## Operational notes
 
