---
title: "Using Tonviewer"
---

**TODO: check links**

Tonviewer is a TON Blockchain explorer that allows you to inspect blocks, transactions, contracts, and tokens, as well as analyze activity.

## High-level entities

High-level entities provide the foundation for exploring TON Blockchain, understanding and tracking operations.
They are essential for identifying transactions and tracing data flow across the network.

- [Accounts](/ton/statuses) — the primary entities representing actors on the blockchain.
- [Addresses](/ton/addresses/addresses-general-info) — unique identifiers for accounts, showing balances and activity in Tonviewer.
- [Messages](/ton/transaction) — instructions sent between addresses. In explorers, they reveal what actions are initiated and how they lead to transactions.
- [Transactions](/ton/transaction) — records of executed messages. Explorers display their details linked to a specific address.
- [Blocks](/ton/blocks) — containers of transactions. In explorers, they expose block metadata and configuration parameters, allowing you to trace activity and understand how the blockchain operates.

## Analyzing operations

### Traces

In Tonviewer, operations are visualized through traces.
A trace is a directed acyclic graph (DAG) where:
<<<<<<< HEAD
- transactions are nodes on an account's address
- messages are edges between addresses
=======

- transactions are nodes on a specific address
- messages are edges
>>>>>>> 3e3864d1

![Trace overview](/resources/images/tonviewer/overview.png)

### Steps to analyze an operation

1. **Identify the entry point**

Start with the external-in message that initiates the trace. It defines the intent of the operation, such as a transfer, swap, or staking action.

2. **Identify accounts**

Examine the accounts involved — wallet addresses, jetton wallets, jetton master wallets, and DEX contracts. It clarifies the role of each entity in the flow.

3. **Inspect messages**

For each edge, review its payload:

- value — amount of TON or jettons transferred
- opcode — instruction type
- payload — instructions

4. **Check transaction phases**

Each transaction executes in phases. In the compute and action phases, an exit code of 0 indicates success; a non-zero code signals an error.

5. **Find the failure point**

Even if all transactions succeed, failures can still occur due to message or payload constraints.

## Failed use cases

The following examples illustrate common operation failures in Tonviewer. Each case demonstrates how to systematically analyze traces to identify the failure point, even when transactions appear to be successful or partially executed.

### Jetton transfer

Analyze a [jetton transfer](https://tonviewer.com/transaction/d5d50c3e5bde493ddc7853f784bdff75a37bf89473e77ba8d04615323c7c8117) attempt.

![NFT transfer](/resources/images/tonviewer/jetton_transfer.png)

1. **Identify the entry point**
<<<<<<< HEAD

At point **A** (mintmachine.ton), an external-in message initiates the operation, instructing a jetton transfer.

2. **Identify accounts**
- A — sender's wallet contract (mintmachine.ton).
- B — jetton wallet contract governed by the jetton master.
=======
   At point **A** (`mintmachine.ton`), an external-in message initiates the operation, instructing a jetton transfer.

2. **Track participants**

- A — sender’s wallet contract (`mintmachine.ton`).
- B — Jetton wallet contract governed by the Jetton master.
>>>>>>> 3e3864d1

3. **Inspect messages**

- A → B: jetton transfer message with TON attached to cover execution fees.

4. **Check transaction phases**

The transaction at **B** failed during execution, with a non-zero exit code.

5. **Find the failure point**

Exit code `48` per [jetton contract logic](https://github.com/ton-blockchain/jetton-contract/blob/main/contracts/op-codes.fc#L33) indicates that there isn't enough gas to complete the transfer.
The attached TON was insufficient to cover execution and forwarding, so the contract aborted the transfer.

### NFT transfer

Analyze an [NFT transfer](https://tonviewer.com/transaction/d8b5dbfe1c115178f47b486d03982159ec8abe684cdbe1c75587293e877564d4) attempt.

![NFT transfer](/resources/images/tonviewer/nft_transfer.png)

1. **Identify the entry point**

At point **A** (address `UQDj…D0lN`), the user’s wallet sends an **external-in** message to transfer an NFT.

2. **Identify accounts**

- A — the user's wallet.
- B — the NFT contract at address `EQCo…gJdV`.

3. **Inspect messages**

- A → B: NFT transfer message with 0.04 TON attached.
- B → A: bounce returning 0.0365 TON.

4. **Check transaction phases**

The transaction at **B** failed in the compute phase, with an exit code of `401`.

5. **Find the failure point**

According to the [NFT standard](https://github.com/ton-blockchain/token-contract/blob/main/nft/nft-item.fc#L65), exit code `401`  means that the sender is not the owner of the NFT.
Because the ownership check failed, the contract rejected the transfer and returned the unused funds to **A**.

### DEX swap

Analyze a [token swap](https://tonviewer.com/transaction/fa8e119f8911d20bb078b9b81a3fc1f8ff2bcc723eda3ac7e873e97f455812e7) attempt from **DYX** to **pTON**.

![DEX swap](/resources/images/tonviewer/dex_swap.png)

1. **Identify the entry point**

The trace begins at point **A** (the user’s `mintmachine.ton` contract). An external-in message initiates the swap attempt.

<<<<<<< HEAD
2. **Identify accounts**
- A — user's mintmachine.ton account, sending the initial funds.
- B — user's jetton wallet.
=======
2. **Track participants**

- A — user’s `mintmachine.ton`, sending the initial funds.
- B — user’s jetton wallet.
>>>>>>> 3e3864d1
- C — DEX jetton wallet.
- D — DEX smart contract executing the swap.
- E — jetton master (minter) of the token.

3. **Inspect messages**

- A → B: 0.3 TON transferred via a jetton transfer.
- B → C: jetton internal transfer to the DEX wallet.
- C → D: swap request sent to the DEX contract.
- C → A: return of excess funds.
- D → E: request to the jetton master.
- E → D: reply with `exit_code: 962605456 (0x39603190)`.

4. **Check transaction phases**

Transactions in A, B, C, D, and E all completed with exit code 0. No phase errors were reported.

5. **Find the failure point**

The issue appears in the payload of **E → D**. According to [Ston.fi docs](https://docs.ston.fi/developer-section/dex/smart-contracts/v2/op-codes#transfer-exit-codes), the `exit_code: 962605456` corresponds to _Swap out token amount is less than provided minimum value_.

<<<<<<< HEAD
This explains why, despite all transactions succeeding, the swap reverted: the output did not satisfy the minimum slippage tolerance.


## Successful use case

Analyze a [token swap](https://tonviewer.com/transaction/b1dce2881224590a7c60e61594c68bd477f84fe81519b373da8fbed9c0269565) from **REDO** to **TON**.

![DEX swap successful case](/resources/images/tonviewer/dex_swap_1.png)

1. **Identify the entry point**

An **external-in** message arrives at point **A** (mintmachine.ton), initiating the swap.

2. **Identify accounts**

- A — mintmachine.ton account.
- B — user's jetton wallet.
- C — DEX jetton wallet.
- D — DEX smart contract executing the swap.
- E — jetton master (minter) of the token.
- F — DEX payout account (mergesort.t.me).

3. **Inspect messages**

- A → B: 0.2 TON transferred via a jetton transfer.
- B → C: internal jetton transfer to the DEX wallet.
- C → D: valid amount forwarded to the DEX contract for swap execution.
- C → A: return of excess funds.
- D → E: request to the jetton master (minter) to mint/settle token movements.
- E → external-out: issues an **external-out message** — confirmation that the operation succeeded.
- E → F: sends an internal message to the payout pool account.
- F → A: forwards the swap result to the initiator (mintmachine.ton).

4. **Check transaction phases**

All transactions along the trace completed their phases without error, no warning markers; exit codes are `0`. There are no bounces or failed compute or action phases reported in the nodes.

5. **Find the failure point**

No failure point — the operation completed successfully.




=======
This explains why, despite all transactions succeeding, the swap reverted: the output did not satisfy the minimum slippage tolerance.
>>>>>>> 3e3864d1
<|MERGE_RESOLUTION|>--- conflicted
+++ resolved
@@ -23,14 +23,9 @@
 
 In Tonviewer, operations are visualized through traces.
 A trace is a directed acyclic graph (DAG) where:
-<<<<<<< HEAD
+
 - transactions are nodes on an account's address
 - messages are edges between addresses
-=======
-
-- transactions are nodes on a specific address
-- messages are edges
->>>>>>> 3e3864d1
 
 ![Trace overview](/resources/images/tonviewer/overview.png)
 
@@ -71,21 +66,12 @@
 ![NFT transfer](/resources/images/tonviewer/jetton_transfer.png)
 
 1. **Identify the entry point**
-<<<<<<< HEAD
 
 At point **A** (mintmachine.ton), an external-in message initiates the operation, instructing a jetton transfer.
 
 2. **Identify accounts**
 - A — sender's wallet contract (mintmachine.ton).
 - B — jetton wallet contract governed by the jetton master.
-=======
-   At point **A** (`mintmachine.ton`), an external-in message initiates the operation, instructing a jetton transfer.
-
-2. **Track participants**
-
-- A — sender’s wallet contract (`mintmachine.ton`).
-- B — Jetton wallet contract governed by the Jetton master.
->>>>>>> 3e3864d1
 
 3. **Inspect messages**
 
@@ -139,16 +125,9 @@
 
 The trace begins at point **A** (the user’s `mintmachine.ton` contract). An external-in message initiates the swap attempt.
 
-<<<<<<< HEAD
 2. **Identify accounts**
 - A — user's mintmachine.ton account, sending the initial funds.
 - B — user's jetton wallet.
-=======
-2. **Track participants**
-
-- A — user’s `mintmachine.ton`, sending the initial funds.
-- B — user’s jetton wallet.
->>>>>>> 3e3864d1
 - C — DEX jetton wallet.
 - D — DEX smart contract executing the swap.
 - E — jetton master (minter) of the token.
@@ -170,9 +149,7 @@
 
 The issue appears in the payload of **E → D**. According to [Ston.fi docs](https://docs.ston.fi/developer-section/dex/smart-contracts/v2/op-codes#transfer-exit-codes), the `exit_code: 962605456` corresponds to _Swap out token amount is less than provided minimum value_.
 
-<<<<<<< HEAD
 This explains why, despite all transactions succeeding, the swap reverted: the output did not satisfy the minimum slippage tolerance.
-
 
 ## Successful use case
 
@@ -212,9 +189,3 @@
 
 No failure point — the operation completed successfully.
 
-
-
-
-=======
-This explains why, despite all transactions succeeding, the swap reverted: the output did not satisfy the minimum slippage tolerance.
->>>>>>> 3e3864d1
