--- conflicted
+++ resolved
@@ -95,21 +95,4 @@
     title="Browser extensions and in-wallet browsers"
     href="/ecosystem/ton-connect/walletkit/browser-extension"
   />
-<<<<<<< HEAD
-</Columns>
-
-Discover app integration guides or explore complete examples:
-
-<Columns cols={2}>
-  <Card
-    title="Integrate a dApp"
-    href="/ecosystem/ton-connect/dapp"
-  />
-
-  {/* <Card
-          title="CEX: Centralized EXchange"
-          href="/guides/cex"
-        /> */}
-=======
->>>>>>> 1ddf7181
 </Columns>