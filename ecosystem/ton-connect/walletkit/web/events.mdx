---
title: "How to handle other events with WalletKit on the Web platform"
sidebarTitle: "Handle other events"
---

import { Aside } from '/snippets/aside.jsx';

<Aside>
  [Initialize the WalletKit](/ecosystem/ton-connect/walletkit/web/init), [set up at least one TON wallet](/ecosystem/ton-connect/walletkit/web/wallets) and [handle connection requests](/ecosystem/ton-connect/walletkit/web/connections) before using examples on this page.
</Aside>

In total, there are five distinct kinds of incoming requests from the TON Connect bridge. They form the corresponding events and their handlers:

| Incoming request    | WalletKit method to listen and process the request                                                  |
| ------------------- | --------------------------------------------------------------------------------------------------- |
| `connect`           | [`onConnectRequest()`](/ecosystem/ton-connect/walletkit/web/connections#handle-onconnectrequest)    |
| `disconnect`        | [`onDisconnect()`](/ecosystem/ton-connect/walletkit/web/connections#handle-ondisconnect)            |
| `transaction`       | [`onTransactionRequest()`](/ecosystem/ton-connect/walletkit/web/events#handle-ontransactionrequest) |
| `signData`          | [`onSignDataRequest()`](/ecosystem/ton-connect/walletkit/web/events#handle-onsigndatarequest)       |
| `restoreConnection` | None — this is a connection health check of the JS bridge                                           |
| Any event error     | [`onRequestError()`](#handle-request-errors)                                                        |

## Handle `onTransactionRequest`

If a dApp is connected to the wallet service, the former can request to initiate a blockchain transaction, which fires the `transaction` request over the bridge. The wallet service then handles it with the `onTransactionRequest` method of the WalletKit.

On TON, transactions are initiated by sending an external message to the TON wallet contract, which then processes it and sends internal messages as requested. To estimate money flows for planned transactions, WalletKit uses emulation via the configured API client, if supported.

<Aside>
<<<<<<< HEAD
  The API client in use is determined by the optional [`apiClient` configuration parameter](/ecosystem/ton-connect/walletkit/web/init#param-api-client) during [WalletKit initialization](/ecosystem/ton-connect/walletkit/web/init#initialization). By default, the [TON Center APIs](/ecosystem/api/toncenter/get-api-key) are used, which provide rich emulation capabilities.
=======
  The API client in use is determined by the optional [`apiClient` configuration parameter](/ecosystem/ton-connect/walletkit/web/init#param-api-client) during [WalletKit initialization](/ecosystem/ton-connect/walletkit/web/init#initialization). By default, the TON Center APIs are used, which provide rich emulation capabilities.
>>>>>>> 17f91306
</Aside>

```ts title="TypeScript"
kit.onTransactionRequest(async (event) => {
  try {
    if (event.preview.result === 'success') {
      // If the emulation was successful,
      // show net asset changes to the user for a confirmation.
      // There, positive amounts mean incoming transfers,
      // and negative mean outgoing ones.
      console.log(event.preview.moneyFlow.ourTransfers);
    } else {
      // Transaction emulation was not successful,
      // but you can still allow a user to proceed — with a warning.
      console.log('Transaction emulation failed');
    }
    if (confirm('Do you confirm this transaction?')) {
      await kit.approveTransactionRequest(event);
    } else {
      await kit.rejectTransactionRequest(event, 'User rejected');
    }
  } catch (error) {
    console.error('Transaction handler error:', error);
    await kit.rejectTransactionRequest(event, 'Fatal error in the connection handler');
  }
});
```

## Handle `onSignDataRequest`

If a dApp is connected to the wallet service, the former can request to sign data with the private key used by the selected TON wallet, which fires the `signData` request over the bridge. The wallet service then handles it with the `onSignDataRequest` method of the WalletKit.

The data to sign can be of several kinds: `text`, `binary`, or a raw [`cell`](/foundations/serialization/cells).

```ts title="TypeScript"
kit.onSignDataRequest(async (event) => {
  try {
    // Data to be signed can be of three distinct types.
    // Depending on a type, show it to the user for a confirmation.
    switch (event.request.type) {
      case 'text':
        console.log(event.request.text);
        break;
      case 'binary':
        console.log(event.request.bytes);
        break;
      case 'cell':
        // The `request.cell` contains a hex-encoded string with a serialized cell
        // and the `request.schema` describes a TL-B schema to parse the `request.cell`
        console.log(event.request.cell);
        console.log(event.request.schema);
        break;
    }
    if (confirm('Do you confirm this data sign request?')) {
      try {
        // Sign the data receiver with the user's approval
        const result = await kit.signDataRequest(event);
        console.log('Signed successfully:', result);
      } catch (error) {
        console.error('Signing failed:', error);
      }
    } else {
      await kit.rejectTransactionRequest(event, 'User rejected');
    }
  } catch (error) {
    console.error('Data sign handler error:', error);
    await kit.rejectTransactionRequest(event, 'Fatal error in the data sign handler');
  }
});
```

## Handle request errors

Upon any error in any of the requests, the `onRequestError()` method is invoked. Provide it with a callback function that would handle arbitrary errors and display useful information to the user.

```ts title="TypeScript"
await kit.onRequestError(async (event) => {
  // To distinguish incoming events, look for their corresponding type:
  console.error(event.incomingEvent.method);

  // Event's .method can be one of the following:
  // - connect (failure in onConnectRequest)
  // - disconnect (failure in onDisconnect)
  // - transaction (failure in onTransactionRequest)
  // - signData (failure in onSignDataRequest)
  // - restoreConnection (JS bridge failures)
  // - none (generic request errors)
  console.error(event.incomingEvent);

  // The result is a following object:
  // {
  //   id: string,
  //   error: {
  //     code: number,
  //     message: string,
  //     data?: unknown,
  //   }
  // }
  console.error(event.result);
});
```

## See also

- [WalletKit overview](/ecosystem/ton-connect/walletkit)
- [TON Connect overview](/ecosystem/ton-connect)<|MERGE_RESOLUTION|>--- conflicted
+++ resolved
@@ -27,11 +27,7 @@
 On TON, transactions are initiated by sending an external message to the TON wallet contract, which then processes it and sends internal messages as requested. To estimate money flows for planned transactions, WalletKit uses emulation via the configured API client, if supported.
 
 <Aside>
-<<<<<<< HEAD
-  The API client in use is determined by the optional [`apiClient` configuration parameter](/ecosystem/ton-connect/walletkit/web/init#param-api-client) during [WalletKit initialization](/ecosystem/ton-connect/walletkit/web/init#initialization). By default, the [TON Center APIs](/ecosystem/api/toncenter/get-api-key) are used, which provide rich emulation capabilities.
-=======
   The API client in use is determined by the optional [`apiClient` configuration parameter](/ecosystem/ton-connect/walletkit/web/init#param-api-client) during [WalletKit initialization](/ecosystem/ton-connect/walletkit/web/init#initialization). By default, the TON Center APIs are used, which provide rich emulation capabilities.
->>>>>>> 17f91306
 </Aside>
 
 ```ts title="TypeScript"
