---
title: "Basic proof concepts"
---

import {Aside} from "/snippets/aside.jsx";

A **proof** is a tree-based structure that contains the necessary data and can be verified by a proof requester.
To prove something means to construct such a structure. The exact structure may differ depending on the use case. For example, suppose a proof is to be validated off-chain and requires multiple cell trees; the native TON approach is to construct a Bag of Cells (BoC) containing all the necessary cells. This is precisely what a liteserver does when data is requested from the blockchain.

<Aside>
<<<<<<< HEAD
  It is highly recommended to familiarize yourself with [Exotic cells](/ton/cells/merkle-proof-cells) first. This article primarily covers situations where you want to verify a proof in a smart contract. However, the same techniques can be used to validate proofs off-chain.
=======
  It is highly recommended to familiarize yourself with [Exotic cells](/tvm/serialization/merkle) first. This article primarily covers situations where you want to verify a proof in a smart contract. However, the same techniques can be used to validate proofs off-chain.
>>>>>>> b467bf71
</Aside>

There are several key points to consider when proving anything on-chain.

- The only trusted information available in a smart contract is a few recent MasterChain blocks.
- Some data is stored directly within **blocks**.
- Additional information is maintained within the WorkChain **state**.
- **Blocks** serve as diffs that reflect changes to the **state** over time. Think of **blocks** as Git commits and the **state** as your repository.
- Latest TL-B schemas can be found in the [TON Monorepo](https://github.com/ton-blockchain/ton/blob/master/crypto/block/block.tlb). They may evolve, typically in backwards-compatible ways.

## More about blocks

We need to examine the block layout to determine what we can prove and how to do it.

Each block (ShardChain block, MasterChain block) has a unique block ID:

```tlb
block_id_ext$_ shard_id:ShardIdent seq_no:uint32
  root_hash:bits256 file_hash:bits256 = BlockIdExt;
```

- `ShardIdent` contains information about the WorkChain and the shard the block belongs to.
- `seq_no` is the sequence number of the current block.
- `root_hash` is the hash of the block data (block header).
- `file_hash` helps validators optimize processes; typically, you don’t need it.

A full block structure is as follows:

```tlb
block#11ef55aa global_id:int32
  info:^BlockInfo value_flow:^ValueFlow
  state_update:^(MERKLE_UPDATE ShardState)
  extra:^BlockExtra = Block;
```

The most relevant field here is `state_update`. This `MERKLE_UPDATE` cell stores the old and new hashes of the ShardChain state. Note that the MasterChain always consists of a single shard, so inspecting a MasterChain block reveals the MasterChain state hash.

Another relevant field is `extra`:

```tlb
block_extra in_msg_descr:^InMsgDescr
  out_msg_descr:^OutMsgDescr
  account_blocks:^ShardAccountBlocks
  rand_seed:bits256
  created_by:bits256
  custom:(Maybe ^McBlockExtra) = BlockExtra;
```

Inspecting a MasterChain block reveals the `McBlockExtra` field:

```tlb
masterchain_block_extra#cca5
  key_block:(## 1)
  shard_hashes:ShardHashes
  shard_fees:ShardFees
  ^[ prev_blk_signatures:(HashmapE 16 CryptoSignaturePair)
     recover_create_msg:(Maybe ^InMsg)
     mint_msg:(Maybe ^InMsg) ]
  config:key_block?ConfigParams
= McBlockExtra;
```

The `shard_hashes` field is essential, as it holds the latest known ShardChain blocks, which are critical for BaseChain proofs.

For detailed inspections, it is convenient to use the [official explorer](https://explorer.toncoin.org/).

## High-level overview of proofs

### Prove a transaction in MasterChain

To prove a transaction's existence in the **MasterChain**:

1. Obtain a trusted MasterChain block `root_hash` using TVM instructions (`PREVMCBLOCKS`, `PREVMCBLOCKS_100`, `PREVKEYBLOCKS`).
1. User provides a complete MasterChain block that should be validated against the trusted hash.
1. Parse the block to extract the transaction.

### Prove a transaction in BaseChain

For **BaseChain** transactions:

1. Follow _steps 1-2_ above to get a trusted `MasterChain` block.
1. Extract the `shard_hashes` field from the MasterChain block.
1. User provides the full ShardChain block that should be validated against the trusted hash.
1. Parse the ShardChain block to find the transaction.

### Prove account states

Sometimes, data is not in block diffs but within the ShardState itself. To prove an account's state in the **BaseChain**:

1. Parse the ShardChain block’s `state_update` field. This exotic cell contains two ShardState hashes (before and after the block).
1. The user provides a ShardState that must be validated against the hash obtained in _step 1_.

<Aside>
  You can only prove the state at block boundaries (not intermediate states).
</Aside>

## Understanding pruned branch cells

Familiarize yourself with pruned branch cells and the concept of **hash0(cell)**.

```mermaid
graph TD
    subgraph "v2"
        B1(("c0")) --> B2(("c1"))
        B2 -.-> B3(("c2"))
    end

    subgraph "v1"
        A1(("c0")) --> A2(("c1"))
        A2 --> A3(("c2"))
    end
```

_v1_ is a regular cell tree; in _v2_, the cell _c1_ becomes a pruned branch, removing its content and references. However, if you only need _c0_, there’s no practical difference, as `$hash_0(v1) == hash_0(v2)$`.

- `hash0(cell)` ignores pruned branches, returning the original tree’s hash.
- `reprHash(cell)` accounts for everything. Matching `reprHashes` ensures cell path equivalency.

<Aside>
  Use `HASHCU` for representation hash and `CHASHI`/`CHASHIX` for different-level hashes.
</Aside>

## Composing proofs

If you have two cell trees:

```mermaid
graph TD
    subgraph "v1"
        A1(("c0")) --> A2(("pruned(c1)"))
        A2 -.-> A3(("c2"))
    end
    subgraph "v2"
        B1(("c1")) --> B2(("c2"))
    end
```

Approaches:

- Parse **v1** to get `$hash_0(c1) = x$` and verify the provided **v2**.
- Concatenate **v2** with **v1** to reconstruct the original tree.

```mermaid
graph TD
    subgraph "v1"
        A1(("c0")) --> A2(("c1"))
        A2 ---> A3(("c2"))
    end
```

<Aside>
  - Trusted data hashes may be separated from cells (e.g., `PREVMCBLOCKS`).
  - Replacing pruned cells with actual cells changes the `MERKLE_UPDATE` cell hash.
    Always manually validate proofs against trusted hashes in these cases.
</Aside>

## Real-world example

Let's consider a scenario where we want to prove that a particular account has a specific state. This is useful because having a state allows you to call a get-method on it or even emulate a transaction.
In this particular example, we want to prove the state of a JettonMaster and then call the `get_wallet_address` method on it. This way, even if a particular JettonMaster does not support [TEP-89](https://github.com/ton-blockchain/TEPs/blob/master/text/0089-jetton-wallet-discovery.md), it is still possible to obtain the wallet address for a specific account.

The [full example](https://github.com/tact-lang/dex/blob/main/sources/contracts/vaults/proofs/block-proof.tact) is too large for this article, but let's cover some key points.

This is an example of the proof composition technique described above. It is convenient because for `getRawAccountState`, the [liteserver](/ecosystem/node/overview) returns two items:

- the account state itself
- a BoC containing two proofs

The first is a ShardChain block proof, and the second is a shard state proof.

We will save gas and improve parsing convenience by concatenating the `AccountState` with the `ShardState` proof, which is a cell tree where all branches are pruned except for the path from the root to the `AccountState`. The `AccountState` itself is also pruned so that we will substitute the pruned `AccountState` with the actual one.

```ts
const accountStateAndProof = await client.liteServer.getRawAccountState(
            jettonMinterToProofStateFor,
            {
                target_block: blockToProofToStrId,
            },
        )

const proofs = Cell.fromBoc(Buffer.from(accountStateAndProof.proof, "hex"))

const scBlockProof = proofs[0]
const newShardStateProof = proofs[1]
const newShardState = newShardStateProof.refs[0]
const accountState = Cell.fromHex(accountStateAndProof.state)

const {path} = walk(newShardState, 0, [], null) // Find the deepest pruned branch cell
const patchedShardState = rebuild(newShardState, path, accountState) // And replace it with the actual account state
```

Another interesting point is how we access the hash of the last known `ShardBlock`.

```tact title="Tact"
inline fun findShardInBinTree(root: Cell, address: Address, shardBitLen: Int): ShardDescr {
    let curCs = root.beginParse();
    // It's std address, but we parse it as VarAddress to get hash part as Slice, not as Int
    let accountId = myParseVarAddress(address.asSlice()).address;
    repeat (shardBitLen) {
        if (accountId.loadBool()) {
            // If the bit is 1, we go to the right child
            curCs = curCs.preloadIthRef(1).beginParse();
        } else {
            // If the bit is 0, we go to the left child
            curCs = curCs.preloadIthRef(0).beginParse();
        }
    }
    curCs.skipBits(1); // We need to skip 1 bit - leaf tag of the tree node
    return ShardDescr.fromSlice(curCs);
}

// ...

let mcBlockExtra = McBlockExtra.fromCell(blockHeader.extra.loadRef().beginParse().preloadIthRef(3));
// shardHashes is a hashmap (WorkChain -> ShardDescr)
// Therefore, we only need to retrieve the ShardDescr for WorkChain 0, as we are working in BaseChain.
// We can use a non-null assertion, as we already proved that it is a valid block and a valid MasterChain block must have a ShardDescr for WorkChain 0.
let binTreeWithShardDescr: Cell = mcBlockExtra.shardHashes.get(0)!!;
let shardDescr = findShardInBinTree(binTreeWithShardDescr, jettonMaster, shardBitLen);
```

```tlb
_ (HashmapE 32 ^(BinTree ShardDescr)) = ShardHashes;
```

A `BinTree` is a TL-B structure that operates straightforwardly. It stores a single bit to indicate whether the current cell is a leaf. If it is a leaf, it stores the **`ShardDescr`**. Otherwise, the cell holds two references: a left child and a right child.

Since a shard identifier is a binary prefix of an address, we can traverse the tree by following the path of bits in the address.<|MERGE_RESOLUTION|>--- conflicted
+++ resolved
@@ -8,11 +8,7 @@
 To prove something means to construct such a structure. The exact structure may differ depending on the use case. For example, suppose a proof is to be validated off-chain and requires multiple cell trees; the native TON approach is to construct a Bag of Cells (BoC) containing all the necessary cells. This is precisely what a liteserver does when data is requested from the blockchain.
 
 <Aside>
-<<<<<<< HEAD
-  It is highly recommended to familiarize yourself with [Exotic cells](/ton/cells/merkle-proof-cells) first. This article primarily covers situations where you want to verify a proof in a smart contract. However, the same techniques can be used to validate proofs off-chain.
-=======
   It is highly recommended to familiarize yourself with [Exotic cells](/tvm/serialization/merkle) first. This article primarily covers situations where you want to verify a proof in a smart contract. However, the same techniques can be used to validate proofs off-chain.
->>>>>>> b467bf71
 </Aside>
 
 There are several key points to consider when proving anything on-chain.
