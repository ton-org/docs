--- conflicted
+++ resolved
@@ -8,13 +8,8 @@
 The TON blockchain supports three distinct categories of digital tokens, each designed to serve different purposes within the ecosystem. 
 
 - [Fungible tokens](/standard/tokens/jettons/overview) (Jettons) - this is a web3 way to create new currency on your own
-<<<<<<< HEAD
-- [Non-Fungible Tokens](/standard/tokens/nft/overview) (NFTs) - like Jettons, but each token is unique and represent distinct entity
-- [Soul-bound Tokens](/standard/tokens/nft/comparison#sbt) (SBTs) - like NFTs, but not-transferable, bound to a single owner
-=======
 - [Non-Fungible Tokens](/standard/tokens/nft/overview) (NFTs) - like Jettons, but each token is unique and represents a distinct entity
 - [Soul-bound Tokens](/standard/tokens/sbt/overview) (SBTs) - like NFTs, but not-transferable, bound to a single owner
->>>>>>> b2467d7d
 
 ## Comparison table
 
