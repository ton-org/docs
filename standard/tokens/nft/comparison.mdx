--- conflicted
+++ resolved
@@ -32,11 +32,7 @@
 
 ### cNFT
 
-<<<<<<< HEAD
 A cNFT (compressed NFT) combines a [standard NFT](/standard/tokens/nft/overview) with an [airdrop‑style distribution](/standard/tokens/airdrop), optimized for large distributions and for shifting minting costs from the creator to end users via [Merkle‑proof](/ton/proofs/overview)‑based self‑deployment. NFT items are self‑deployed by users using Merkle proofs instead of [airdrop markers](/standard/tokens/airdrop#the-scalable-design%3A-shard-and-prove).
-=======
-A cNFT (compressed NFT) combines a [standard NFT](/standard/tokens/nft/overview) with an [airdrop‑style distribution](/standard/tokens/airdrop), optimized for large distributions and shifting minting costs from the creator to end users via [Merkle‑proof](/foundations/proofs/overview) based self‑deployment. NFT Items uses instead of [airdrop markers](/standard/tokens/airdrop#the-scalable-design%3A-shard-and-prove).
->>>>>>> 7b316362
 
 ### Additional: Royalty
 
@@ -58,11 +54,7 @@
 
 ### SBT
 
-<<<<<<< HEAD
 An SBT inherits the uniqueness and metadata model of NFTs but disables transfer operations, binding the token permanently to the recipient's address after mint. This makes SBTs well‑suited for identity and credentials: attendance records, participation proofs, and non‑transferable achievements. It also has an on‑chain API to prove ownership of an SBT item.
-=======
-An SBT inherits the uniqueness and metadata model of NFTs but disables transfer operations, binding the token permanently to the recipient's address after mint. This makes SBTs well‑suited for identity and credentials: attendance records, participation proofs, and non‑transferable achievements. It also has an on-chain API to prove ownership of an SBT item.
->>>>>>> 7b316362
 
 ## Single NFT (no collection)
 
