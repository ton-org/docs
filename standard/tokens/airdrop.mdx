---
title: "Airdrop"
---

import { Aside } from '/snippets/aside.jsx';
import { Image } from '/snippets/image.jsx';

## The problem: distributing at scale

You want to reward thousands (or millions) of users. Sending assets to each address proactively looks simple-until you see the bill. Network fees add up fast when the sender pays for every transfer.

## The twist: let users claim

An airdrop flips the model. Instead of the distributor paying all fees, each eligible user claims their allocation and covers the network fees themselves.

The straightforward approach is to keep a precomputed mapping of recipient → allocation in the contract. When a user sends a claim message, the contract releases the preassigned drop for that user.

<Image
  src="/resources/images/claim_light.svg"
  darkSrc="/resources/images/claim_dark.svg"
  alt="claim"
/>

## The naive approach-and its limit

Keep a precomputed mapping of recipient → allocation in the contract. When a user sends a claim message, the contract releases the preassigned amount. This works until the list becomes too large, starting at roughly 3,000 entries, problems begin to surface with the external limit (see more in [limits](/foundations/limits#message-and-transaction-limits)).

## Scalable airdrop architecture

<<<<<<< HEAD
A scalable airdrop consists of two independent modules:
=======
To scale, we split the state across many contracts ([contract sharding](/contract-dev/contract-sharding)) and keep only a compact commitment to the list on-chain: a root hash of a dictionary (see [hashmap](/languages/tl-b/complex-and-non-trivial-examples#hashmap)). Users then present a [Merkle proof](/foundations/proofs/overview) to claim.
>>>>>>> 91d96450

1. **Double-claim prevention** - ensures each user can claim only once
1. **Eligibility verification** - proves the user is entitled to claim a specific drop

These modules are independent and can be combined in different ways.

### Double-claim prevention

#### Markers

Each user has a small marker contract at a deterministic address derived from their address.

How it works:

1. User sends a message that deploys their marker contract.
1. Marker contract checks it has not been deployed before.
1. If already deployed, the claim is rejected (user already claimed).
1. If not deployed, the marker is created and the claim proceeds.

### Eligibility verification

This module proves which users can claim and how much. Two approaches exist.

#### Merkle proof

The airdrop contract stores a root hash of a dictionary (see [hashmap](/languages/TL-B/complex-and-non-trivial-examples#hashmap)) containing all allocations. Users present a [Merkle proof](/foundations/proofs/overview) to verify their allocation against this root.

On-chain state:

- Root hash (256 bits)

How to prepare:

1. Prepare a list of eligible recipients and their allocations, and construct a dictionary.
1. Store the root hash in the airdrop contract.
1. Provide each user with their Merkle proof.

#### Signed proof

The airdrop contract stores a backend public key. The backend signs authorization messages for eligible users. Users present the signature to claim.

On-chain state:

- Backend public key (256 bits)

How to prepare:

1. Deploy airdrop contract with backend public key.
1. Backend validates eligibility criteria on demand (database, external API, business logic).
1. Backend signs authorization messages for eligible users.

For signature implementation details and security considerations, see [signing messages](/contract-dev/signing).

### Claim flow

The claim process combines both modules.

1. User sends a message that deploys their marker contract along with Merkle proof.
1. Marker contract checks it has not been deployed before (double-claim prevention).
1. Airdrop contract verifies proof (eligibility verification).
1. Airdrop contract transfers assets to recipient.

<Image
  src="/resources/images/merkle_claim_light.svg"
  darkSrc="/resources/images/merkle_claim_dark.svg"
  alt="Airdrop claim flow"
/>

### Choosing an approach

Merkle proof fits when:

- Trustless, verifiable distribution is required.
- Eligibility list is static or changes infrequently.
- Backend control over claims is not desired.

Signed authorization fits when:

- Eligibility rules change frequently or depend on external data.
- Trust in the backend is acceptable (centralized projects, known organizations).
- Lower gas costs per claim are a priority.

## Examples

- [cNFT](/standard/tokens/nft/cnft)
- [Mintless Jetton](/standard/tokens/jettons/mintless/overview)<|MERGE_RESOLUTION|>--- conflicted
+++ resolved
@@ -27,11 +27,7 @@
 
 ## Scalable airdrop architecture
 
-<<<<<<< HEAD
 A scalable airdrop consists of two independent modules:
-=======
-To scale, we split the state across many contracts ([contract sharding](/contract-dev/contract-sharding)) and keep only a compact commitment to the list on-chain: a root hash of a dictionary (see [hashmap](/languages/tl-b/complex-and-non-trivial-examples#hashmap)). Users then present a [Merkle proof](/foundations/proofs/overview) to claim.
->>>>>>> 91d96450
 
 1. **Double-claim prevention** - ensures each user can claim only once
 1. **Eligibility verification** - proves the user is entitled to claim a specific drop
