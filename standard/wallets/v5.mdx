--- conflicted
+++ resolved
@@ -1,61 +1,4 @@
 ---
-<<<<<<< HEAD
-title: "Wallet standard V5"
-sidebarTitle: "Overview"
----
-
-This article provides overview of the latest wallet standard on TON blockchain - V5.
-
-The V5 wallet standard offers many benefits that improve the experience for both users and merchants. V5 supports gasless transactions, account delegation and recovery, subscription payments using tokens and Toncoin, and low-cost multi-transfers. In addition to retaining the previous functionality (V4), the new contract allows you to send up to 255 messages at a time.
-
-![v5](/resources/images/wallets/wallet-contract-V5.png)
-
-Wallet source code:
-
-- [ton-blockchain/wallet-contract-v5](https://github.com/ton-blockchain/wallet-contract-v5)
-
-TL-B scheme:
-
-- [ton-blockchain/wallet-contract-v5/types.tlb](https://github.com/ton-blockchain/wallet-contract-v5/blob/main/types.tlb)
-
-#### Official code hash
-
-| Contract version | Hash                                                               |
-| ---------------- | ------------------------------------------------------------------ |
-| V5 R1            | `20834b7b72b112147e1b2fb457b84e74d1a30f04f737d4f62a668e9552d2b72f` |
-
-#### Persistent memory layout
-
-```tlb
-contract_state$_
-    is_signature_allowed:(## 1)
-    seqno:#
-    wallet_id:(## 32)
-    public_key:(## 256)
-    extensions_dict:(HashmapE 256 int1) = ContractState;
-```
-
-As you can see, the `ContractState`, compared to previous versions, hasn't undergone major changes. The main difference is the new `is_signature_allowed` 1-bit flag, which restricts or allows access through the signature and stored public key. We will describe the importance of this change in later topics.
-
-#### Authentication process
-
-```tlb
-signed_request$_             // 32 (opcode from outer)
-  wallet_id:    #            // 32
-  valid_until:  #            // 32
-  msg_seqno:    #            // 32
-  inner:        InnerRequest //
-  signature:    bits512      // 512
-= SignedRequest;             // Total: 688 .. 976 + ^Cell
-
-internal_signed#73696e74 signed:SignedRequest = InternalMsgBody;
-
-internal_extension#6578746e
-    query_id:(## 64)
-    inner:InnerRequest = InternalMsgBody;
-
-external_signed#7369676e signed:SignedRequest = ExternalMsgBody;
-=======
 title: "Wallet V5"
 sidebarTitle: "Overview"
 ---
@@ -111,43 +54,12 @@
 internal_extension#6578746e
   query_id:(## 64)
   inner:InnerRequest = InternalMsgBody;
->>>>>>> f2b12a73
 ```
 
 Before we get to the actual payload of our messages — `InnerRequest` — let's first look at how version 5 differs from previous versions in the authentication process. The `InternalMsgBody` combinator describes two ways to access wallet actions through internal messages. The first method is one we are already familiar with from version 4: authentication as a previously registered extension, the address of which is stored in `extensions_dict`. The second method is authentication through the stored public key and signature, similar to external requests.
 
 At first, this might seem like an unnecessary feature, but it actually enables requests to be processed through external services (smart contracts) that are not part of your wallet's extension infrastructure — a key feature of V5. Gasless transactions rely on this functionality.
 
-<<<<<<< HEAD
-Note that simply receiving funds is still an option. Practically, any received internal message that doesn't pass the authentication process will be considered a transfer.
-
-#### Actions
-
-The first thing that we should notice is `InnerRequest`, which we have already seen in the authentication process. In contrast to the previous version, both external and internal messages have access to the same functionality, except for changing the signature mode (i.e., the `is_signature_allowed` flag).
-
-```tlb
-out_list_empty$_ = OutList 0;
-out_list$_ {n:#}
-    prev:^(OutList n)
-    action:OutAction = OutList (n + 1);
-
-action_send_msg#0ec3c86d mode:(## 8) out_msg:^(MessageRelaxed Any) = OutAction;
-
-// Extended actions in V5:
-action_list_basic$_ {n:#} actions:^(OutList n) = ActionList n 0;
-action_list_extended$_ {m:#} {n:#} action:ExtendedAction prev:^(ActionList n m) = ActionList n (m+1);
-
-action_add_ext#02 addr:MsgAddressInt = ExtendedAction;
-action_delete_ext#03 addr:MsgAddressInt = ExtendedAction;
-action_set_signature_auth_allowed#04 allowed:(## 1) = ExtendedAction;
-
-actions$_ out_actions:(Maybe OutList) has_other_actions:(## 1) {m:#} {n:#} other_actions:(ActionList n m) = InnerRequest;
-```
-
-We can consider `InnerRequest` as two lists of actions: the first, `OutList`, is an optional chain of cell references, each containing a send message request led by the message mode. The second, `ActionList,` is led by a one-bit flag, `has_other_actions`, which marks the presence of extended actions, starting from the first cell and continuing as a chain of cell references. We are already familiar with the first two extended actions, `action_add_ext` and `action_delete_ext`, followed by the internal address that we want to add or delete from the extensions dictionary. The third, `action_set_signature_auth_allowed`, restricts or allows authentication through the public key, leaving the only way to interact with the wallet through extensions. This functionality might be extremely important in the case of a lost or compromised private key.
-
-#### Exit codes
-=======
 Any received internal message that doesn't pass the authentication process will be considered a transfer.
 
 ## Actions
@@ -159,20 +71,14 @@
 Learn more about actions [here](/standard/wallets/v5-api).
 
 ## Exit codes
->>>>>>> f2b12a73
 
 | Exit code | Description                                                                        |
 | --------- | ---------------------------------------------------------------------------------- |
 | 132       | Authentication attempt through signature while it's disabled                       |
 | 133       | `seqno` check failed, replay protection occurred                                   |
 | 134       | `wallet_id` does not correspond to the stored one                                  |
-<<<<<<< HEAD
-| 135       | `Ed25519 signature` check failed                                                   |
-| 136       | `valid-until` check failed                                                         |
-=======
 | 135       | `signature` check failed                                                           |
 | 136       | `valid_until` check failed                                                         |
->>>>>>> f2b12a73
 | 137       | Enforce that `send_mode` has the +2 bit (ignore errors) set for external messages. |
 | 138       | `external_signed` prefix doesn't correspond to the received one                    |
 | 139       | Add extension operation was not successful                                         |
@@ -192,11 +98,7 @@
   Note that the `142`, `144`, and `146` wallet exit codes are designed to prevent you from losing access to wallet functionality. Nevertheless, you should still remember that the wallet doesn't check whether the stored extension addresses actually exist in TON. You can also deploy a wallet with initial data consisting of an empty extensions dictionary and restricted signature mode. In that case, you will still be able to access the wallet through the public key until you add your first extension. So, be careful with these scenarios.
 </Aside>
 
-<<<<<<< HEAD
-#### Get methods
-=======
 ## Get methods
->>>>>>> f2b12a73
 
 1. `int is_signature_allowed()` returns stored `is_signature_allowed` flag.
 1. `int seqno()` returns current stored seqno.
@@ -204,26 +106,6 @@
 1. `int get_public_key()` returns current stored public key.
 1. `cell get_extensions()` returns extensions dictionary.
 
-<<<<<<< HEAD
-#### Preparing for gasless transactions
-
-Starting with v5, the wallet smart contract supports owner-signed internal messages (`internal_signed`), which enables gasless transactions—for example, paying network fees in USDt when transferring USDt. The common scheme looks like this:
-
-![Gasless transaction flow diagram](/resources/images/wallets/gasless.jpg)
-
-#### Flow
-
-1. When sending USDt, the user signs one message containing two outgoing USDt transfers:
-   1. USDt transfer to the recipient's address.
-   1. Transfer of a small amount of USDt in favor of the service.
-1. This signed message is sent off-chain by HTTPS to the service backend. The service backend sends it to the TON Blockchain, paying Toncoin for network fees.
-
-The beta version of the gasless backend API is available at [tonapi.io/api-v2](https://tonapi.io/api-v2). If you are developing a wallet app and have feedback about these methods, please share it in [@tonapitech](https://t.me/tonapitech) chat.
-
-Wallet source code:
-
-- [ton-blockchain/wallet-contract-v5](https://github.com/ton-blockchain/wallet-contract-v5)
-=======
 ## Gasless transactions
 
 Starting with v5, the wallet smart contract supports owner-signed internal messages (`internal_signed`), which enables gasless transactions—for example, paying network fees in USDT when transferring USDT. Gasless transactions are supported not at the network protocol level, meaning that to pay fees in USDT it is necessary to rely on some off-chain infrastructure, e.g., like in Tonkeeper.
@@ -239,5 +121,4 @@
    1. Transfer of a small amount of USDT in favor of the service.
 1. This signed message is sent off-chain by HTTPS to the service backend. The service backend sends it to the TON Blockchain, paying Toncoin for network fees.
 
-The beta version of the gasless backend API is available at [tonapi.io/api-v2](https://tonapi.io/api-v2). If you are developing a wallet app and have feedback about these methods, please share it in [@tonapitech](https://t.me/tonapitech) chat.
->>>>>>> f2b12a73
+The beta version of the gasless backend API is available at [tonapi.io/api-v2](https://tonapi.io/api-v2). If you are developing a wallet app and have feedback about these methods, please share it in [@tonapitech](https://t.me/tonapitech) chat.