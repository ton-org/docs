--- conflicted
+++ resolved
@@ -27,11 +27,7 @@
 ### Wallet contract hashes
 
 Here, you can find the current hashes of the wallet contract code versions.
-<<<<<<< HEAD
-For detailed specifications of each wallet contract, please refer further down the page or check the [ContractSources.md](https://github.com/toncenter/tonweb/blob/update_contracts/src/contract/ContractSources.md).
-=======
 For detailed specifications of each wallet contract, please refer to the sections further down this page.
->>>>>>> f2b12a73
 
 | Contract version    | Hash                                                               |
 | ------------------- | ------------------------------------------------------------------ |
@@ -81,15 +77,9 @@
 #### External message body layout
 
 1. Data:
-<<<<<<< HEAD
-   - <b>signature</b>: 512-bit long Ed25519 signature.
-   - <b>msg-seqno</b>: 32-bit long sequence number.
-   - <b>(0-4) mode</b>: up to four 8-bit long integers defining sending mode for each message.
-=======
    - `signature`: 512-bit long Ed25519 signature.
    - `msg-seqno`: 32-bit long sequence number.
    - `(0-4) mode`: up to four 8-bit long integers defining sending mode for each message.
->>>>>>> f2b12a73
 1. Up to 4 references to cells containing messages.
 
 As you can see, the main functionality of the wallet is to provide a safe way to communicate with TON Blockchain from the outside world. The `seqno` mechanism protects against replay attacks, and the `Ed25519 signature` provides authorized access to wallet functionality. The payload data consists of up to 4 references to cells and the corresponding number of modes, which will be directly transferred to the `send_raw_message` method.
@@ -109,11 +99,7 @@
 #### Get methods
 
 1. `int seqno()` returns current stored seqno.
-<<<<<<< HEAD
-1. `int get_public_key()` returns current stored public key.
-=======
 1. `int get_public_key()` returns the current stored public key.
->>>>>>> f2b12a73
 
 ### Wallet V2
 
@@ -123,11 +109,7 @@
 
 <Aside>
   Originally in FunC; compiled to Fift assembly; later optimized `get methods`. \
-<<<<<<< HEAD
-  Final Fift source: [ton/crypto/smartcont/new-wallet-v2.fif](https://github.com/ton-blockchain/ton/blob/master/crypto/smartcont/new-wallet-v2.fif).
-=======
   Final Fift source: [`ton/crypto/smartcont/new-wallet-v2.fif`](https://github.com/ton-blockchain/ton/blob/master/crypto/smartcont/new-wallet-v2.fif).
->>>>>>> f2b12a73
 </Aside>
 
 This version introduces the `valid_until` parameter, which is used to set a time limit for a transaction in case you don't want it to be confirmed too late. This version also does not have a get method for the public key, which was added in `V2R2`.
@@ -144,17 +126,10 @@
 #### External message body layout
 
 1. Data:
-<<<<<<< HEAD
-   - <b>signature</b>: 512-bit long Ed25519 signature.
-   - <b>msg-seqno</b>: 32-bit long sequence number.
-   - <b>valid-until</b>: 32-bit long Unix time integer.
-   - <b>(0-4) mode</b>: up to four 8-bit integers defining the sending mode for each message.
-=======
    - `signature`: 512-bit long Ed25519 signature.
    - `msg-seqno`: 32-bit long sequence number.
    - `valid-until`: 32-bit long Unix time integer.
    - `(0-4) mode`: up to four 8-bit integers defining the sending mode for each message.
->>>>>>> f2b12a73
 1. Up to 4 references to cells containing messages.
 
 ### Wallet V3
@@ -167,11 +142,7 @@
 
 <Aside>
   Originally in FunC; compiled to Fift assembly; later optimized `get methods`. \
-<<<<<<< HEAD
-  Final Fift source: [ton/crypto/smartcont/wallet-v3-code.fif](https://github.com/ton-blockchain/ton/blob/master/crypto/smartcont/wallet-v3-code.fif).
-=======
   Final Fift source: [`ton/crypto/smartcont/wallet-v3-code.fif`](https://github.com/ton-blockchain/ton/blob/master/crypto/smartcont/wallet-v3-code.fif).
->>>>>>> f2b12a73
 </Aside>
 
 Essentially, `subwallet_id` is just a number added to the contract state when it’s deployed. Since the contract address in TON is a hash of its state and code, the wallet address will change with a different `subwallet_id`. This version is the most widely used right now. It covers most use cases and remains clean, simple, and mostly the same as previous versions. All get methods remain the same.
@@ -185,32 +156,18 @@
 
 #### Persistent memory layout
 
-<<<<<<< HEAD
-- <b>seqno</b>: 32-bit sequence number.
-- <b>subwallet\_id</b>: 32-bit subwallet ID.
-- <b>public-key</b>: 256-bit public key.
-=======
 - `seqno`: 32-bit sequence number.
 - `subwallet_id`: 32-bit subwallet ID.
 - `public_key`: 256-bit public key.
->>>>>>> f2b12a73
 
 #### External message body layout
 
 1. Data:
-<<<<<<< HEAD
-   - <b>signature</b>: 512-bit Ed25519 signature.
-   - <b>subwallet\_id</b>: 32-bit subwallet ID.
-   - <b>msg-seqno</b>: 32-bit sequence number.
-   - <b>valid-until</b>: 32-bit Unix time integer.
-   - <b>(0-4) mode</b>: up to four 8-bit integers defining the sending mode for each message.
-=======
    - `signature`: 512-bit Ed25519 signature.
    - `subwallet_id`: 32-bit subwallet ID.
    - `msg-seqno`: 32-bit sequence number.
    - `valid-until`: 32-bit Unix time integer.
    - `(0-4) mode`: up to four 8-bit integers defining the sending mode for each message.
->>>>>>> f2b12a73
 1. Up to 4 references to cells containing messages.
 
 #### Exit codes
@@ -229,22 +186,15 @@
 
 ### Wallet V4
 
-<<<<<<< HEAD
-=======
 **Why V4 was created**: V4 was developed to introduce plugin functionality, allowing third-party smart contracts to interact with wallets in a controlled manner. This enabled features like automated payments, subscriptions, and complex DApp integrations while maintaining security through an allowlist system.
 
->>>>>>> f2b12a73
 Read about this standard iteration on its dedicated page: [V4 wallet standard](/standard/wallets/v4).
 
 ### Wallet V5
 
-<<<<<<< HEAD
-It is the most modern wallet version at the moment, developed by the Tonkeeper team, aimed at replacing V4 and allowing arbitrary extensions.
-=======
 **Why V5 was created**: V5 was developed by the Tonkeeper team to address the growing need for gasless transactions, improved extensibility, and better user experience. It adds support for owner-signed internal messages, enabling gasless transactions where users can pay fees in tokens like USDt instead of Toncoin.
 
 It is the most modern wallet version at the moment, aimed at replacing V4 and allowing arbitrary extensions.
->>>>>>> f2b12a73
 
 Read more:
 
