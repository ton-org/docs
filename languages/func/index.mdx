--- conflicted
+++ resolved
@@ -34,17 +34,10 @@
 The method first creates the [message](/foundations/transaction) to send `msg` by using a [cell builder](/tvm/builders-and-slices), since the message is encoded as a [cell](/tvm/serialization/cells). The procedure is:
 
 1. Create a new cell builder with [`begin_cell`](/languages/func/stdlib#begin-cell).
-<<<<<<< HEAD
-1. Set [message flags](/foundations/messages/internal), indicated at the line with the single-line [comment](/languages/func/comments) `;; It sets the message to be non-bounceable.`.
-1. Store the receiving address with [`store_slice`](/languages/func/stdlib#store-slice).
-1. Store the amount to send using [`store_coins`](/languages/func/stdlib#store-coins).
-1. Finalize the cell with a call to the [`end_cell`](/languages/func/stdlib#end-cell) function.
-=======
-2. Set [message flags]() at the line with the single-line [comment](/languages/func/comments) `;; It sets the message to be non-bounceable.`.
+2. Set [message flags](/foundations/messages/internal) at the line with the single-line [comment](/languages/func/comments) `;; It sets the message to be non-bounceable.`.
 3. Store the receiving address with [`store_slice`](/languages/func/stdlib#store-slice).
 4. Store the amount to send using [`store_coins`](/languages/func/stdlib#store-coins).
 5. Finalize the cell with a call to the [`end_cell`](/languages/func/stdlib#end-cell) function.
->>>>>>> 585ebbff
 
 Finally, function [`send_raw_message`](/languages/func/stdlib#send-raw-message) sends the message, where the parameter `64` describes a [sending mode](/foundations/messages/internal).
 
@@ -53,7 +46,7 @@
 The compiler converts FunC programs into [Fift](/languages/fift) assembler code. The Fift assembler code is then compiled down to 
 bitcode for the [TON Virtual Machine](/tvm/overview) using the [Fift](/languages/fift) compiler.
 
-Developers can use bitcode, structured as a [bag of cells](/tvm/serialization/boc) like all data in the TON blockchain, to test smart contracts, send messages, or execute it in a local TVM instance.
+Developers can use the compiled bitcode, structured as a [bag of cells](/tvm/serialization/boc) like all data in the TON blockchain, to test smart contracts, send messages, or execute it in a local TVM instance.
 
 ### Compile using tooling
 
