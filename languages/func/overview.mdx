--- conflicted
+++ resolved
@@ -31,11 +31,7 @@
 The method uses the `impure` and `inline` [specifiers](/languages/func/functions#specifiers), which are flags that tell the compiler to process
 the method in a specific way.
 
-<<<<<<< HEAD
-`send_money` first creates the [message](/foundations/transaction) `msg` to send, employing a [cell builder](/tvm/builders-and-slices), since all messages are encoded as [cells](/foundations/serialization/cells). It procedes as the following:
-=======
-The method first creates the [message](/foundations/messages/ordinary-tx) to send `msg` by using a [cell builder](/tvm/builders-and-slices), since the message is encoded as a [cell](/foundations/serialization/cells). The procedure is:
->>>>>>> 17f91306
+`send_money` first creates the [message](/foundations/messages/ordinary-tx) `msg` to send, employing a [cell builder](/tvm/builders-and-slices), since all messages are encoded as [cells](/foundations/serialization/cells). It procedes as the following:
 
 1. [`begin_cell`](/languages/func/stdlib#begin-cell) creates a new cell builder
 1. [`store_uint`](/languages/func/stdlib#store-uint) sets the [message flags](/foundations/messages/internal)
