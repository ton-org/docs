--- conflicted
+++ resolved
@@ -40,12 +40,8 @@
 
 First, the number of bytes required for writing `m`, that is called `len`, is serialized into $\lceil \log_{2}n \rceil$ bits as an unsigned big-endian integer. Then `m` itself is serialized as a `uint` on `len*8` bits. Thus, the size of the serialization of a particular `m` through the combinator `VarUInteger n` depends on `m`.
 
-<<<<<<< HEAD
 For example, `VarUInteger 32` is used to represent the amount of a certain extra currency on an account. We can store in that type values up to `2**256 - 1`. Let's serialize the `value = 27583` according to that type. 
 
 The binary representation of `value` is `110101110111111`. It requires `15` bits to write it as an unsigned integer, so we need `len = 2` bytes. The `len` is serialized as `00010` (into $\lceil \log_{2} 32 \rceil = 5$ bits). Then, the `value` is serialized as `0110101110111111` into `len * 8 = 16` bits. Thus, the complete serialization of `27583` through `VarUInteger 32` type description is `00010 0110101110111111`.
 
-Another important example is `VarUInteger 16`, which is used to represent account's balance. We can store in that type values up to `2**128 - 1`. According to that type, the `value = 27583` will be serialized as `0010 0110101110111111`, because `len = 2` is serialized into $\lceil \log_{2} 16 \rceil = 4$ bits.
-=======
-For example, `VarUInteger 16` is used to represent an account balance. `VarUInteger 32` is used to represent the amount of a certain extra currency on an account.
->>>>>>> bdd2b26a
+Another important example is `VarUInteger 16`, which is used to represent account's balance. We can store in that type values up to `2**128 - 1`. According to that type, the `value = 27583` will be serialized as `0010 0110101110111111`, because `len = 2` is serialized into $\lceil \log_{2} 16 \rceil = 4$ bits.