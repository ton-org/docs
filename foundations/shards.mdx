--- conflicted
+++ resolved
@@ -4,28 +4,6 @@
 
 import { Image } from '/snippets/image.jsx';
 
-<<<<<<< HEAD
-## Infinite Sharding Paradigm
-
-The TON Blockchain is a collection of blockchains which are called _workchains_. Each workchain could have different formats of [account addresses](/foundations/addresses/overview), formats of [transactions](/foundations/transaction), even different virtual machines for smart contracts, and so on.
-One of the main ideas behind the TON Blockchain is the _Infinite Sharding Paradigm_ (ISP). According to ISP, the TON Blockchain can dynamically split its workchains into parts in order to handle an arbitrary high load of transactions and improve efficiency of the whole system. And vise versa, when the load is low enough, these parts can be merged back into one.
-
-Imagine that sharding has been taken to its extreme (became infinite as possible), so that exactly one account or smart contract remains in each part. Then we have a huge
-number of _accountchains_, each describing the state and state transitions of only one account, and sending value-bearing messages to each other to
-transfer value and information. It is impractical to have hundreds of millions of blockchains, with updates (new blocks) usually appearing quite rarely in each of
-them. In order to implement them more efficiently, these accountchains are grouped into _shardchains_, so that each block of the shardchain is essentially a collection of blocks of accountchains that have been assigned to this shard.
-Thus the accountchains have only a purely virtual or logical existence inside the shardchains.
-
-To sum up, we have the following hierarchy of blockchains according to ISP:
-
-- workchains;
-- shardchains;
-- accountchains (actually virtual).
-
-<Image
-  src="/resources/images/blockchain_sharding.png"
-  alt="Blockchain hyerarchy"
-=======
 TON Blockchain is a collection of blockchains that are called _workchains_. Each workchain might have different formats of [account addresses](/foundations/addresses/overview), formats of [transactions](/foundations/transaction), and different virtual machines for smart contracts.
 
 TON Blockchain dynamically splits workchains into halves when the transaction rate is above the threshold, and merges them when it decreases below the threshold. This is called _Infinite Sharding Paradigm_.
@@ -37,54 +15,10 @@
 <Image
   src="/resources/images/blockchain_sharding.png"
   alt="Blockchain hierarchy"
->>>>>>> 787e4029
 />
 
 ### Sharding process
 
-<<<<<<< HEAD
-Each workchain (the number of which could be up to `2^32`) has its own format of addresses. But a restriction is imposed on all workchains: each account address (after `workchain_id`) must have at least 64-bit length `account_id` (see [Account id](/foundations/addresses/overview#account-id)).
-
-Each shardchain is identified by a couple `(workchain_id, shard_prefix)`, where `shard_prefix` is a bit string of length at most `60`, defining the subset of accounts for which this shardchain is responsible. Namely, all accounts with `account_id` starting
-with `shard_prefix` (having `shard_prefix` as most significant bits) will be assigned to this shardchain.
-
-The need for sharding arises when the load of transactions in already existed shards exceeds some threshold value. In this case validators could decide to split these shards into two new ones or merge some of them, if a load is low enough.
-
-As the simplest case, let's some workchain initially has only one shardchain with `shard_prefix` equal to an empty string (i.e., containing all accounts of that workchain). Then the load exceeded the threshold and the validators decided to split this shardchain into two new ones with `shard_prefix` equal to `0` and `1`, respectively.
-After that, all accounts with `account_id` starting with bit `0` will be assigned to the first shardchain, and all accounts with `account_id` starting with bit `1` will be assigned to the second shardchain.
-
-Analogously, if some shardchain with `shard_prefix` equal to `p` needs to be split, then two new shardchains with `shard_prefix` equal to `p0` and `p1` will be created.
-When merging is needed, two shardchains with `shard_prefix` equal to `p0` and `p1` could be merged into one shardchain with `shard_prefix` equal to `p`. After the merging, all accounts with `account_id` starting with `p` will be assigned to the new single shardchain.
-
-As a result of sharding process, the number of shardchains in each workchain can vary dynamically from `1` to `2^60`.
-
-## Messages between shardchains
-
-An important component of the TON Blockchain is the messaging system between blockchains. These blockchains may be shardchains of the same
-workchain, or of different workchains.
-
-### Input and output queues
-
-Each shardchain block contains specific descriptions (as hashmaps with appropriate keys) of all inbound and outbound messages of all accounts assigned to this shardchain.
-The key idea is that all messages **received** by a blockchain are immediately delivered. Therefore, there is no "input queue"
-as such and a shardchain block stores the descriptions of only inbound messages that it received. Instead, if not all messages destined for a specific
-shardchain can be processed because of limitations on the total size of blocks and gas usage, some messages are simply left to accumulate in
-"output queues" of the originating shardchains.
-
-Thus, each shardchain must always observe the output queue of other shardchains in order to receive the message intended for it.
-But it would require prohibitive amounts of computing power and network bandwidth as the total quantity of shardchains grows, thus limiting
-the scalability of the system. Therefore, it is not possible to deliver messages directly from any shard to every other. Instead, a special routing mechanism is used to deliver messages between shardchains.
-
-### Intermediate addresses
-
-Each message has _source_ and _destination_ address fields that represent the addresses of sender and recipient accounts.
-If the source and destination account belong to different shardchains, the message need to travel through several intermediate shardchains on its way to the destination account.
-So, it is also assigned _transit_ and _next-hope_ addresses which are used for routing the message through intermediate shardchains.
-These addresses are defined as follows:
-
-- **transit address** is an address of some account in intermediate shardchain as if belonging to a special message-relay smart contract whose only job is
-  to relay the unchanged message to the next shardchain on the route;
-=======
 There might be up to `2^32` workchains, identified with `workchain_id`. Each workchain might use its own format for [`account_id`](/foundations/addresses/overview#account-id), but every such ID must be at least 64-bit long. A pair of `workchain_id` and `account_id` uniquely identifies an account.
 
 Each shardchain is identified by a pair `(workchain_id, shard_prefix)`, where `shard_prefix` is a bit string of length at most `60`. Accounts that have `account_id` starting with `shard_prefix` (have `shard_prefix` as the most significant bits) will be assigned to this shardchain.
@@ -112,7 +46,6 @@
 Each message has _source_ and _destination_ address fields that represent the addresses of sender and recipient accounts. If the source and destination account belong to different shardchains, the message need to travel through several intermediate shardchains on its way to the destination account. So, it is also assigned _transit_ and _next-hope_ addresses which are used for routing the message through intermediate shardchains. These addresses are defined as follows:
 
 - **transit address** is an address of some account in intermediate shardchain as if belonging to a special message-relay smart contract whose only job is to relay the unchanged message to the next shardchain on the route;
->>>>>>> 787e4029
 - **next-hope address** is the address in a shardchain (or, on some rare occasions, in the same shardchain) to which the message needs to be relayed.
 
 For example, if a message needs to be sent from shardchain `A` to shardchain `D` in the same workchain, and the route is `A -> B -> C -> D`, then:
@@ -128,26 +61,6 @@
 The next-hop address is computed from the transit address (originally equal to the source address) as follows:
 
 - If transit and destination addresses workchains are different, then the next-hope address is just the transit address in which `worchain_id` is replaced by the destination `workchain_id`.
-<<<<<<< HEAD
-- If the `workchain_id` parts of the transit and destination addresses match, then a similar process is applied to the `account_id` parts of the
-  addresses: the first (most significant) `64` bits of `account_id`, are split into groups of four bits starting from the most significant bit,
-  and are compared starting from the left. The first group that differs is replaced in the transit address with its
-  value in the destination address to compute the next-hop address.
-- If the first `64` bits of the `account_id` parts of the transit and destination addresses match as well, then the destination account belongs
-  to the current shardchain, and the message should not be forwarded outside the current shardchain at all. Instead, it must be processed by
-  a transaction inside it.
-
-For example, suppose that a message has source (hence, first transit) address with `workchain_id` equal to `0` and `account_id` equal to `0x1234567890ABCDEF...`, and destination address with `workchain_id` equal to `0` and `account_id` equal to `0x12345678FEDCBA98...`.
-Then the first next-hop address will have `workchain_id` equal to `0` and `account_id` equal to `0x12345678F0ABCDEF...`.
-
-Here comes an key definition for routing protocol: two shardchains are said to be _neighbors_, or _neighboring shardchains_,
-if one of them contains a next-hop address for at least one combination of allowed source and destination addresses, while the other
-contains the transit address for the same combination. In other words, two shardchains are neighbors if a message can be forwarded directly from one
-of them into the other via routing algorithm.
-
-For instance, the shardchains from the previous example that contains the addresses `0:1234567890ABCDEF...` and `0:12345678F0ABCDEF...` are neighbors, because a message with source address `0:1234567890ABCDEF...` and destination address `0:12345678FEDCBA98...`
-will be forwarded directly from the first shardchain into the second one.
-=======
 - If the `workchain_id` parts of the transit and destination addresses match, then a similar process is applied to the `account_id` parts of the addresses: the first (most significant) `64` bits of `account_id`, are split into groups of four bits starting from the most significant bit, and are compared starting from the left. The first group that differs is replaced in the transit address with its value in the destination address to compute the next-hop address.
 - If the first `64` bits of the `account_id` parts of the transit and destination addresses match as well, then the destination account belongs to the current shardchain, and the message should not be forwarded outside the current shardchain at all. Instead, it must be processed by a transaction inside it.
 
@@ -156,7 +69,6 @@
 Here comes an key definition for routing protocol: two shardchains are said to be _neighbors_, or _neighboring shardchains_, if one of them contains a next-hop address for at least one combination of allowed source and destination addresses, while the other contains the transit address for the same combination. In other words, two shardchains are neighbors if a message can be forwarded directly from one of them into the other via routing algorithm.
 
 For instance, the shardchains from the previous example that contains the addresses `0:1234567890ABCDEF...` and `0:12345678F0ABCDEF...` are neighbors, because a message with source address `0:1234567890ABCDEF...` and destination address `0:12345678FEDCBA98...` will be forwarded directly from the first shardchain into the second one.
->>>>>>> 787e4029
 
 <Aside type="note">
   Regarding the definition, each shardchain is a neighbor of itself and the single shardchain in the masterchain is a neighbor for every shardchain.
@@ -164,24 +76,11 @@
 
 ### Hypercube routing protocol
 
-<<<<<<< HEAD
-Let's consider the set of all shardchains in some workchain. According to the definition of neighboring shardchains, we can construct a _hypercube_
-where each vertex corresponds to a shardchain, and two vertices are connected by an edge if the corresponding shardchains are neighbors.
-Thus, the full configuration of shardchains consists of such hypercubes with some edges connecting them (these edges correspond to messages being sent between different workchains).
-
-The idea of the _hypercube routing (HR) protocol_ is to deliver messages between shardchains by moving them along the edges of these hypercubes.
-At each step, a message is forwarded from the current shardchain to one of its neighboring shardchain (according to the computed next-hope address).
-
-For successful routing, the validators of each shardchain must constantly inspect the output queues of all neighboring shardchains.
-Messages are stored in the queue using keys obtained from the hash of the message and the next-hope address, which allows validators of neighboring shardchains to
-quickly receive information about messages that will be transmitted to them.
-=======
 Let's consider the set of all shardchains in some workchain. According to the definition of neighboring shardchains, we can construct a _hypercube_ where each vertex corresponds to a shardchain, and two vertices are connected by an edge if the corresponding shardchains are neighbors. Thus, the full configuration of shardchains consists of such hypercubes with some edges connecting them (these edges correspond to messages being sent between different workchains).
 
 The idea of the _hypercube routing (HR) protocol_ is to deliver messages between shardchains by moving them along the edges of these hypercubes. At each step, a message is forwarded from the current shardchain to one of its neighboring shardchain (according to the computed next-hope address).
 
 For successful routing, the validators of each shardchain must constantly inspect the output queues of all neighboring shardchains. Messages are stored in the queue using keys obtained from the hash of the message and the next-hope address, which allows validators of neighboring shardchains to quickly receive information about messages that will be transmitted to them.
->>>>>>> 787e4029
 
 Omitting some technical details, HR can be outlined as follows:
 
@@ -191,9 +90,4 @@
 1. The message information is deleted from the output queue of the original shardchain by a special transaction.
 1. The process continues until the message reaches its destination address.
 
-<<<<<<< HEAD
-The HR protocol also has some additional mechanisms to ensure reliability and efficiency of message delivery, such as preventing double delivery of messages,
-processing messages in order of their logical time creation, and so on. For a detailed acquaintance with these processes, the reader can refer to the [TON Blockchain whitepaper](/foundations/whitepapers/tblkch#2-2-hypercube-routing-protocol).
-=======
-The HR protocol also has some additional mechanisms to ensure reliability and efficiency of message delivery, such as preventing double delivery of messages, processing messages in order of their logical time creation, and so on. For a detailed acquaintance with these processes, the reader can refer to the [TON Blockchain whitepaper](/foundations/whitepapers/tblkch#2-2-hypercube-routing-protocol).
->>>>>>> 787e4029
+The HR protocol also has some additional mechanisms to ensure reliability and efficiency of message delivery, such as preventing double delivery of messages, processing messages in order of their logical time creation, and so on. For a detailed acquaintance with these processes, the reader can refer to the [TON Blockchain whitepaper](/foundations/whitepapers/tblkch#2-2-hypercube-routing-protocol).