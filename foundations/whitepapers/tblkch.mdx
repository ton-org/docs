--- conflicted
+++ resolved
@@ -59,11 +59,7 @@
 
 - Next, $\lceil l/8\rceil$ data bytes follow. This means that the $l$ data bits of the cell are split into groups of eight, and each group is interpreted as a big-endian 8-bit integer and stored into a byte. If $l$ is not divisible by eight, a single binary one and a suitable number of binary zeroes (up to six) are appended to the data bits, and the completion tag (the least significant bit of the descriptor byte $d_2$) is set.
 
-<<<<<<< HEAD
-- Finally, $r$ references to other cells follow. Each reference is normally represented by 32 bytes containing the $\text{Sha256}$ hash of the referenced cell, computed as explained below in [The Sha256 hash of a cell](#1-1-4-the-sha256-hash-of-a-cell).
-=======
 - Finally, $r$ references to other cells follow. Each reference is normally represented by 32 bytes containing the SHA-256 hash of the referenced cell, computed as explained below in [1.1.4](#1-1-4-the-sha256-hash-of-a-cell).
->>>>>>> f1823396
 
 In this way, the standard representation $\text{CellRepr}(c)$ of a cell $c$ with $l$ data bits and $r$ references is $2+\lceil l/8\rceil+32r$ bytes long.
 
@@ -740,11 +736,7 @@
 
 ### 2.2.1. Message uniqueness
 
-<<<<<<< HEAD
-Before continuing, let us observe that any (internal) message is *unique*. Recall that a message contains its full source address along with its logical creation time, and all outbound messages created by the same smart contract have strictly increasing [logical creation times](#1-4-6-logical-time-in-the-ton-blockchain); therefore, the combination of the full source address and the logical creation time uniquely defines the message. Since we assume the chosen hash function $\text{Sha256}$ to be collision resistant, *a message is uniquely determined by its hash*, so we can identify two messages if we know that their hashes coincide.
-=======
 Before continuing, let us observe that any (internal) message is *unique*. Recall that a message contains its full source address along with its logical creation time, and all outbound messages created by the same smart contract have strictly increasing logical creation times (cf. [1.4.6](#1-4-6-logical-time-in-the-ton-blockchain)); therefore, the combination of the full source address and the logical creation time uniquely defines the message. Since we assume the chosen hash function SHA-256 to be collision resistant, *a message is uniquely determined by its hash*, so we can identify two messages if we know that their hashes coincide.
->>>>>>> f1823396
 
 This does not extend to external messages "from nowhere", which have no source addresses. Special care must be taken to prevent replay attacks related to such messages, especially by designers of user wallet smart contracts. One possible solution is to include a sequence number in the body of such messages, and keep the count of external messages already processed inside the smart-contract persistent data, refusing to process an external message if its sequence number differs from this count.
 
@@ -2051,11 +2043,7 @@
   = SignedBlock;
 ```
 
-<<<<<<< HEAD
-The *serialization hash* `blk_serialize_hash` of the unsigned block `block` is essentially a hash of a specific serialization of the block into an octet string ([The serialization hash of a block](#5-3-12-the-serialization-hash-of-a-block) for a more detailed explanation). The signatures collected in `signatures` are [Ed25519-signatures](#a-3-ed25519-cryptography) made with a validator's private keys of the $\text{Sha256}$ of the concatenation of the 256-bit representation hash of the block `block` and of its 256-bit serialization hash `blk_serialize_hash`. The 64-bit keys in dictionary `signatures` represent the first 64 bits of the public keys of the corresponding validators.
-=======
 The *serialization hash* `blk_serialize_hash` of the unsigned block `block` is essentially a hash of a specific serialization of the block into an octet string (cf. [5.3.12](#5-3-12-the-serialization-hash-of-a-block) for a more detailed explanation). The signatures collected in `signatures` are Ed25519-signatures (cf. [A.3](#a-3-ed25519-cryptography)) made with a validator's private keys of the SHA-256 of the concatenation of the 256-bit representation hash of the block `block` and of its 256-bit serialization hash `blk_serialize_hash`. The 64-bit keys in dictionary `signatures` represent the first 64 bits of the public keys of the corresponding validators.
->>>>>>> f1823396
 
 ### 5.1.9. Serialization of a signed block
 
