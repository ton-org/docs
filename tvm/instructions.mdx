--- conflicted
+++ resolved
@@ -5,7 +5,6 @@
 ---
 import { TvmInstructionTable } from "/snippets/tvm-instruction-table.jsx"
 
-<<<<<<< HEAD
 <TvmInstructionTable />
 
 {/* STATIC_START tvm_instructions */}
@@ -4729,7 +4728,4 @@
 Category: exceptions Exceptions
 
 </div>
-{/* STATIC_END tvm_instructions */}
-=======
-Stub
->>>>>>> e826753c
+{/* STATIC_END tvm_instructions */}